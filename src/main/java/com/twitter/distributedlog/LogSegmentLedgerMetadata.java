--- conflicted
+++ resolved
@@ -46,13 +46,10 @@
     private final long firstTxId;
     private long lastTxId;
     private long completionTime;
-<<<<<<< HEAD
+    private int recordCount;
     private long ledgerSequenceNumber = DistributedLogConstants.UNASSIGNED_LEDGER_SEQNO;
     private long lastEntryId = -1;
     private long lastSlotId = -1;
-=======
-    private int recordCount;
->>>>>>> 43dd32c9
     private boolean inprogress;
     // zk version
     private Integer zkVersion = null;
@@ -127,6 +124,7 @@
             DistributedLogConstants.INVALID_TXID,
             0,
             true,
+            0,
             ledgerSequenceNumber,
             -1,
             -1);
@@ -143,18 +141,19 @@
             DistributedLogConstants.INVALID_TXID,
             0,
             true,
+            0,
             DistributedLogConstants.UNASSIGNED_LEDGER_SEQNO,
             -1,
             -1);
     }
 
-<<<<<<< HEAD
     private LogSegmentLedgerMetadata(String zkPath,
                                      int version,
                                      long ledgerId,
                                      long firstTxId,
                                      long lastTxId,
-                                     long completionTime) {
+                                     long completionTime,
+                                     int recordCount) {
         this(zkPath,
             version,
             ledgerId,
@@ -162,6 +161,7 @@
             lastTxId,
             completionTime,
             false,
+            recordCount,
             DistributedLogConstants.UNASSIGNED_LEDGER_SEQNO,
             -1,
             -1);
@@ -173,6 +173,7 @@
                                      long firstTxId,
                                      long lastTxId,
                                      long completionTime,
+                                     int recordCount,
                                      long ledgerSequenceNumber,
                                      long lastEntryId, long lastSlotId) {
         this(zkPath,
@@ -182,6 +183,7 @@
             lastTxId,
             completionTime,
             false,
+            recordCount,
             ledgerSequenceNumber,
             lastEntryId,
             lastSlotId);
@@ -190,12 +192,8 @@
     private LogSegmentLedgerMetadata(String zkPath,
                                      int version,
                                      long ledgerId,
-           long firstTxId, long lastTxId, long completionTime, boolean inprogress,
+           long firstTxId, long lastTxId, long completionTime, boolean inprogress, int recordCount,
            long ledgerSequenceNumber, long lastEntryId, long lastSlotId) {
-=======
-    private LogSegmentLedgerMetadata(String zkPath, int version, long ledgerId,
-                             long firstTxId, long lastTxId, long completionTime, int recordCount) {
->>>>>>> 43dd32c9
         this.zkPath = zkPath;
         this.ledgerId = ledgerId;
         this.version = version;
@@ -203,13 +201,10 @@
         this.lastTxId = lastTxId;
         this.inprogress = inprogress;
         this.completionTime = completionTime;
-<<<<<<< HEAD
+        this.recordCount = recordCount;
         this.ledgerSequenceNumber = ledgerSequenceNumber;
         this.lastEntryId = lastEntryId;
         this.lastSlotId = lastSlotId;
-=======
-        this.recordCount = recordCount;
->>>>>>> 43dd32c9
     }
 
 
@@ -253,11 +248,7 @@
         return this.inprogress;
     }
 
-<<<<<<< HEAD
-    long finalizeLedger(long newLastTxId, long lastEntryId, long lastSlotId) {
-=======
-    long finalizeLedger(long newLastTxId, int recordCount) {
->>>>>>> 43dd32c9
+    long finalizeLedger(long newLastTxId, int recordCount, long lastEntryId, long lastSlotId) {
         assert this.lastTxId == DistributedLogConstants.INVALID_TXID;
         this.lastTxId = newLastTxId;
         this.lastEntryId = lastEntryId;
@@ -325,8 +316,6 @@
             long txId = Long.valueOf(parts[2]);
             return new LogSegmentLedgerMetadata(path, targetVersion, ledgerId, txId);
         } else if (parts.length == 5) {
-<<<<<<< HEAD
-=======
             long versionAndCount = Long.valueOf(parts[0]);
 
             long version = versionAndCount & METADATA_VERSION_MASK;
@@ -335,18 +324,12 @@
             long recordCount = (versionAndCount & LOGRECORD_COUNT_MASK) >> LOGRECORD_COUNT_SHIFT;
             assert (recordCount >= Integer.MIN_VALUE && recordCount <= Integer.MAX_VALUE);
 
->>>>>>> 43dd32c9
             long ledgerId = Long.valueOf(parts[1]);
             long firstTxId = Long.valueOf(parts[2]);
             long lastTxId = Long.valueOf(parts[3]);
             long completionTime = Long.valueOf(parts[4]);
-<<<<<<< HEAD
             return new LogSegmentLedgerMetadata(path, targetVersion, ledgerId,
-                firstTxId, lastTxId, completionTime);
-=======
-            return new LogSegmentLedgerMetadata(path, (int)version, ledgerId,
                 firstTxId, lastTxId, completionTime, (int)recordCount);
->>>>>>> 43dd32c9
         } else {
             throw new IOException("Invalid ledger entry, "
                 + new String(data, UTF_8));
@@ -355,13 +338,20 @@
 
     static LogSegmentLedgerMetadata parseDataLatestVersion(String path, byte[] data, String[] parts, int targetVersion)
         throws IOException {
-        assert (DistributedLogConstants.LEDGER_METADATA_CURRENT_LAYOUT_VERSION == Integer.valueOf(parts[0]));
         if (parts.length == 4) {
             long ledgerId = Long.valueOf(parts[1]);
             long txId = Long.valueOf(parts[2]);
             long ledgerSequenceNumber = Long.valueOf(parts[3]);
             return new LogSegmentLedgerMetadata(path, targetVersion, ledgerId, txId, ledgerSequenceNumber);
         } else if (parts.length == 8) {
+            long versionAndCount = Long.valueOf(parts[0]);
+
+            long version = versionAndCount & METADATA_VERSION_MASK;
+            assert (version >= Integer.MIN_VALUE && version <= Integer.MAX_VALUE);
+            assert (DistributedLogConstants.LEDGER_METADATA_CURRENT_LAYOUT_VERSION == version);
+
+            long recordCount = (versionAndCount & LOGRECORD_COUNT_MASK) >> LOGRECORD_COUNT_SHIFT;
+            assert (recordCount >= Integer.MIN_VALUE && recordCount <= Integer.MAX_VALUE);
             long ledgerId = Long.valueOf(parts[1]);
             long firstTxId = Long.valueOf(parts[2]);
             long lastTxId = Long.valueOf(parts[3]);
@@ -370,7 +360,7 @@
             long lastEntryId = Long.valueOf(parts[6]);
             long lastSlotId = Long.valueOf(parts[7]);
             return new LogSegmentLedgerMetadata(path, targetVersion, ledgerId,
-                firstTxId, lastTxId, completionTime, ledgerSequenceNumber, lastEntryId, lastSlotId);
+                firstTxId, lastTxId, completionTime, (int) recordCount, ledgerSequenceNumber, lastEntryId, lastSlotId);
         } else {
             throw new IOException("Invalid ledger entry, "
                 + new String(data, UTF_8));
@@ -380,9 +370,9 @@
 
     static LogSegmentLedgerMetadata parseData(String path, byte[] data, int targetVersion) throws IOException {
         String[] parts = new String(data, UTF_8).split(";");
-        int version;
+        long version;
         try {
-            version = Integer.valueOf(parts[0]);
+            version = Long.valueOf(parts[0]) & METADATA_VERSION_MASK;;
         } catch (Exception exc) {
             throw new IOException("Invalid ledger entry, "
                 + new String(data, UTF_8));
@@ -402,29 +392,28 @@
         throws IOException, KeeperException.NodeExistsException {
         this.zkPath = path;
         String finalisedData;
+
+        long versionAndCount = ((long) version);
+        if (!inprogress) {
+            versionAndCount |= ((long)recordCount << LOGRECORD_COUNT_SHIFT);
+        }
         if (1 == version) {
             if (inprogress) {
                 finalisedData = String.format("%d;%d;%d",
-                    version, ledgerId, firstTxId);
+                    versionAndCount, ledgerId, firstTxId);
             } else {
                 finalisedData = String.format("%d;%d;%d;%d;%d",
-                    version, ledgerId, firstTxId, lastTxId, completionTime);
+                    versionAndCount, ledgerId, firstTxId, lastTxId, completionTime);
             }
         } else {
-<<<<<<< HEAD
             assert (DistributedLogConstants.LEDGER_METADATA_CURRENT_LAYOUT_VERSION == version);
             if (inprogress) {
                 finalisedData = String.format("%d;%d;%d;%d",
-                    version, ledgerId, firstTxId, ledgerSequenceNumber);
+                    versionAndCount, ledgerId, firstTxId, ledgerSequenceNumber);
             } else {
                 finalisedData = String.format("%d;%d;%d;%d;%d;%d;%d;%d",
-                    version, ledgerId, firstTxId, lastTxId, completionTime, ledgerSequenceNumber, lastEntryId, lastSlotId);
-            }
-=======
-            long versionAndCount = ((long) version) | ((long)recordCount << LOGRECORD_COUNT_SHIFT);
-            finalisedData = String.format("%d;%d;%d;%d;%d",
-                versionAndCount, ledgerId, firstTxId, lastTxId, completionTime);
->>>>>>> 43dd32c9
+                    versionAndCount, ledgerId, firstTxId, lastTxId, completionTime, ledgerSequenceNumber, lastEntryId, lastSlotId);
+            }
         }
         try {
             zkc.get().create(path, finalisedData.getBytes(UTF_8),
@@ -498,10 +487,7 @@
             ", lastTxId:" + lastTxId +
             ", version:" + version +
             ", completionTime:" + completionTime +
-<<<<<<< HEAD
+            ", recordCount" + recordCount +
             ", ledgerSequenceNumber:" + ledgerSequenceNumber + "]";
-=======
-            ", recordCount" + recordCount + "]";
->>>>>>> 43dd32c9
     }
 }