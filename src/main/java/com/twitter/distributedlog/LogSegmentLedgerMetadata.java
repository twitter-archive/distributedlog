/**
 * Licensed to the Apache Software Foundation (ASF) under one
 * or more contributor license agreements.  See the NOTICE file
 * distributed with this work for additional information
 * regarding copyright ownership.  The ASF licenses this file
 * to you under the Apache License, Version 2.0 (the
 * "License"); you may not use this file except in compliance
 * with the License.  You may obtain a copy of the License at
 *
 *     http://www.apache.org/licenses/LICENSE-2.0
 *
 * Unless required by applicable law or agreed to in writing, software
 * distributed under the License is distributed on an "AS IS" BASIS,
 * WITHOUT WARRANTIES OR CONDITIONS OF ANY KIND, either express or implied.
 * See the License for the specific language governing permissions and
 * limitations under the License.
 */
package com.twitter.distributedlog;

import com.twitter.distributedlog.exceptions.DLInterruptedException;
import org.apache.bookkeeper.client.BKException;
import org.apache.bookkeeper.proto.BookkeeperInternalCallbacks;
import org.apache.zookeeper.AsyncCallback;
import org.apache.zookeeper.CreateMode;
import org.apache.zookeeper.KeeperException;
import org.apache.zookeeper.ZooDefs.Ids;
import org.apache.zookeeper.data.Stat;
import org.slf4j.Logger;
import org.slf4j.LoggerFactory;

import java.io.IOException;
import java.util.Comparator;

import static com.google.common.base.Charsets.UTF_8;

/**
 * Utility class for storing the metadata associated
 * with a single edit log segment, stored in a single ledger
 */
class LogSegmentLedgerMetadata {
    static final Logger LOG = LoggerFactory.getLogger(LogSegmentLedgerMetadata.class);

    private String zkPath;
    private final long ledgerId;
    private final int version;
    private final long firstTxId;
    private long lastTxId;
    private long completionTime;
    private int recordCount;
    private long ledgerSequenceNumber = DistributedLogConstants.UNASSIGNED_LEDGER_SEQNO;
    private long lastEntryId = -1;
    private long lastSlotId = -1;
    private boolean inprogress;
    // zk version
    private Integer zkVersion = null;

    public static final Comparator COMPARATOR
        = new Comparator<LogSegmentLedgerMetadata>() {

        public int compare(LogSegmentLedgerMetadata o1,
                           LogSegmentLedgerMetadata o2) {
            if ((o1.ledgerSequenceNumber == DistributedLogConstants.UNASSIGNED_LEDGER_SEQNO) ||
                (o2.ledgerSequenceNumber == DistributedLogConstants.UNASSIGNED_LEDGER_SEQNO)) {
                if (o1.firstTxId < o2.firstTxId) {
                    return -1;
                } else if (o1.firstTxId == o2.firstTxId) {
                    return 0;
                } else {
                    return 1;
                }
            } else {
                if (o1.ledgerSequenceNumber < o2.ledgerSequenceNumber) {
                    return -1;
                } else if (o1.ledgerSequenceNumber == o2.ledgerSequenceNumber) {
                    return 0;
                } else {
                    return 1;
                }
            }


        }
    };

    public static final Comparator DESC_COMPARATOR
        = new Comparator<LogSegmentLedgerMetadata>() {
        public int compare(LogSegmentLedgerMetadata o1,
                           LogSegmentLedgerMetadata o2) {
            if ((o1.ledgerSequenceNumber == DistributedLogConstants.UNASSIGNED_LEDGER_SEQNO) ||
                (o2.ledgerSequenceNumber == DistributedLogConstants.UNASSIGNED_LEDGER_SEQNO)) {
                if (o1.firstTxId > o2.firstTxId) {
                    return -1;
                } else if (o1.firstTxId == o2.firstTxId) {
                    return 0;
                } else {
                    return 1;
                }
            } else {
                if (o1.ledgerSequenceNumber > o2.ledgerSequenceNumber) {
                    return -1;
                } else if (o1.ledgerSequenceNumber == o2.ledgerSequenceNumber) {
                    return 0;
                } else {
                    return 1;
                }
            }
        }
    };

<<<<<<< HEAD
=======
    static final int LOGRECORD_COUNT_SHIFT = 32;
    static final long LOGRECORD_COUNT_MASK = 0xffffffff00000000L;
    static final long METADATA_VERSION_MASK = 0x00000000ffffffffL;

>>>>>>> 19d46abb
    public LogSegmentLedgerMetadata(String zkPath,
                                    int version,
                                    long ledgerId,
                                    long firstTxId,
                                    long ledgerSequenceNumber) {

        this(zkPath,
            version,
            ledgerId,
            firstTxId,
            DistributedLogConstants.INVALID_TXID,
            0,
            true,
            0,
            ledgerSequenceNumber,
            -1,
            -1);
    }

    public LogSegmentLedgerMetadata(String zkPath,
                                     int version,
                                    long ledgerId,
                                    long firstTxId) {
        this(zkPath,
            version,
            ledgerId,
            firstTxId,
            DistributedLogConstants.INVALID_TXID,
            0,
            true,
            0,
            DistributedLogConstants.UNASSIGNED_LEDGER_SEQNO,
            -1,
            -1);
    }

    private LogSegmentLedgerMetadata(String zkPath,
                                     int version,
                                     long ledgerId,
                                     long firstTxId,
                                     long lastTxId,
                                     long completionTime,
                                     int recordCount) {
        this(zkPath,
            version,
            ledgerId,
            firstTxId,
            lastTxId,
            completionTime,
            false,
            recordCount,
            DistributedLogConstants.UNASSIGNED_LEDGER_SEQNO,
            -1,
            -1);
    }

    private LogSegmentLedgerMetadata(String zkPath,
                                     int version,
                                     long ledgerId,
                                     long firstTxId,
                                     long lastTxId,
                                     long completionTime,
                                     int recordCount,
                                     long ledgerSequenceNumber,
                                     long lastEntryId, long lastSlotId) {
        this(zkPath,
            version,
            ledgerId,
            firstTxId,
            lastTxId,
            completionTime,
            false,
            recordCount,
            ledgerSequenceNumber,
            lastEntryId,
            lastSlotId);
    }

    private LogSegmentLedgerMetadata(String zkPath,
                                     int version,
                                     long ledgerId,
           long firstTxId, long lastTxId, long completionTime, boolean inprogress, int recordCount,
           long ledgerSequenceNumber, long lastEntryId, long lastSlotId) {
        this.zkPath = zkPath;
        this.ledgerId = ledgerId;
        this.version = version;
        this.firstTxId = firstTxId;
        this.lastTxId = lastTxId;
        this.inprogress = inprogress;
        this.completionTime = completionTime;
        this.recordCount = recordCount;
        this.ledgerSequenceNumber = ledgerSequenceNumber;
        this.lastEntryId = lastEntryId;
        this.lastSlotId = lastSlotId;
    }


    String getZkPath() {
        return zkPath;
    }

    int getZkVersion() {
        return null == zkVersion ? -1 : zkVersion;
    }

    long getFirstTxId() {
        return firstTxId;
    }

    long getLastTxId() {
        return lastTxId;
    }

    long getCompletionTime() {
        return completionTime;
    }

    long getLedgerId() {
        return ledgerId;
    }

    long getLedgerSequenceNumber() {
        return ledgerSequenceNumber;
    }

    int getVersion() {
        return version;
    }

<<<<<<< HEAD
    public long getLastEntryId() {
        return lastEntryId;
    }

    public long getLastSlotId() {
        return lastSlotId;
=======
    public int getRecordCount() {
        return recordCount;
>>>>>>> 19d46abb
    }

    boolean isInProgress() {
        return this.inprogress;
    }

    long finalizeLedger(long newLastTxId, int recordCount, long lastEntryId, long lastSlotId) {
        assert this.lastTxId == DistributedLogConstants.INVALID_TXID;
        this.lastTxId = newLastTxId;
        this.lastEntryId = lastEntryId;
        this.lastSlotId = lastSlotId;
        this.inprogress = false;
        this.completionTime = Utils.nowInMillis();
        this.recordCount = recordCount;
        return this.completionTime;
    }

    static LogSegmentLedgerMetadata read(ZooKeeperClient zkc, String path, int targetVersion)
        throws IOException, KeeperException.NoNodeException {
        try {
            Stat stat = new Stat();
            byte[] data = zkc.get().getData(path, false, stat);
            LogSegmentLedgerMetadata metadata = parseData(path, data, targetVersion);
            metadata.zkVersion = stat.getVersion();
            return metadata;
        } catch (KeeperException.NoNodeException nne) {
            throw nne;
        } catch (InterruptedException ie) {
            throw new DLInterruptedException("Interrupted on reading log segment metadata from " + path, ie);
        } catch (ZooKeeperClient.ZooKeeperConnectionException zce) {
            throw new IOException("Encountered zookeeper connection issue when reading log segment metadata from "
                    + path, zce);
        } catch (KeeperException ke) {
            throw new IOException("Encountered zookeeper issue when reading log segment metadata from " + path, ke);
        }
    }

    static void read(ZooKeeperClient zkc, String path, final int targetVersion,
                     final BookkeeperInternalCallbacks.GenericCallback<LogSegmentLedgerMetadata> callback) {
        try {
            zkc.get().getData(path, false, new AsyncCallback.DataCallback() {
                @Override
                public void processResult(int rc, String path, Object ctx, byte[] data, Stat stat) {
                    if (KeeperException.Code.OK.intValue() != rc) {
                        callback.operationComplete(BKException.Code.ZKException, null);
                        return;
                    }
                    try {
                        LogSegmentLedgerMetadata metadata = parseData(path, data, targetVersion);
                        metadata.zkVersion = stat.getVersion();
                        callback.operationComplete(BKException.Code.OK, metadata);
                    } catch (IOException ie) {
                        // as we don't have return code for distributedlog. for now, we leveraged bk
                        // exception code.
                        callback.operationComplete(BKException.Code.IncorrectParameterException, null);
                    }
                }
            }, null);
        } catch (ZooKeeperClient.ZooKeeperConnectionException e) {
            callback.operationComplete(BKException.Code.ZKException, null);
        } catch (InterruptedException e) {
            callback.operationComplete(BKException.Code.InterruptedException, null);
        }
    }

    static LogSegmentLedgerMetadata parseDataV1(String path, byte[] data, String[] parts, int targetVersion)
        throws IOException {
        assert (1 == Integer.valueOf(parts[0]));

        if (parts.length == 3) {
            long ledgerId = Long.valueOf(parts[1]);
            long txId = Long.valueOf(parts[2]);
            return new LogSegmentLedgerMetadata(path, targetVersion, ledgerId, txId);
        } else if (parts.length == 5) {
            long versionAndCount = Long.valueOf(parts[0]);

            long version = versionAndCount & METADATA_VERSION_MASK;
            assert (version >= Integer.MIN_VALUE && version <= Integer.MAX_VALUE);

            long recordCount = (versionAndCount & LOGRECORD_COUNT_MASK) >> LOGRECORD_COUNT_SHIFT;
            assert (recordCount >= Integer.MIN_VALUE && recordCount <= Integer.MAX_VALUE);

            long ledgerId = Long.valueOf(parts[1]);
            long firstTxId = Long.valueOf(parts[2]);
            long lastTxId = Long.valueOf(parts[3]);
            long completionTime = Long.valueOf(parts[4]);
            return new LogSegmentLedgerMetadata(path, targetVersion, ledgerId,
                firstTxId, lastTxId, completionTime, (int)recordCount);
        } else {
            throw new IOException("Invalid ledger entry, "
                + new String(data, UTF_8));
        }
    }

    static LogSegmentLedgerMetadata parseDataLatestVersion(String path, byte[] data, String[] parts, int targetVersion)
        throws IOException {
        if (parts.length == 4) {
            long ledgerId = Long.valueOf(parts[1]);
            long txId = Long.valueOf(parts[2]);
            long ledgerSequenceNumber = Long.valueOf(parts[3]);
            return new LogSegmentLedgerMetadata(path, targetVersion, ledgerId, txId, ledgerSequenceNumber);
        } else if (parts.length == 8) {
            long versionAndCount = Long.valueOf(parts[0]);

            long version = versionAndCount & METADATA_VERSION_MASK;
            assert (version >= Integer.MIN_VALUE && version <= Integer.MAX_VALUE);
            assert (DistributedLogConstants.LEDGER_METADATA_CURRENT_LAYOUT_VERSION == version);

            long recordCount = (versionAndCount & LOGRECORD_COUNT_MASK) >> LOGRECORD_COUNT_SHIFT;
            assert (recordCount >= Integer.MIN_VALUE && recordCount <= Integer.MAX_VALUE);
            long ledgerId = Long.valueOf(parts[1]);
            long firstTxId = Long.valueOf(parts[2]);
            long lastTxId = Long.valueOf(parts[3]);
            long completionTime = Long.valueOf(parts[4]);
            long ledgerSequenceNumber = Long.valueOf(parts[5]);
            long lastEntryId = Long.valueOf(parts[6]);
            long lastSlotId = Long.valueOf(parts[7]);
            return new LogSegmentLedgerMetadata(path, targetVersion, ledgerId,
                firstTxId, lastTxId, completionTime, (int) recordCount, ledgerSequenceNumber, lastEntryId, lastSlotId);
        } else {
            throw new IOException("Invalid ledger entry, "
                + new String(data, UTF_8));
        }

    }

    static LogSegmentLedgerMetadata parseData(String path, byte[] data, int targetVersion) throws IOException {
        String[] parts = new String(data, UTF_8).split(";");
        long version;
        try {
            version = Long.valueOf(parts[0]) & METADATA_VERSION_MASK;;
        } catch (Exception exc) {
            throw new IOException("Invalid ledger entry, "
                + new String(data, UTF_8));
        }

        if (1 == version) {
            return parseDataV1(path, data, parts, targetVersion);
        } else if (DistributedLogConstants.LEDGER_METADATA_CURRENT_LAYOUT_VERSION == version) {
            return parseDataLatestVersion(path, data, parts, targetVersion);
        } else {
            throw new IOException("Invalid ledger entry, "
                + new String(data, UTF_8));
        }
    }

    void write(ZooKeeperClient zkc, String path)
        throws IOException, KeeperException.NodeExistsException {
        this.zkPath = path;
        String finalisedData;

        long versionAndCount = ((long) version);
        if (!inprogress) {
            versionAndCount |= ((long)recordCount << LOGRECORD_COUNT_SHIFT);
        }
        if (1 == version) {
            if (inprogress) {
                finalisedData = String.format("%d;%d;%d",
                    versionAndCount, ledgerId, firstTxId);
            } else {
                finalisedData = String.format("%d;%d;%d;%d;%d",
                    versionAndCount, ledgerId, firstTxId, lastTxId, completionTime);
            }
        } else {
            assert (DistributedLogConstants.LEDGER_METADATA_CURRENT_LAYOUT_VERSION == version);
            if (inprogress) {
                finalisedData = String.format("%d;%d;%d;%d",
                    versionAndCount, ledgerId, firstTxId, ledgerSequenceNumber);
            } else {
                finalisedData = String.format("%d;%d;%d;%d;%d;%d;%d;%d",
                    versionAndCount, ledgerId, firstTxId, lastTxId, completionTime, ledgerSequenceNumber, lastEntryId, lastSlotId);
            }
        }
        try {
            zkc.get().create(path, finalisedData.getBytes(UTF_8),
                Ids.OPEN_ACL_UNSAFE, CreateMode.PERSISTENT);
            zkVersion = 0;
        } catch (KeeperException.NodeExistsException nee) {
            throw nee;
        } catch (InterruptedException ie) {
            throw new DLInterruptedException("Interrupted on creating ledger znode " + path, ie);
        } catch (Exception e) {
            LOG.error("Error creating ledger znode {}", path, e);
            throw new IOException("Error creating ledger znode" + path);
        }
    }

    boolean checkEquivalence(ZooKeeperClient zkc, String path) {
        try {
            LogSegmentLedgerMetadata other = read(zkc, path, version);
            if (LOG.isTraceEnabled()) {
                LOG.trace("Verifying " + this + " against " + other);
            }
            System.out.println("Verifying " + this + " against " + other);

            // All fields may not be comparable so only compare the ones
            // that can be compared
            // completionTime is set when a node is finalized, so that
            // cannot be compared
            // if the node is inprogress, don't compare the lastTxId either
            if (this.ledgerSequenceNumber != other.ledgerSequenceNumber ||
                this.ledgerId != other.ledgerId ||
                this.firstTxId != other.firstTxId) {
                return false;
            } else if (this.inprogress) {
                return other.inprogress;
            } else {
                return (!other.inprogress && (this.lastTxId == other.lastTxId));
            }
        } catch (Exception e) {
            LOG.error("Couldn't verify data in " + path, e);
            return false;
        }
    }

    public boolean equals(Object o) {
        if (!(o instanceof LogSegmentLedgerMetadata)) {
            return false;
        }
        LogSegmentLedgerMetadata ol = (LogSegmentLedgerMetadata) o;
        return ledgerSequenceNumber == ol.ledgerSequenceNumber
            && ledgerId == ol.ledgerId
            && firstTxId == ol.firstTxId
            && lastTxId == ol.lastTxId
            && version == ol.version
            && completionTime == ol.completionTime;
    }

    public int hashCode() {
        int hash = 1;
        hash = hash * 31 + (int) ledgerId;
        hash = hash * 31 + (int) firstTxId;
        hash = hash * 31 + (int) lastTxId;
        hash = hash * 31 + version;
        hash = hash * 31 + (int) completionTime;
        hash = hash * 31 + (int) ledgerSequenceNumber;
        return hash;
    }

    public String toString() {
        return "[LedgerId:" + ledgerId +
            ", firstTxId:" + firstTxId +
            ", lastTxId:" + lastTxId +
            ", version:" + version +
            ", completionTime:" + completionTime +
<<<<<<< HEAD
            ", ledgerSequenceNumber:" + ledgerSequenceNumber +
            ", lastEntryId:" + lastEntryId +
            ", lastSlotId:" + lastSlotId + "]";
=======
            ", recordCount" + recordCount +
            ", ledgerSequenceNumber:" + ledgerSequenceNumber + "]";
>>>>>>> 19d46abb
    }
}<|MERGE_RESOLUTION|>--- conflicted
+++ resolved
@@ -107,13 +107,10 @@
         }
     };
 
-<<<<<<< HEAD
-=======
     static final int LOGRECORD_COUNT_SHIFT = 32;
     static final long LOGRECORD_COUNT_MASK = 0xffffffff00000000L;
     static final long METADATA_VERSION_MASK = 0x00000000ffffffffL;
 
->>>>>>> 19d46abb
     public LogSegmentLedgerMetadata(String zkPath,
                                     int version,
                                     long ledgerId,
@@ -243,17 +240,16 @@
         return version;
     }
 
-<<<<<<< HEAD
     public long getLastEntryId() {
         return lastEntryId;
     }
 
     public long getLastSlotId() {
         return lastSlotId;
-=======
+    }
+
     public int getRecordCount() {
         return recordCount;
->>>>>>> 19d46abb
     }
 
     boolean isInProgress() {
@@ -499,13 +495,9 @@
             ", lastTxId:" + lastTxId +
             ", version:" + version +
             ", completionTime:" + completionTime +
-<<<<<<< HEAD
+            ", recordCount" + recordCount +
             ", ledgerSequenceNumber:" + ledgerSequenceNumber +
             ", lastEntryId:" + lastEntryId +
             ", lastSlotId:" + lastSlotId + "]";
-=======
-            ", recordCount" + recordCount +
-            ", ledgerSequenceNumber:" + ledgerSequenceNumber + "]";
->>>>>>> 19d46abb
     }
 }