--- conflicted
+++ resolved
@@ -6,13 +6,9 @@
     private static final long serialVersionUID = 1L;
     private final String currentOwner;
 
-<<<<<<< HEAD
-    public OwnershipAcquireFailedException(String message, String currentOwner) {
-        super(StatusCode.FOUND, message);
-=======
     public OwnershipAcquireFailedException(String lockPath, String currentOwner) {
-        super(String.format("Lock acquisition failed for %s, the current owner is %s", lockPath, currentOwner));
->>>>>>> a3da7831
+        super(StatusCode.FOUND,
+              String.format("Lock acquisition failed for %s, the current owner is %s", lockPath, currentOwner));
         this.currentOwner = currentOwner;
     }
 
