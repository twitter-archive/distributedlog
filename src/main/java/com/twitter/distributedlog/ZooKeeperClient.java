--- conflicted
+++ resolved
@@ -81,11 +81,8 @@
     private final AtomicInteger refCount;
     private final RetryPolicy retryPolicy;
     private final StatsLogger statsLogger;
-<<<<<<< HEAD
-=======
     private final int retryThreadCount;
 
->>>>>>> 3616847a
 
     private final Set<Watcher> watchers = Collections.synchronizedSet(new HashSet<Watcher>());
 
@@ -102,29 +99,18 @@
      *          the set of servers forming the ZK cluster
      */
     ZooKeeperClient(int sessionTimeoutMs, int connectionTimeoutMs, String zooKeeperServers) {
-<<<<<<< HEAD
-        this(sessionTimeoutMs, connectionTimeoutMs, zooKeeperServers, null, NullStatsLogger.INSTANCE);
-    }
-
-    ZooKeeperClient(int sessionTimeoutMs, int connectionTimeoutMs, String zooKeeperServers,
-                    RetryPolicy retryPolicy, StatsLogger statsLogger) {
-=======
         this(sessionTimeoutMs, connectionTimeoutMs, zooKeeperServers, null, NullStatsLogger.INSTANCE, 1);
     }
 
     ZooKeeperClient(int sessionTimeoutMs, int connectionTimeoutMs, String zooKeeperServers,
                     RetryPolicy retryPolicy, StatsLogger statsLogger, int retryThreadCount) {
->>>>>>> 3616847a
         this.sessionTimeoutMs = sessionTimeoutMs;
         this.zooKeeperServers = zooKeeperServers;
         this.defaultConnectionTimeoutMs = connectionTimeoutMs;
         this.refCount = new AtomicInteger(1);
         this.retryPolicy = retryPolicy;
         this.statsLogger = statsLogger;
-<<<<<<< HEAD
-=======
         this.retryThreadCount = retryThreadCount;
->>>>>>> 3616847a
     }
 
     /**
@@ -200,21 +186,6 @@
         };
         Set<Watcher> watchers = new HashSet<Watcher>();
         watchers.add(watcher);
-<<<<<<< HEAD
-
-        ZooKeeper zk;
-        try {
-            zk = org.apache.bookkeeper.zookeeper.ZooKeeperClient.createConnectedZooKeeperClient(
-                    zooKeeperServers, sessionTimeoutMs, watchers, retryPolicy, statsLogger);
-        } catch (KeeperException e) {
-            throw new ZooKeeperConnectionException("Problem connecting to servers: " + zooKeeperServers, e);
-        } catch (IOException e) {
-            throw new ZooKeeperConnectionException("Problem connecting to servers: " + zooKeeperServers, e);
-        }
-        return zk;
-    }
-
-=======
 
         ZooKeeper zk;
         try {
@@ -228,7 +199,6 @@
         return zk;
     }
 
->>>>>>> 3616847a
     private ZooKeeper buildZooKeeper(int connectionTimeoutMs)
         throws ZooKeeperConnectionException, InterruptedException, TimeoutException {
         final CountDownLatch connected = new CountDownLatch(1);
