--- conflicted
+++ resolved
@@ -33,12 +33,8 @@
     private RetryPolicy retryPolicy = null;
     // stats logger
     private StatsLogger statsLogger = NullStatsLogger.INSTANCE;
-<<<<<<< HEAD
-=======
     // retry executor thread count
     private int retryThreadCount = 1;
-
->>>>>>> 3616847a
 
     // Cached ZooKeeper Client
     private ZooKeeperClient cachedClient = null;
@@ -202,11 +198,7 @@
 
     private ZooKeeperClient buildClient() {
         validateParameters();
-<<<<<<< HEAD
-        return new ZooKeeperClient(sessionTimeoutMs, conectionTimeoutMs, zkServers, retryPolicy, statsLogger);
-=======
         return new ZooKeeperClient(sessionTimeoutMs, conectionTimeoutMs, zkServers, retryPolicy, statsLogger, retryThreadCount);
->>>>>>> 3616847a
     }
 
 }