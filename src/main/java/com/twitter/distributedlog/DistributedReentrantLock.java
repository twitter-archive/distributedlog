/**
 * Licensed to the Apache Software Foundation (ASF) under one
 * or more contributor license agreements.  See the NOTICE file
 * distributed with this work for additional information
 * regarding copyright ownership.  The ASF licenses this file
 * to you under the Apache License, Version 2.0 (the
 * "License"); you may not use this file except in compliance
 * with the License.  You may obtain a copy of the License at
 *
 *     http://www.apache.org/licenses/LICENSE-2.0
 *
 * Unless required by applicable law or agreed to in writing, software
 * distributed under the License is distributed on an "AS IS" BASIS,
 * WITHOUT WARRANTIES OR CONDITIONS OF ANY KIND, either express or implied.
 * See the License for the specific language governing permissions and
 * limitations under the License.
 */
package com.twitter.distributedlog;

import com.twitter.distributedlog.exceptions.OwnershipAcquireFailedException;

import org.apache.zookeeper.AsyncCallback;
import org.apache.zookeeper.CreateMode;
import org.apache.zookeeper.KeeperException;
import org.apache.zookeeper.WatchedEvent;
import org.apache.zookeeper.Watcher;
import org.apache.zookeeper.ZooDefs.Ids;
import org.apache.zookeeper.data.Stat;
import org.slf4j.Logger;
import org.slf4j.LoggerFactory;

import java.io.IOException;
import java.io.UnsupportedEncodingException;
import java.util.Collections;
import java.util.Comparator;
import java.util.List;
import java.util.concurrent.CountDownLatch;
import java.util.concurrent.Future;
import java.util.concurrent.ScheduledExecutorService;
import java.util.concurrent.TimeUnit;
import java.util.concurrent.atomic.AtomicBoolean;
import java.util.concurrent.atomic.AtomicInteger;

import static com.google.common.base.Charsets.UTF_8;

/**
 * Distributed lock, using ZooKeeper.
 * <p/>
 * The lock is vulnerable to timing issues. For example, the process could
 * encounter a really long GC cycle between acquiring the lock, and writing to
 * a ledger. This could have timed out the lock, and another process could have
 * acquired the lock and started writing to bookkeeper. Therefore other
 * mechanisms are required to ensure correctness (i.e. Fencing).
 */
//
class DistributedReentrantLock implements Runnable {

    static final Logger LOG = LoggerFactory.getLogger(DistributedReentrantLock.class);

    private final ScheduledExecutorService executorService;
    private final ZooKeeperClient zkc;
    private final String lockPath;
    private Future<?> asyncLockAcquireFuture = null;
    private LockingException asyncLockAcquireException = null;

    private final AtomicInteger lockCount = new AtomicInteger(0);
    private final DistributedLock internalLock;
    private final long lockTimeout;

    DistributedReentrantLock(
        ScheduledExecutorService executorService,
        ZooKeeperClient zkc,
        String lockPath,
        long lockTimeout,
        String clientId) throws IOException {

        this.executorService = executorService;
        this.lockPath = lockPath;
        this.lockTimeout = lockTimeout;

        this.zkc = zkc;
        try {
            if (zkc.get().exists(lockPath, false) == null) {
                zkc.get().create(lockPath, null,
                    Ids.OPEN_ACL_UNSAFE, CreateMode.PERSISTENT);
            }
            internalLock = new DistributedLock(zkc, lockPath, clientId);
        } catch (Exception e) {
            throw new IOException("Exception accessing Zookeeper", e);
        }
    }

    void acquire(String reason) throws LockingException {
        LOG.debug("Lock Acquire {}, {}", lockPath, reason);
        while (true) {
            if (lockCount.get() == 0) {
                synchronized (this) {
                    if (lockCount.get() > 0) {
                        lockCount.incrementAndGet();
                        return;
                    }
                    if (internalLock.tryLock(lockTimeout, TimeUnit.MILLISECONDS)) {
                        lockCount.set(1);
                        break;
                    } else {
                        throw new LockingException(lockPath, "Failed to acquire lock within timeout");
                    }
                }
            } else {
                int ret = lockCount.getAndIncrement();
                if (ret == 0) {
                    lockCount.decrementAndGet();
                    continue; // try again;
                } else {
                    return;
                }
            }
        }
    }

    void release(String reason) throws IOException {
        LOG.debug("Lock Release {}, {}", lockPath, reason);
        try {
            if (lockCount.decrementAndGet() <= 0) {
                if (lockCount.get() < 0) {
                    LOG.warn("Unbalanced lock handling for {}, lockCount is {} ",
                        reason, lockCount.get());
                }
                synchronized (this) {
                    if (lockCount.get() <= 0) {
                        if (internalLock.isLockHeld()) {
                            LOG.info("Lock Release {}, {}", lockPath, reason);
                            internalLock.unlock();
                        }
                    }
                }
            }
        } catch (LockingException e) {
            throw new IOException("Exception accessing Zookeeper", e);
        }
    }

    public synchronized boolean checkWriteLock(boolean acquiresync) throws LockingException {
        if (!haveLock()) {
            if (null != asyncLockAcquireException) {
                throw asyncLockAcquireException;
            }
            // We may have just lost the lock because of a ZK session timeout
            // not necessarily because someone else acquired the lock.
            // In such cases just try to reacquire. If that fails, it will throw
            if (acquiresync) {
                acquire("checkWriteLock");
            } else {
                asyncLockAcquire();
            }
            return true;
        }

        return false;
    }

    boolean haveLock() {
        return internalLock.isLockHeld();
    }

    public void close() {
        Future<?> futureToCancel;
        synchronized (this) {
            futureToCancel = asyncLockAcquireFuture;
        }
        if (null != futureToCancel) {
            futureToCancel.cancel(true);
        }
        internalLock.cleanup(true);
    }

    private synchronized void setAsyncLockAcquireException(LockingException e) {
        this.asyncLockAcquireException = e;
    }

    private synchronized void asyncLockAcquire() {
        if (null == asyncLockAcquireFuture) {
            asyncLockAcquireFuture = executorService.submit(this);
        }
    }

    @Override
    public void run() {
        try {
            setAsyncLockAcquireException(null);
            acquire("checkWriteLock");
        } catch (LockingException exc) {
            setAsyncLockAcquireException(exc);
        } finally {
            synchronized (this) {
                asyncLockAcquireFuture = null;
            }
        }
    }

    /**
     * Twitter commons version with some modifications.
     * <p/>
     * TODO: Cannot use the same version to avoid a transitive dependence on
     * TODO: two different versions of zookeeper.
     * TODO: When science upgrades to ZK 3.4.X we should remove this
     */
    private static class DistributedLock implements AsyncCallback.VoidCallback {

        private final ZooKeeperClient zkClient;
        private final String lockPath;
        private final String clientId;

        private final AtomicBoolean aborted = new AtomicBoolean(false);
        private CountDownLatch syncPoint;
        private boolean holdsLock = false;
        private String currentId;
        private String currentNode;
        private String watchedNode;
        private String currentOwner = DistributedLogConstants.UNKNOWN_CLIENT_ID;
        private LockWatcher watcher;
        private final AtomicInteger epoch = new AtomicInteger(0);

        /**
         * Creates a distributed lock using the given {@code zkClient} to coordinate locking.
         *
         * @param zkClient The ZooKeeper client to use.
         * @param lockPath The path used to manage the lock under.
         */
        public DistributedLock(ZooKeeperClient zkClient, String lockPath, String clientId) {
            this.zkClient = zkClient;
            this.lockPath = lockPath;
            this.clientId = clientId;
            this.syncPoint = new CountDownLatch(1);
        }

<<<<<<< HEAD
        private synchronized void prepare()
            throws InterruptedException, KeeperException, ZooKeeperClient.ZooKeeperConnectionException {
=======
        private synchronized int prepare()
            throws LockingException, InterruptedException, KeeperException, ZooKeeperClient.ZooKeeperConnectionException {
>>>>>>> b492d45a

            LOG.debug("Working with locking path: {}", lockPath);

            // Increase the epoch each time acquire the lock
            int curEpoch = epoch.incrementAndGet();

            // Create an EPHEMERAL_SEQUENTIAL node.
            currentNode =
                zkClient.get().create(lockPath + "/member_", clientId.getBytes(UTF_8), Ids.OPEN_ACL_UNSAFE, CreateMode.EPHEMERAL_SEQUENTIAL);

            // We only care about our actual id since we want to compare ourselves to siblings.
            if (currentNode.contains("/")) {
                currentId = currentNode.substring(currentNode.lastIndexOf("/") + 1);
            }
            LOG.debug("Received ID from zk: {}", currentId);
            this.watcher = new LockWatcher(curEpoch);
            return curEpoch;
        }

        public synchronized boolean tryLock(long timeout, TimeUnit unit) throws LockingException {
            if (holdsLock) {
                throw new LockingException(lockPath, "Error, already holding a lock. Call unlock first!");
            }
            try {
                prepare();
                // only wait the lock for non-immediate lock
                watcher.checkForLock(DistributedLogConstants.LOCK_IMMEDIATE != timeout);
                if (DistributedLogConstants.LOCK_IMMEDIATE != timeout) {
                    boolean success = true;
                    if (DistributedLogConstants.LOCK_TIMEOUT_INFINITE == timeout) {
                        syncPoint.await();
                    }
                    else {
                        success = syncPoint.await(timeout, unit);
                    }
                    // assert success => holdsLock
                    assert(!success || holdsLock);
                }
                if (!holdsLock) {
                    throw new OwnershipAcquireFailedException(lockPath, currentOwner);
                }
            } catch (InterruptedException e) {
                cancelAttempt(true, this.epoch.get());
                return false;
            } catch (KeeperException e) {
                // No need to clean up since the node wasn't created yet.
                throw new LockingException(lockPath, "ZooKeeper Exception while trying to acquire lock " + lockPath, e);
            } catch (ZooKeeperClient.ZooKeeperConnectionException e) {
                // No need to clean up since the node wasn't created yet.
                throw new LockingException(lockPath, "ZooKeeper Exception while trying to acquire lock " + lockPath, e);
            } finally {
                if (!holdsLock && DistributedLogConstants.LOCK_IMMEDIATE == timeout) {
                    cancelAttempt(false, this.epoch.get());
                }
            }
            return true;
        }

        public synchronized void unlock() throws LockingException {
            if (currentId == null) {
                throw new LockingException(lockPath, "Error, neither attempting to lock nor holding a lock!");
            }
            // Try aborting!
            if (!holdsLock) {
                aborted.set(true);
                LOG.info("Not holding lock, aborting acquisition attempt!");
            } else {
                LOG.debug("Cleaning up this locks ephemeral node. {} {}", currentId, currentNode);
                cleanup(true);
            }
        }

        private synchronized String getCurrentId() {
            return currentId;
        }

        public synchronized boolean isLockHeld() {
            return holdsLock;
        }

        @Override
        public void processResult(int rc, String path, Object ctx) {
            if (KeeperException.Code.OK.intValue() == rc) {
                LOG.info("Deleted lock znode {} successfully!", path);
            } else {
                LOG.info("Deleted lock znode {} : ", path, KeeperException.create(KeeperException.Code.get(rc)));
            }
        }

        private synchronized void cancelAttempt(boolean sync, int epoch) {
            if (this.epoch.getAndIncrement() == epoch) {
                LOG.info("Cancelling lock attempt!");
                cleanup(sync);
                // Bubble up failure...
                holdsLock = false;
                syncPoint.countDown();
            }
        }

        private void cleanup(boolean sync) {
            LOG.debug("Cleaning up!");
            String nodeToDelete = currentNode;
            try {
                if (null != nodeToDelete) {
                    if (sync) {
                        Stat stat = zkClient.get().exists(nodeToDelete, false);
                        if (stat != null) {
                            zkClient.get().delete(nodeToDelete, -1);
                        } else {
                            LOG.warn("Called cleanup but nothing to cleanup!");
                        }
                    } else {
                        zkClient.get().delete(nodeToDelete, -1, this, null);
                    }
                }
            } catch (KeeperException e) {
                LOG.warn("Failed to clean up lock node {} : ", nodeToDelete, e);
            } catch (InterruptedException e) {
                LOG.warn("Interrupted on cleaning up lock node {} : ", nodeToDelete, e);
            } catch (ZooKeeperClient.ZooKeeperConnectionException e) {
                LOG.warn("Lost zookeeper connection on cleaning up node {} : ", nodeToDelete, e);
            }
            holdsLock = false;
            aborted.set(false);
            currentId = null;
            currentNode = null;
            watcher = null;
            syncPoint = new CountDownLatch(1);
        }

        class LockWatcher implements Watcher {

            // Enforce a epoch number to avoid a race on canceling attempt
            final int epoch;

            LockWatcher(int epoch) {
                this.epoch = epoch;
            }

            public synchronized void checkForLock(boolean wait) {
                try {
                    List<String> sortedMembers = zkClient.get().getChildren(lockPath, null);

                    Collections.sort(sortedMembers, new Comparator<String>() {
                        public int compare(String o1,
                                           String o2) {
                            Integer l1 = Integer.valueOf(o1.replace("member_", ""));
                            Integer l2 = Integer.valueOf(o2.replace("member_", ""));
                            return l1 - l2;
                        }
                    });

                    // Unexpected behavior if there are no children!
                    if (sortedMembers.isEmpty()) {
                        // TODO: changed to unexpected exception in dlog proxy
                        throw new IOException("Error, member list is empty!");
                    }

                    int memberIndex = sortedMembers.indexOf(getCurrentId());

                    // If we hold the lock
                    if (memberIndex == 0) {
                        synchronized (DistributedLock.this) {
                            holdsLock = true;
                            syncPoint.countDown();
                        }
                    } else {
                        String currentOwnerTemp = new String(
                            zkClient.get().getData(lockPath + "/" + sortedMembers.get(0), false, null), "UTF-8");

                        // Accessed concurrently in the thread that acquires the lock
                        // checkForLock can be called by background threads as well
                        synchronized(DistributedLock.this) {
                            currentOwner = currentOwnerTemp;
                        }

                        if (wait) {
                            final String nextLowestNode = sortedMembers.get(memberIndex - 1);
                            LOG.debug("Current LockWatcher with ephemeral node {}, is waiting for {} to release lock.",
                                      getCurrentId(), nextLowestNode);

                            watchedNode = String.format("%s/%s", lockPath, nextLowestNode);
                            Stat stat = zkClient.get().exists(watchedNode, wait);
                            if (stat == null) {
                                checkForLock(wait);
                            }
                        }
                    }
                } catch (InterruptedException e) {
                    handleException("interrupted", e);
                } catch (KeeperException e) {
                    handleException("an exception while accessing ZK", e);
                } catch (UnsupportedEncodingException e) {
                    handleException("invalid ownership data", e);
                } catch (ZooKeeperClient.ZooKeeperConnectionException e) {
                    handleException("zookeeper connection lost", e);
                } catch (IOException e) {
                    handleException("unexpected empty memberlist", e);
                }
            }

            private void handleException(String reason, Exception e) {
                if (DistributedLock.this.epoch.get() == epoch) {
                    LOG.warn("Current LockWatcher with ephemeral node {} got {}. Trying to cancel lock acquisition.",
                             new Object[] { getCurrentId(), reason, e });
                    cancelAttempt(true, epoch);
                }
            }

            @Override
            public synchronized void process(WatchedEvent event) {
                // this handles the case where we have aborted a lock and deleted ourselves but still have a
                // watch on the nextLowestNode. This is a workaround since ZK doesn't support unsub.
                if (!event.getPath().equals(watchedNode)) {
                    LOG.debug("Ignoring call for node:" + watchedNode);
                    return;
                }
                if (event.getType() == Watcher.Event.EventType.None) {
                    switch (event.getState()) {
                        case SyncConnected:
                            LOG.info("Reconnected...");
                            break;
                        case Expired:
                            LOG.warn(String.format("Current ZK session expired![%s]", getCurrentId()));
                            cancelAttempt(true, epoch);
                            break;
                        default:
                            break;
                    }
                } else if (event.getType() == Event.EventType.NodeDeleted) {
                    if (DistributedLock.this.epoch.get() == epoch) {
                        checkForLock(true);
                    }
                } else {
                    LOG.warn(String.format("Unexpected ZK event: %s", event.getType().name()));
                }
            }
        }
    }
}<|MERGE_RESOLUTION|>--- conflicted
+++ resolved
@@ -234,13 +234,8 @@
             this.syncPoint = new CountDownLatch(1);
         }
 
-<<<<<<< HEAD
-        private synchronized void prepare()
-            throws InterruptedException, KeeperException, ZooKeeperClient.ZooKeeperConnectionException {
-=======
         private synchronized int prepare()
             throws LockingException, InterruptedException, KeeperException, ZooKeeperClient.ZooKeeperConnectionException {
->>>>>>> b492d45a
 
             LOG.debug("Working with locking path: {}", lockPath);
 
