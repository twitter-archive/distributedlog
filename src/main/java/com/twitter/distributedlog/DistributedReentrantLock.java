--- conflicted
+++ resolved
@@ -202,33 +202,6 @@
             this.watcher = new LockWatcher();
         }
 
-<<<<<<< HEAD
-        public synchronized void lock() throws LockingException, OwnershipAcquireFailedException {
-            if (holdsLock) {
-                throw new LockingException("Error, already holding a lock. Call unlock first!");
-            }
-            try {
-                prepare();
-                watcher.checkForLock();
-                syncPoint.await();
-                if (!holdsLock) {
-                    throw new OwnershipAcquireFailedException(
-                            "Couldn't acquire lock " + lockPath + ", as it is already acquired by " + currentOwner,
-                            currentOwner);
-                }
-            } catch (InterruptedException e) {
-                cancelAttempt();
-                throw new LockingException("InterruptedException while trying to acquire lock!", e);
-            } catch (KeeperException ke) {
-                throw new LockingException("ZooKeeper Exception while trying to acquire lock " + lockPath + " : ", ke);
-            } catch (ZooKeeperClient.ZooKeeperConnectionException zce) {
-                // No need to clean up since the node wasn't created yet.
-                throw new LockingException("ZooKeeper Connection Exception while trying to acquire lock " + lockPath + " : ", zce);
-            }
-        }
-
-=======
->>>>>>> a3da7831
         public synchronized boolean tryLock(long timeout, TimeUnit unit) throws LockingException, OwnershipAcquireFailedException {
             if (holdsLock) {
                 throw new LockingException("Error, already holding a lock. Call unlock first!");
@@ -248,31 +221,18 @@
                     assert(!success || holdsLock);
                 }
                 if (!holdsLock) {
-<<<<<<< HEAD
-                    throw new OwnershipAcquireFailedException(
-                            "Couldn't acquire lock " + lockPath + ", as it is already acquired by " + currentOwner,
-                            currentOwner);
-=======
                     throw new OwnershipAcquireFailedException(lockPath, currentOwner);
->>>>>>> a3da7831
                 }
             } catch (InterruptedException e) {
                 cancelAttempt();
                 return false;
-<<<<<<< HEAD
-            } catch (KeeperException ke) {
-                throw new LockingException("ZooKeeper Exception while trying to acquire lock " + lockPath + " : ", ke);
-            } catch (ZooKeeperClient.ZooKeeperConnectionException zce) {
-=======
             } catch (KeeperException e) {
                 // No need to clean up since the node wasn't created yet.
                 throw new LockingException("ZooKeeper Exception while trying to acquire lock", e);
             } catch (ZooKeeperClient.ZooKeeperConnectionException e) {
->>>>>>> a3da7831
                 // No need to clean up since the node wasn't created yet.
-                throw new LockingException("ZooKeeper Connection Exception while trying to acquire lock " + lockPath + " : ", zce);
-            }
-
+                throw new LockingException("ZooKeeper Connection Exception while trying to acquire lock " + lockPath + " : ", e);
+            }
             return true;
         }
 
