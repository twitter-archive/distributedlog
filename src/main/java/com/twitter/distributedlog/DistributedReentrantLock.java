/**
 * Licensed to the Apache Software Foundation (ASF) under one
 * or more contributor license agreements.  See the NOTICE file
 * distributed with this work for additional information
 * regarding copyright ownership.  The ASF licenses this file
 * to you under the Apache License, Version 2.0 (the
 * "License"); you may not use this file except in compliance
 * with the License.  You may obtain a copy of the License at
 *
 *     http://www.apache.org/licenses/LICENSE-2.0
 *
 * Unless required by applicable law or agreed to in writing, software
 * distributed under the License is distributed on an "AS IS" BASIS,
 * WITHOUT WARRANTIES OR CONDITIONS OF ANY KIND, either express or implied.
 * See the License for the specific language governing permissions and
 * limitations under the License.
 */
package com.twitter.distributedlog;

import com.google.common.base.Stopwatch;
import com.twitter.distributedlog.exceptions.OwnershipAcquireFailedException;

import org.apache.bookkeeper.stats.OpStatsLogger;
import org.apache.bookkeeper.stats.StatsLogger;
import org.apache.bookkeeper.util.MathUtils;
import org.apache.zookeeper.AsyncCallback;
import org.apache.zookeeper.CreateMode;
import org.apache.zookeeper.KeeperException;
import org.apache.zookeeper.WatchedEvent;
import org.apache.zookeeper.Watcher;
import org.apache.zookeeper.ZooDefs.Ids;
import org.apache.zookeeper.data.Stat;
import org.slf4j.Logger;
import org.slf4j.LoggerFactory;

import java.io.IOException;
import java.io.UnsupportedEncodingException;
import java.net.URLDecoder;
import java.net.URLEncoder;
import java.util.Collections;
import java.util.Comparator;
import java.util.List;
import java.util.concurrent.CountDownLatch;
import java.util.concurrent.Future;
import java.util.concurrent.ScheduledExecutorService;
import java.util.concurrent.TimeUnit;
import java.util.concurrent.atomic.AtomicBoolean;
import java.util.concurrent.atomic.AtomicInteger;
import java.util.concurrent.atomic.AtomicIntegerArray;

import static com.google.common.base.Charsets.UTF_8;

/**
 * Distributed lock, using ZooKeeper.
 * <p/>
 * The lock is vulnerable to timing issues. For example, the process could
 * encounter a really long GC cycle between acquiring the lock, and writing to
 * a ledger. This could have timed out the lock, and another process could have
 * acquired the lock and started writing to bookkeeper. Therefore other
 * mechanisms are required to ensure correctness (i.e. Fencing).
 */
class DistributedReentrantLock {

    static final Logger LOG = LoggerFactory.getLogger(DistributedReentrantLock.class);

    private final ScheduledExecutorService executorService;
    private final String lockPath;
    private Future<?> asyncLockAcquireFuture = null;
    private LockingException asyncLockAcquireException = null;

    private final AtomicInteger lockCount = new AtomicInteger(0);
    private final AtomicIntegerArray lockAcqTracker;
    private final DistributedLock internalLock;
    private final long lockTimeout;
    private boolean logUnbalancedWarning = true;

    public enum LockReason {
        WRITEHANDLER (0), PERSTREAMWRITER(1), RECOVER(2), COMPLETEANDCLOSE(3), DELETELOG(4), MAXREASON(5);
        private final int value;

        private LockReason(int value) {
            this.value = value;
        }
    }


    private static StatsLogger lockStatsLogger = null;
    private static OpStatsLogger acquireStats = null;
    private static OpStatsLogger releaseStats = null;
    private static OpStatsLogger prepareStats = null;
    private static OpStatsLogger checkLockStats = null;
    private static OpStatsLogger syncDeleteStats = null;
    private static OpStatsLogger asyncDeleteStats = null;

    /**
     * Construct a lock.
     * NOTE: ensure the lockpath is created before constructing the lock.
     *
     * @param zkc
     *          zookeeper client.
     * @param lockPath
     *          lock path.
     * @param lockTimeout
     *          lock timeout.
     * @param clientId
     *          client id.
     * @throws IOException
     */
    DistributedReentrantLock(
        ScheduledExecutorService executorService,
        ZooKeeperClient zkc,
        String lockPath,
        long lockTimeout,
        String clientId,
        StatsLogger statsLogger) throws IOException {
        this.executorService = executorService;
        this.lockPath = lockPath;
        this.lockTimeout = lockTimeout;
<<<<<<< HEAD
        this.internalLock = new DistributedLock(zkc, lockPath, clientId);
=======
        this.lockAcqTracker = new AtomicIntegerArray(LockReason.MAXREASON.value);
>>>>>>> 3616847a

        if (null == lockStatsLogger) {
            lockStatsLogger = statsLogger.scope("lock");
        }
        if (null == acquireStats) {
            acquireStats = lockStatsLogger.getOpStatsLogger("acquire");
        }
        if (null == releaseStats) {
            releaseStats = lockStatsLogger.getOpStatsLogger("release");
        }
        if (null == prepareStats) {
            prepareStats = lockStatsLogger.getOpStatsLogger("prepare");
        }
        if (null == checkLockStats) {
            checkLockStats = lockStatsLogger.getOpStatsLogger("check_lock");
        }
        if (null == syncDeleteStats) {
            syncDeleteStats = lockStatsLogger.getOpStatsLogger("sync_delete");
        }
        if (null == asyncDeleteStats) {
            asyncDeleteStats = lockStatsLogger.getOpStatsLogger("async_delete");
        }
    }

    void acquire(String reason) throws LockingException {
        Stopwatch stopwatch = new Stopwatch().start();
        boolean success = false;
        try {
            doAcquire(reason);
            success = true;
        } finally {
            if (success) {
                acquireStats.registerSuccessfulEvent(stopwatch.stop().elapsed(TimeUnit.MICROSECONDS));
            } else {
                acquireStats.registerFailedEvent(stopwatch.stop().elapsed(TimeUnit.MICROSECONDS));
            }
        }
    }

<<<<<<< HEAD
    void doAcquire(String reason) throws LockingException {
        LOG.trace("Lock Acquire {}, {}", lockPath, reason);
=======
    void acquire(LockReason reason) throws LockingException {
        LOG.debug("Lock Acquire {}, {}", lockPath, reason);
>>>>>>> 3616847a
        while (true) {
            if (lockCount.get() == 0) {
                synchronized (this) {
                    if (lockCount.get() > 0) {
                        lockCount.incrementAndGet();
                        break;
                    }
                    if (internalLock.tryLock(lockTimeout, TimeUnit.MILLISECONDS)) {
                        lockCount.set(1);
                        break;
                    } else {
                        throw new LockingException(lockPath, "Failed to acquire lock within timeout");
                    }
                }
            } else {
                int ret = lockCount.getAndIncrement();
                if (ret == 0) {
                    lockCount.decrementAndGet();
                } else {
                    break;
                }
            }
        }
        lockAcqTracker.incrementAndGet(reason.value);
    }

<<<<<<< HEAD

    void release(String reason) throws IOException {
        Stopwatch stopwatch = new Stopwatch().start();
        boolean success = false;
        try {
            doRelease(reason);
            success = true;
        } finally {
            if (success) {
                releaseStats.registerSuccessfulEvent(stopwatch.stop().elapsed(TimeUnit.MICROSECONDS));
            } else {
                releaseStats.registerFailedEvent(stopwatch.stop().elapsed(TimeUnit.MICROSECONDS));
            }
        }
    }

    void doRelease(String reason) throws IOException {
        LOG.trace("Lock Release {}, {}", lockPath, reason);
        try {
            if (lockCount.decrementAndGet() <= 0) {
                if (lockCount.get() < 0) {
                    LOG.warn("Unbalanced lock handling for {}, lockCount is {} ",
                        reason, lockCount.get());
                }
                synchronized (this) {
                    if (lockCount.get() <= 0) {
                        if (internalLock.isLockHeld()) {
                            LOG.info("Lock Release {}, {}", lockPath, reason);
                            internalLock.unlock();
                        }
=======
    void release(LockReason reason) {
        LOG.debug("Lock Release {}, {}", lockPath, reason);
        int perReasonLockCount = lockAcqTracker.decrementAndGet(reason.value);
        if ((perReasonLockCount < 0) && logUnbalancedWarning) {
            LOG.warn("Unbalanced lock handling for {} type {}, lockCount is {} ",
                new Object[]{lockPath, reason, perReasonLockCount});
        }
        if (lockCount.decrementAndGet() <= 0) {
            if (logUnbalancedWarning && (lockCount.get() < 0)) {
                LOG.warn("Unbalanced lock handling for {}, lockCount is {} ",
                    lockPath, lockCount.get());
                logUnbalancedWarning = false;
            }
            synchronized (this) {
                if (lockCount.get() <= 0) {
                    if (internalLock.isLockHeld()) {
                        LOG.info("Lock Release {}, {}", lockPath, reason);
                        internalLock.unlock();
>>>>>>> 3616847a
                    }
                }
            }
        }
    }

    public synchronized boolean checkWriteLock(boolean acquiresync, LockReason reason) throws LockingException {
        if (!haveLock()) {
            if (null != asyncLockAcquireException) {
                throw asyncLockAcquireException;
            }
            // We may have just lost the lock because of a ZK session timeout
            // not necessarily because someone else acquired the lock.
            // In such cases just try to reacquire. If that fails, it will throw
            if (acquiresync) {
                acquire(reason);
            } else {
                asyncLockAcquire(reason);
            }
            return true;
        }

        return false;
    }

    boolean haveLock() {
        return internalLock.isLockHeld();
    }

    public void close() {
        Future<?> futureToCancel;
        synchronized (this) {
            futureToCancel = asyncLockAcquireFuture;
        }
        if (null != futureToCancel) {
            futureToCancel.cancel(true);
        }
        internalLock.cleanup(true);
    }

    private synchronized void setAsyncLockAcquireException(LockingException e) {
        this.asyncLockAcquireException = e;
    }

    private synchronized void asyncLockAcquire(final LockReason reason) {
        if (null == asyncLockAcquireFuture) {
            asyncLockAcquireFuture = executorService.submit(new Runnable() {
                @Override
                public void run() {
                    try {
                        setAsyncLockAcquireException(null);
                        acquire(reason);
                    } catch (LockingException exc) {
                        setAsyncLockAcquireException(exc);
                    } finally {
                        synchronized (this) {
                            asyncLockAcquireFuture = null;
                        }
                    }
                }
            });
        }
    }

    static class DeleteCallback implements AsyncCallback.VoidCallback {

        final Stopwatch stopwatch;

        DeleteCallback() {
            stopwatch = new Stopwatch().start();
        }

        @Override
        public void processResult(int rc, String path, Object ctx) {
            if (KeeperException.Code.OK.intValue() == rc) {
                asyncDeleteStats.registerSuccessfulEvent(stopwatch.stop().elapsed(TimeUnit.MICROSECONDS));
                LOG.info("Deleted lock znode {} successfully!", path);
            } else {
                asyncDeleteStats.registerFailedEvent(stopwatch.stop().elapsed(TimeUnit.MICROSECONDS));
                LOG.info("Deleted lock znode {} : ", path, KeeperException.create(KeeperException.Code.get(rc)));
            }
        }
    }

    /**
     * Twitter commons version with some modifications.
     * <p/>
     * TODO: Cannot use the same version to avoid a transitive dependence on
     * TODO: two different versions of zookeeper.
     * TODO: When science upgrades to ZK 3.4.X we should remove this
     */
    private static class DistributedLock {

        private final ZooKeeperClient zkClient;
        private final String lockPath;
        private final String clientId;

        private final AtomicBoolean aborted = new AtomicBoolean(false);
        private volatile CountDownLatch syncPoint;
        private volatile boolean holdsLock = false;
        private volatile String currentId;
        private volatile String currentNode;
        private volatile String watchedNode;
        private volatile String currentOwner = DistributedLogConstants.UNKNOWN_CLIENT_ID;
        private volatile LockWatcher watcher;
        private final AtomicInteger epoch = new AtomicInteger(0);

        /**
         * Creates a distributed lock using the given {@code zkClient} to coordinate locking.
         *
         * @param zkClient The ZooKeeper client to use.
         * @param lockPath The path used to manage the lock under.
         */
        public DistributedLock(ZooKeeperClient zkClient, String lockPath, String clientId) {
            this.zkClient = zkClient;
            this.lockPath = lockPath;
            this.clientId = clientId;
            this.syncPoint = new CountDownLatch(1);
        }

        private static int parseMemberID(String nodeName) {
            int id = -1;
            String[] parts = nodeName.split("_");
            if (parts.length > 0) {
                try {
                    id = Integer.parseInt(parts[parts.length - 1]);
                } catch (NumberFormatException nfe) {
                    id = -1;
                }
            }
            return id;
        }

        private String parseClientID(String nodeName)
                throws InterruptedException, ZooKeeperClient.ZooKeeperConnectionException,
                KeeperException, UnsupportedEncodingException {
            String[] parts = nodeName.split("_");

            String currentOwnerTemp;
            if (parts.length == 3) {
                currentOwnerTemp = URLDecoder.decode(parts[1], "UTF-8");
            } else {
                currentOwnerTemp = new String(
                    zkClient.get().getData(lockPath + "/" + nodeName, false, null), "UTF-8");
            }
            return currentOwnerTemp;
        }

        private List<String> getLockMembers()
                throws InterruptedException, ZooKeeperClient.ZooKeeperConnectionException,
                KeeperException {
            List<String> sortedMembers = zkClient.get().getChildren(lockPath, null);

            Collections.sort(sortedMembers, new Comparator<String>() {
                public int compare(String o1, String o2) {
                    int l1 = parseMemberID(o1);
                    int l2 = parseMemberID(o2);
                    return l1 - l2;
                }
            });

            return sortedMembers;
        }

        private void checkOwnerIfNeed(long timeout)
                throws OwnershipAcquireFailedException, InterruptedException, ZooKeeperClient.ZooKeeperConnectionException,
                KeeperException {
            if (DistributedLogConstants.LOCK_IMMEDIATE == timeout) {
                List<String> members = getLockMembers();
                if (members.size() > 0) {
                    try {
                        String clientId = parseClientID(members.get(0));
                        throw new OwnershipAcquireFailedException(lockPath, clientId);
                    } catch (UnsupportedEncodingException e) {
                        // no idea about current owner, then fallback.
                    } catch (KeeperException.NoNodeException nne) {
                        // the owner just disappeared, then fallback.
                    }
                }
            }
        }

        private int prepare()
                throws InterruptedException, KeeperException, ZooKeeperClient.ZooKeeperConnectionException {
            Stopwatch stopwatch = new Stopwatch().start();
            boolean success = false;
            try {
                int res = doPrepare();
                success = true;
                return res;
            } finally {
                if (success) {
                    prepareStats.registerSuccessfulEvent(stopwatch.stop().elapsed(TimeUnit.MICROSECONDS));
                } else {
                    prepareStats.registerFailedEvent(stopwatch.stop().elapsed(TimeUnit.MICROSECONDS));
                }
            }
        }

        private int doPrepare()
            throws InterruptedException, KeeperException, ZooKeeperClient.ZooKeeperConnectionException {

            LOG.trace("Working with locking path: {}", lockPath);

            // Increase the epoch each time acquire the lock
            int curEpoch = epoch.incrementAndGet();

            // Create an EPHEMERAL_SEQUENTIAL node.
            try {
                currentNode =
                    zkClient.get().create(lockPath + "/member_" + URLEncoder.encode(clientId, "UTF-8") + "_",
                            clientId.getBytes(UTF_8), Ids.OPEN_ACL_UNSAFE, CreateMode.EPHEMERAL_SEQUENTIAL);
            } catch (UnsupportedEncodingException e) {
                currentNode =
                    zkClient.get().create(lockPath + "/member_",
                            clientId.getBytes(UTF_8), Ids.OPEN_ACL_UNSAFE, CreateMode.EPHEMERAL_SEQUENTIAL);
            }

            // We only care about our actual id since we want to compare ourselves to siblings.
            if (currentNode.contains("/")) {
                currentId = currentNode.substring(currentNode.lastIndexOf("/") + 1);
            }
            LOG.trace("Received ID from zk: {}", currentId);
            this.watcher = new LockWatcher(curEpoch);
            return curEpoch;
        }

        public boolean tryLock(long timeout, TimeUnit unit) throws LockingException {
            if (holdsLock) {
                throw new LockingException(lockPath, "Error, already holding a lock. Call unlock first!");
            }
            if (LOG.isDebugEnabled()) {
                LOG.debug("Try locking {} at {}.", lockPath, System.currentTimeMillis());
            }
            try {
                checkOwnerIfNeed(timeout);
                prepare();
                // only wait the lock for non-immediate lock
                watcher.checkForLock(DistributedLogConstants.LOCK_IMMEDIATE != timeout);
                if (DistributedLogConstants.LOCK_IMMEDIATE != timeout) {
                    if (DistributedLogConstants.LOCK_TIMEOUT_INFINITE == timeout) {
                        syncPoint.await();
                    }
                    else {
                        if (!syncPoint.await(timeout, unit)) {
                            LOG.debug("Failed on tryLocking {} in {} ms.", lockPath, unit.toMillis(timeout));
                        }
                    }
                }
                if (!holdsLock) {
                    throw new OwnershipAcquireFailedException(lockPath, currentOwner);
                }
            } catch (InterruptedException e) {
                cancelAttempt(true, this.epoch.get());
                return false;
            } catch (KeeperException e) {
                LOG.error("ZooKeeper Exception while trying to acquire lock {} : ", lockPath, e);
                // No need to clean up since the node wasn't created yet.
                throw new LockingException(lockPath, "ZooKeeper Exception while trying to acquire lock " + lockPath, e);
            } catch (ZooKeeperClient.ZooKeeperConnectionException e) {
                // No need to clean up since the node wasn't created yet.
                throw new LockingException(lockPath, "ZooKeeper Exception while trying to acquire lock " + lockPath, e);
            } finally {
                if (!holdsLock) {
                    cancelAttempt(false, this.epoch.get());
                }
            }
            return true;
        }

<<<<<<< HEAD
        public void unlock() throws LockingException {
=======
        public synchronized void unlock() {
>>>>>>> 3616847a
            if (currentId == null) {
                LOG.error("Error, neither attempting to lock nor holding a lock! {}", lockPath);
                return;
            }
            // Try aborting!
            if (!holdsLock) {
                aborted.set(true);
                LOG.info("Not holding lock, aborting acquisition attempt!");
            } else {
                LOG.trace("Cleaning up this locks ephemeral node. {} {}", currentId, currentNode);
                cleanup(true);
            }
        }

        private String getCurrentId() {
            return currentId;
        }

        public boolean isLockHeld() {
            return holdsLock;
        }

        private void cancelAttempt(boolean sync, int epoch) {
            if (this.epoch.getAndIncrement() == epoch) {
                LOG.info("Cancelling lock attempt!");
                cleanup(sync);
                // Bubble up failure...
                holdsLock = false;
                syncPoint.countDown();
            }
        }

        private void cleanup(boolean sync) {
            LOG.trace("Cleaning up!");
            String nodeToDelete = currentNode;
            try {
                if (null != nodeToDelete) {
                    if (sync) {
                        Stopwatch stopwatch = new Stopwatch().start();
                        boolean success = false;
                        try {
                            Stat stat = zkClient.get().exists(nodeToDelete, false);
                            if (stat != null) {
                                zkClient.get().delete(nodeToDelete, -1);
                            } else {
                                LOG.warn("Called cleanup but nothing to cleanup!");
                            }
                            success = true;
                        } finally {
                            if (success) {
                                syncDeleteStats.registerSuccessfulEvent(stopwatch.stop().elapsed(TimeUnit.MICROSECONDS));
                            } else {
                                syncDeleteStats.registerFailedEvent(stopwatch.stop().elapsed(TimeUnit.MICROSECONDS));
                            }
                        }

                    } else {
                        zkClient.get().delete(nodeToDelete, -1, new DeleteCallback(), null);
                    }
                }
            } catch (KeeperException e) {
                LOG.warn("Failed to clean up lock node {} : ", nodeToDelete, e);
            } catch (InterruptedException e) {
                LOG.warn("Interrupted on cleaning up lock node {} : ", nodeToDelete, e);
            } catch (ZooKeeperClient.ZooKeeperConnectionException e) {
                LOG.warn("Lost zookeeper connection on cleaning up node {} : ", nodeToDelete, e);
            }
            holdsLock = false;
            aborted.set(false);
            currentId = null;
            currentNode = null;
            watcher = null;
            syncPoint = new CountDownLatch(1);
        }

        class LockWatcher implements Watcher, AsyncCallback.VoidCallback {

            // Enforce a epoch number to avoid a race on canceling attempt
            final int epoch;

            LockWatcher(int epoch) {
                this.epoch = epoch;
            }

            public void checkForLock(boolean wait) {
                Stopwatch stopwatch = new Stopwatch().start();
                boolean success = false;
                try {
                    doCheckForLock(wait);
                    success = true;
                } finally {
                    if (success) {
                        checkLockStats.registerSuccessfulEvent(stopwatch.stop().elapsed(TimeUnit.MICROSECONDS));
                    } else {
                        checkLockStats.registerFailedEvent(stopwatch.stop().elapsed(TimeUnit.MICROSECONDS));
                    }
                }
            }

            void asyncCheckForLock(final boolean wait, final AsyncCallback.VoidCallback callback, Object ctx) {
                try {
                    zkClient.get().getChildren(lockPath, false, new AsyncCallback.Children2Callback() {
                        @Override
                        public void processResult(int rc, String path, Object ctx, List<String> children, Stat stat) {
                            if (KeeperException.Code.OK.intValue() != rc) {
                                callback.processResult(rc, path, ctx);
                                return;
                            }
                            if (children.isEmpty()) {
                                LOG.error("Error, memeber list is empty for lock {}.", lockPath);
                                callback.processResult(KeeperException.Code.RUNTIMEINCONSISTENCY.intValue(), path, ctx);
                                return;
                            }
                            // sort the children
                            Collections.sort(children, new Comparator<String>() {
                                public int compare(String o1, String o2) {
                                    int l1 = parseMemberID(o1);
                                    int l2 = parseMemberID(o2);
                                    return l1 - l2;
                                }
                            });
                            String cid = getCurrentId();
                            int memberIndex = children.indexOf(cid);
                            if (LOG.isDebugEnabled()) {
                                LOG.debug("{} is the number {} member in the list.", cid, memberIndex);
                            }
                            // If we hold the lock
                            if (memberIndex == 0) {
                                if (LOG.isDebugEnabled()) {
                                    LOG.debug("{} acquired the lock {}.", cid, lockPath);
                                }
                                holdsLock = true;
                                callback.processResult(rc, path, ctx);
                            } else if (memberIndex > 0) {
                                String[] parts = children.get(0).split("_");
                                if (parts.length != 3) {
                                    callback.processResult(KeeperException.Code.RUNTIMEINCONSISTENCY.intValue(), path, ctx);
                                    return;
                                }
                                String currentOwnerTemp;
                                try {
                                    currentOwnerTemp = URLDecoder.decode(parts[1], "UTF-8");
                                } catch (UnsupportedEncodingException e) {
                                    callback.processResult(KeeperException.Code.RUNTIMEINCONSISTENCY.intValue(), path, ctx);
                                    return;
                                }
                                currentOwner = currentOwnerTemp;

                                if (wait) {
                                    final String nextLowestNode = children.get(memberIndex - 1);
                                    if (LOG.isDebugEnabled()) {
                                        LOG.debug("Current LockWatcher for {} with ephemeral node {}, is waiting for {} to release lock at {}.",
                                                  new Object[] { lockPath, cid, nextLowestNode, System.currentTimeMillis() });
                                    }
                                    watchedNode = String.format("%s/%s", lockPath, nextLowestNode);
                                    try {
                                        zkClient.get().exists(watchedNode, LockWatcher.this, new StatCallback() {
                                            @Override
                                            public void processResult(int rc, String path, Object ctx, Stat stat) {
                                                if (KeeperException.Code.OK.intValue() == rc) {
                                                    callback.processResult(rc, path, ctx);
                                                } else if (KeeperException.Code.NONODE.intValue() == rc) {
                                                    asyncCheckForLock(wait, callback, ctx);
                                                } else {
                                                    callback.processResult(rc, path, ctx);
                                                }
                                            }
                                        }, ctx);
                                    } catch (ZooKeeperClient.ZooKeeperConnectionException e) {
                                        callback.processResult(KeeperException.Code.CONNECTIONLOSS.intValue(), path, ctx);
                                    } catch (InterruptedException e) {
                                        callback.processResult(KeeperException.Code.CONNECTIONLOSS.intValue(), path, ctx);
                                    }
                                }
                            } else {
                                LOG.error("Member {} doesn't exist in the members list {}.", cid, children);
                                callback.processResult(KeeperException.Code.RUNTIMEINCONSISTENCY.intValue(), path, ctx);
                            }
                        }
                    }, ctx);
                } catch (ZooKeeperClient.ZooKeeperConnectionException e) {
                    callback.processResult(KeeperException.Code.CONNECTIONLOSS.intValue(), lockPath, ctx);
                } catch (InterruptedException e) {
                    callback.processResult(KeeperException.Code.CONNECTIONLOSS.intValue(), lockPath, ctx);
                }
            }

            void doCheckForLock(boolean wait) {
                try {
                    List<String> sortedMembers = getLockMembers();

                    // Unexpected behavior if there are no children!
                    if (sortedMembers.isEmpty()) {
                        // TODO: changed to unexpected exception in dlog proxy
                        throw new IOException("Error, member list is empty!");
                    }

                    int memberIndex = sortedMembers.indexOf(getCurrentId());

                    // If we hold the lock
                    if (memberIndex == 0) {
                        synchronized (DistributedLock.this) {
                            holdsLock = true;
                            syncPoint.countDown();
                            if (LOG.isDebugEnabled()) {
                                LOG.debug("{} claimed ownership on lock {} at {}.",
                                          new Object[] { getCurrentId(), lockPath, System.currentTimeMillis() });
                            }
                        }
                    } else if (memberIndex > 0) {
                        String currentOwnerTemp = parseClientID(sortedMembers.get(0));

                        // Accessed concurrently in the thread that acquires the lock
                        // checkForLock can be called by background threads as well
                        synchronized(DistributedLock.this) {
                            currentOwner = currentOwnerTemp;
                        }

                        if (wait) {
                            final String nextLowestNode = sortedMembers.get(memberIndex - 1);
                            if (LOG.isDebugEnabled()) {
                                LOG.debug("Current LockWatcher for {} with ephemeral node {}, is waiting for {} to release lock at {}.",
                                          new Object[] { lockPath, getCurrentId(), nextLowestNode, System.currentTimeMillis() });
                            }
                            watchedNode = String.format("%s/%s", lockPath, nextLowestNode);
                            Stat stat = zkClient.get().exists(watchedNode, this);
                            if (stat == null) {
                                checkForLock(true);
                            }
                        }
                    } else {
                        throw new IOException("Error, current id " + getCurrentId() + " is not in the members list.");
                    }
                } catch (InterruptedException e) {
                    handleException("interrupted", e);
                } catch (KeeperException e) {
                    handleException("an exception while accessing ZK", e);
                } catch (UnsupportedEncodingException e) {
                    handleException("invalid ownership data", e);
                } catch (ZooKeeperClient.ZooKeeperConnectionException e) {
                    handleException("zookeeper connection lost", e);
                } catch (IOException e) {
                    handleException("unexpected empty memberlist", e);
                }
            }

            private void handleException(String reason, Exception e) {
                if (DistributedLock.this.epoch.get() == epoch) {
                    LOG.warn("Current LockWatcher with ephemeral node {} got {}. Trying to cancel lock acquisition.",
                             new Object[] { getCurrentId(), reason, e });
                    cancelAttempt(true, epoch);
                }
            }

            @Override
            public void process(WatchedEvent event) {
                if (LOG.isDebugEnabled()) {
                    LOG.debug("Received event {} from lock {} at {} : watcher epoch {}, lock epoch {}.",
                              new Object[] { event, lockPath, System.currentTimeMillis(), epoch, DistributedLock.this.epoch.get() });
                }
                // this handles the case where we have aborted a lock and deleted ourselves but still have a
                // watch on the nextLowestNode. This is a workaround since ZK doesn't support unsub.
                if (!event.getPath().equals(watchedNode)) {
                    LOG.debug("Ignoring call for node:" + watchedNode);
                    return;
                }
                if (event.getType() == Watcher.Event.EventType.None) {
                    switch (event.getState()) {
                        case SyncConnected:
                            LOG.info("Reconnected...");
                            break;
                        case Expired:
                            LOG.warn(String.format("Current ZK session expired![%s]", getCurrentId()));
                            // if session expired, just notify the waiter. as the lock acquire doesn't succeed,
                            // the caller of acquire will clean up the lock.
                            if (DistributedLock.this.epoch.get() == epoch) {
                                syncPoint.countDown();
                            }
                            break;
                        default:
                            break;
                    }
                } else if (event.getType() == Event.EventType.NodeDeleted) {
                    if (DistributedLock.this.epoch.get() == epoch) {
                        if (LOG.isDebugEnabled()) {
                            LOG.debug("Membership changed for lock {} at {}.", lockPath, System.currentTimeMillis());
                        }
                        asyncCheckForLock(true, this, null);
                    }
                } else {
                    LOG.warn("Unexpected ZK event: {}", event.getType().name());
                }
            }

            @Override
            public void processResult(int rc, String path, Object ctx) {
                // when callback, either acquire succeed or fail, we need to notify the waiter.
                if (DistributedLock.this.epoch.get() == epoch) {
                    if (LOG.isDebugEnabled()) {
                        LOG.debug("Notify lock waiters on {} at {} : watcher epoch {}, lock epoch {}",
                                  new Object[] { lockPath, System.currentTimeMillis(), epoch, DistributedLock.this.epoch.get() });
                    }
                    syncPoint.countDown();
                }
            }
        }
    }
}<|MERGE_RESOLUTION|>--- conflicted
+++ resolved
@@ -116,11 +116,8 @@
         this.executorService = executorService;
         this.lockPath = lockPath;
         this.lockTimeout = lockTimeout;
-<<<<<<< HEAD
         this.internalLock = new DistributedLock(zkc, lockPath, clientId);
-=======
         this.lockAcqTracker = new AtomicIntegerArray(LockReason.MAXREASON.value);
->>>>>>> 3616847a
 
         if (null == lockStatsLogger) {
             lockStatsLogger = statsLogger.scope("lock");
@@ -145,7 +142,7 @@
         }
     }
 
-    void acquire(String reason) throws LockingException {
+    void acquire(LockReason reason) throws LockingException {
         Stopwatch stopwatch = new Stopwatch().start();
         boolean success = false;
         try {
@@ -160,13 +157,8 @@
         }
     }
 
-<<<<<<< HEAD
-    void doAcquire(String reason) throws LockingException {
+    void doAcquire(LockReason reason) throws LockingException {
         LOG.trace("Lock Acquire {}, {}", lockPath, reason);
-=======
-    void acquire(LockReason reason) throws LockingException {
-        LOG.debug("Lock Acquire {}, {}", lockPath, reason);
->>>>>>> 3616847a
         while (true) {
             if (lockCount.get() == 0) {
                 synchronized (this) {
@@ -193,9 +185,7 @@
         lockAcqTracker.incrementAndGet(reason.value);
     }
 
-<<<<<<< HEAD
-
-    void release(String reason) throws IOException {
+    void release(LockReason reason) {
         Stopwatch stopwatch = new Stopwatch().start();
         boolean success = false;
         try {
@@ -210,23 +200,8 @@
         }
     }
 
-    void doRelease(String reason) throws IOException {
+    void doRelease(LockReason reason) {
         LOG.trace("Lock Release {}, {}", lockPath, reason);
-        try {
-            if (lockCount.decrementAndGet() <= 0) {
-                if (lockCount.get() < 0) {
-                    LOG.warn("Unbalanced lock handling for {}, lockCount is {} ",
-                        reason, lockCount.get());
-                }
-                synchronized (this) {
-                    if (lockCount.get() <= 0) {
-                        if (internalLock.isLockHeld()) {
-                            LOG.info("Lock Release {}, {}", lockPath, reason);
-                            internalLock.unlock();
-                        }
-=======
-    void release(LockReason reason) {
-        LOG.debug("Lock Release {}, {}", lockPath, reason);
         int perReasonLockCount = lockAcqTracker.decrementAndGet(reason.value);
         if ((perReasonLockCount < 0) && logUnbalancedWarning) {
             LOG.warn("Unbalanced lock handling for {} type {}, lockCount is {} ",
@@ -243,7 +218,6 @@
                     if (internalLock.isLockHeld()) {
                         LOG.info("Lock Release {}, {}", lockPath, reason);
                         internalLock.unlock();
->>>>>>> 3616847a
                     }
                 }
             }
@@ -514,11 +488,7 @@
             return true;
         }
 
-<<<<<<< HEAD
-        public void unlock() throws LockingException {
-=======
-        public synchronized void unlock() {
->>>>>>> 3616847a
+        public void unlock() {
             if (currentId == null) {
                 LOG.error("Error, neither attempting to lock nor holding a lock! {}", lockPath);
                 return;
