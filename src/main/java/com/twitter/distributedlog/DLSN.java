--- conflicted
+++ resolved
@@ -1,16 +1,9 @@
 package com.twitter.distributedlog;
 
-<<<<<<< HEAD
-import org.apache.commons.codec.binary.Base64;
-
-import java.nio.ByteBuffer;
-
-=======
 import java.nio.ByteBuffer;
 
 import org.apache.commons.codec.binary.Base64;
 
->>>>>>> ed43cac7
 public class DLSN {
     static final byte VERSION = (byte) 0;
     static final int VERSION_LEN = Long.SIZE * 3 + Byte.SIZE;
@@ -66,27 +59,6 @@
             '}';
     }
 
-    public String serialize() {
-        byte[] data = new byte[VERSION_LEN];
-        ByteBuffer bb = ByteBuffer.wrap(data);
-        bb.put(VERSION);
-        bb.putLong(ledgerSequenceNo);
-        bb.putLong(entryId);
-        bb.putLong(slotId);
-        return Base64.encodeBase64String(data);
-    }
-
-    public static DLSN deserialize(String dlsn) {
-        byte[] data = Base64.decodeBase64(dlsn);
-        ByteBuffer bb = ByteBuffer.wrap(data);
-        byte version = bb.get();
-        if (VERSION != version || VERSION_LEN != data.length) {
-            throw new IllegalArgumentException("Invalid DLSN " + dlsn);
-        }
-        return new DLSN(bb.getLong(), bb.getLong(), bb.getLong());
-    }
-
-
     @Override
     public boolean equals(Object o) {
         if (this == o) return true;
