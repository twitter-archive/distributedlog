package com.twitter.distributedlog;

import java.io.IOException;
import java.util.Collection;
import java.util.LinkedList;
import java.util.Map;

public class BKUnPartitionedLogWriterBase extends BKBaseLogWriter {
    private BKPerStreamLogWriter perStreamWriter = null;
    private BKLogPartitionWriteHandler partitionHander = null;


    public BKUnPartitionedLogWriterBase(DistributedLogConfiguration conf, BKDistributedLogManager bkdlm) throws IOException {
        super(conf, bkdlm);
    }

    @Override
    protected BKLogPartitionWriteHandler getCachedPartitionHandler(String streamIdentifier) {
        assert (streamIdentifier.equals(DistributedLogConstants.DEFAULT_STREAM));
        return partitionHander;
    }

    // Since we have only one stream we simply maintain one partition handler and one ledger
    @Override
    protected void cachePartitionHandler(String streamIdentifier, BKLogPartitionWriteHandler ledgerHandler) {
        assert (streamIdentifier.equals(DistributedLogConstants.DEFAULT_STREAM));
        partitionHander = ledgerHandler;
    }

    @Override
    protected BKLogPartitionWriteHandler removeCachedPartitionHandler(String streamIdentifier) {
        assert (streamIdentifier.equals(DistributedLogConstants.DEFAULT_STREAM));
        BKLogPartitionWriteHandler ret = partitionHander;
        partitionHander = null;
        return ret;
    }

    @Override
    protected Collection<BKLogPartitionWriteHandler> getCachedPartitionHandlers() {
        LinkedList<BKLogPartitionWriteHandler> list = new LinkedList<BKLogPartitionWriteHandler>();
        if (null != partitionHander) {
            list.add(partitionHander);
        }
        return list;
    }

    @Override
    protected BKPerStreamLogWriter getCachedLogWriter(String streamIdentifier) {
        assert (streamIdentifier.equals(DistributedLogConstants.DEFAULT_STREAM));
        return perStreamWriter;
    }

    @Override
    protected void cacheLogWriter(String streamIdentifier, BKPerStreamLogWriter logWriter) {
        assert (streamIdentifier.equals(DistributedLogConstants.DEFAULT_STREAM));
        perStreamWriter = logWriter;
    }

    @Override
    protected BKPerStreamLogWriter removeCachedLogWriter(String streamIdentifier) {
        assert (streamIdentifier.equals(DistributedLogConstants.DEFAULT_STREAM));
        BKPerStreamLogWriter ret = perStreamWriter;
        perStreamWriter = null;
        return ret;
    }

    @Override
    protected Collection<BKPerStreamLogWriter> getCachedLogWriters() {
        LinkedList<BKPerStreamLogWriter> list = new LinkedList<BKPerStreamLogWriter>();
        if (null != perStreamWriter) {
            list.add(perStreamWriter);
        }
        return list;
    }

    public void closeAndComplete() throws IOException {
        if (null != perStreamWriter && null != partitionHander) {
<<<<<<< HEAD
            waitForTruncation();
            Map.Entry<Long, DLSN> lastPoint = perStreamWriter.closeToFinalize();
            partitionHander.completeAndCloseLogSegment(lastPoint.getKey(), lastPoint.getValue().getEntryId(), lastPoint.getValue().getSlotId());
            partitionHander.close();
=======
            try {
                waitForTruncation();
                long lastTxId = perStreamWriter.closeToFinalize();
                partitionHander.completeAndCloseLogSegment(lastTxId);
            } finally {
                // ensure partition handler is closed.
                partitionHander.close();
            }
>>>>>>> 327cd3f5
            perStreamWriter = null;
            partitionHander = null;
        }
        close();
    }

}<|MERGE_RESOLUTION|>--- conflicted
+++ resolved
@@ -75,21 +75,14 @@
 
     public void closeAndComplete() throws IOException {
         if (null != perStreamWriter && null != partitionHander) {
-<<<<<<< HEAD
-            waitForTruncation();
-            Map.Entry<Long, DLSN> lastPoint = perStreamWriter.closeToFinalize();
-            partitionHander.completeAndCloseLogSegment(lastPoint.getKey(), lastPoint.getValue().getEntryId(), lastPoint.getValue().getSlotId());
-            partitionHander.close();
-=======
             try {
                 waitForTruncation();
-                long lastTxId = perStreamWriter.closeToFinalize();
-                partitionHander.completeAndCloseLogSegment(lastTxId);
+                Map.Entry<Long, DLSN> lastPoint = perStreamWriter.closeToFinalize();
+                partitionHander.completeAndCloseLogSegment(lastPoint.getKey(), lastPoint.getValue().getEntryId(), lastPoint.getValue().getSlotId());
             } finally {
                 // ensure partition handler is closed.
                 partitionHander.close();
             }
->>>>>>> 327cd3f5
             perStreamWriter = null;
             partitionHander = null;
         }
