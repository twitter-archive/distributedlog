package com.twitter.distributedlog;

import java.io.IOException;
import java.util.Collection;
import java.util.LinkedList;

<<<<<<< HEAD
import com.twitter.distributedlog.util.Pair;
=======
import com.google.common.annotations.VisibleForTesting;

>>>>>>> 3616847a

abstract class BKUnPartitionedLogWriterBase extends BKBaseLogWriter {
    private BKPerStreamLogWriter perStreamWriter = null;
    private BKPerStreamLogWriter allocatedPerStreamWriter = null;
    private BKLogPartitionWriteHandler partitionHander = null;

    public BKUnPartitionedLogWriterBase(DistributedLogConfiguration conf, BKDistributedLogManager bkdlm) {
        super(conf, bkdlm);
    }

    @Override
    protected BKLogPartitionWriteHandler getCachedPartitionHandler(String streamIdentifier) {
        assert (streamIdentifier.equals(conf.getUnpartitionedStreamName()));
        return partitionHander;
    }

    // Since we have only one stream we simply maintain one partition handler and one ledger
    @Override
    protected void cachePartitionHandler(String streamIdentifier, BKLogPartitionWriteHandler ledgerHandler) {
        assert (streamIdentifier.equals(conf.getUnpartitionedStreamName()));
        partitionHander = ledgerHandler;
    }

    @Override
    protected BKLogPartitionWriteHandler removeCachedPartitionHandler(String streamIdentifier) {
        assert (streamIdentifier.equals(conf.getUnpartitionedStreamName()));
        BKLogPartitionWriteHandler ret = partitionHander;
        partitionHander = null;
        return ret;
    }

    @Override
    protected Collection<BKLogPartitionWriteHandler> getCachedPartitionHandlers() {
        LinkedList<BKLogPartitionWriteHandler> list = new LinkedList<BKLogPartitionWriteHandler>();
        if (null != partitionHander) {
            list.add(partitionHander);
        }
        return list;
    }

    @Override
    protected BKPerStreamLogWriter getCachedLogWriter(String streamIdentifier) {
        assert (streamIdentifier.equals(conf.getUnpartitionedStreamName()));
        return perStreamWriter;
    }

    @Override
    protected void cacheLogWriter(String streamIdentifier, BKPerStreamLogWriter logWriter) {
        assert (streamIdentifier.equals(conf.getUnpartitionedStreamName()));
        perStreamWriter = logWriter;
    }

    @Override
    protected BKPerStreamLogWriter removeCachedLogWriter(String streamIdentifier) {
        assert (streamIdentifier.equals(conf.getUnpartitionedStreamName()));
        BKPerStreamLogWriter ret = perStreamWriter;
        perStreamWriter = null;
        return ret;
    }

    @Override
    protected Collection<BKPerStreamLogWriter> getCachedLogWriters() {
        LinkedList<BKPerStreamLogWriter> list = new LinkedList<BKPerStreamLogWriter>();
        if (null != perStreamWriter) {
            list.add(perStreamWriter);
        }
        return list;
    }

<<<<<<< HEAD
    @Override
    protected BKPerStreamLogWriter getAllocatedLogWriter(String streamIdentifier) {
        assert (streamIdentifier.equals(conf.getUnpartitionedStreamName()));
        return allocatedPerStreamWriter;
    }

    @Override
    protected void cacheAllocatedLogWriter(String streamIdentifier, BKPerStreamLogWriter logWriter) {
        assert (streamIdentifier.equals(conf.getUnpartitionedStreamName()));
        allocatedPerStreamWriter = logWriter;
    }

    @Override
    protected BKPerStreamLogWriter removeAllocatedLogWriter(String streamIdentifier) {
        assert (streamIdentifier.equals(conf.getUnpartitionedStreamName()));
        try {
            return allocatedPerStreamWriter;
        } finally {
            allocatedPerStreamWriter = null;
        }
    }

    @Override
    protected Collection<BKPerStreamLogWriter> getAllocatedLogWriters() {
        LinkedList<BKPerStreamLogWriter> list = new LinkedList<BKPerStreamLogWriter>();
        if (null != allocatedPerStreamWriter) {
            list.add(allocatedPerStreamWriter);
        }
        return list;
    }

    public void closeAndComplete() throws IOException {
        if (null != perStreamWriter && null != partitionHander) {
            try {
                waitForTruncation();
                partitionHander.completeAndCloseLogSegment(perStreamWriter);
            } finally {
                // ensure partition handler is closed.
                partitionHander.close();
=======
    @VisibleForTesting
    void closeAndComplete() throws IOException {
        closeAndComplete(true);
    }

    @Override
    protected void closeAndComplete(boolean shouldThrow) throws IOException {
        try {
            if (null != perStreamWriter && null != partitionHander) {
                try {
                    waitForTruncation();
                    partitionHander.completeAndCloseLogSegment(perStreamWriter);
                } finally {
                    // ensure partition handler is closed.
                    partitionHander.close();
                }
                perStreamWriter = null;
                partitionHander = null;
>>>>>>> 3616847a
            }
        } catch (IOException exc) {
            LOG.error("Completing Log segments encountered exception", exc);
            if (shouldThrow) {
                throw exc;
            }
        } finally {
            closeNoThrow();
        }
    }

    /**
     * Close the stream without necessarily flushing immediately.
     * This may be called if the stream is in error such as after a
     * previous write or close threw an exception.
     */
    public void abort() throws IOException {
        if (null != perStreamWriter) {
            perStreamWriter.abort();
            perStreamWriter = null;
        }

        closeNoThrow();
    }
}<|MERGE_RESOLUTION|>--- conflicted
+++ resolved
@@ -4,12 +4,8 @@
 import java.util.Collection;
 import java.util.LinkedList;
 
-<<<<<<< HEAD
 import com.twitter.distributedlog.util.Pair;
-=======
 import com.google.common.annotations.VisibleForTesting;
-
->>>>>>> 3616847a
 
 abstract class BKUnPartitionedLogWriterBase extends BKBaseLogWriter {
     private BKPerStreamLogWriter perStreamWriter = null;
@@ -79,7 +75,6 @@
         return list;
     }
 
-<<<<<<< HEAD
     @Override
     protected BKPerStreamLogWriter getAllocatedLogWriter(String streamIdentifier) {
         assert (streamIdentifier.equals(conf.getUnpartitionedStreamName()));
@@ -111,15 +106,6 @@
         return list;
     }
 
-    public void closeAndComplete() throws IOException {
-        if (null != perStreamWriter && null != partitionHander) {
-            try {
-                waitForTruncation();
-                partitionHander.completeAndCloseLogSegment(perStreamWriter);
-            } finally {
-                // ensure partition handler is closed.
-                partitionHander.close();
-=======
     @VisibleForTesting
     void closeAndComplete() throws IOException {
         closeAndComplete(true);
@@ -138,7 +124,6 @@
                 }
                 perStreamWriter = null;
                 partitionHander = null;
->>>>>>> 3616847a
             }
         } catch (IOException exc) {
             LOG.error("Completing Log segments encountered exception", exc);
