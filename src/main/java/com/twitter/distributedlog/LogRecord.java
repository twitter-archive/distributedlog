--- conflicted
+++ resolved
@@ -187,12 +187,7 @@
          * @return the operation read from the stream, or null at the end of the file
          * @throws IOException on error.
          */
-<<<<<<< HEAD
         public LogRecordWithDLSN readOp() throws IOException {
-            in.mark(1);
-=======
-        public LogRecord readOp() throws IOException {
->>>>>>> 91d839f1
             try {
                 LogRecordWithDLSN nextRecordInStream = new LogRecordWithDLSN();
                 nextRecordInStream.setFlags(in.readLong());
@@ -239,13 +234,10 @@
                         in.readFully(skipBuffer, 0 , bytesToRead);
                         read += bytesToRead;
                     }
-<<<<<<< HEAD
-                    recordStream.advanceToNextRecord();
-=======
                     if (LOG.isTraceEnabled()) {
                         LOG.trace("Skipped Record with TxId {}", currTxId);
                     }
->>>>>>> 91d839f1
+                    recordStream.advanceToNextRecord();
                 } catch (EOFException eof) {
                     LOG.debug("Skip encountered end of file Exception", eof);
                     break;
