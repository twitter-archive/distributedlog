package com.twitter.distributedlog;

import com.google.common.annotations.VisibleForTesting;
import com.twitter.distributedlog.util.Pair;
import org.apache.bookkeeper.client.BKException;
import org.apache.bookkeeper.proto.BookkeeperInternalCallbacks;
import org.apache.zookeeper.Watcher;
import org.slf4j.Logger;
import org.slf4j.LoggerFactory;

import java.io.IOException;
import java.util.Collection;
import java.util.Map;
import java.util.concurrent.CountDownLatch;

public abstract class BKBaseLogWriter {
    static final Logger LOG = LoggerFactory.getLogger(BKBaseLogWriter.class);

    private final BKDistributedLogManager bkDistributedLogManager;
    private final long retentionPeriodInMillis;
    // Used by tests
    private Long minTimestampToKeepOverride = null;
    private boolean closed = false;
    private boolean forceRolling = false;
    private boolean forceRecovery = false;
    private LogTruncationTask lastTruncationAttempt = null;
    private Watcher sessionExpireWatcher = null;

    public BKBaseLogWriter(DistributedLogConfiguration conf, BKDistributedLogManager bkdlm) {
        this.bkDistributedLogManager = bkdlm;
        this.retentionPeriodInMillis = (long) (conf.getRetentionPeriodHours()) * 3600 * 1000;
        LOG.info("Retention Period {}", retentionPeriodInMillis);
    }

    abstract protected BKLogPartitionWriteHandler getCachedPartitionHandler(String streamIdentifier);

    abstract protected void cachePartitionHandler(String streamIdentifier, BKLogPartitionWriteHandler ledgerHandler);

    abstract protected BKLogPartitionWriteHandler removeCachedPartitionHandler(String streamIdentifier);

    abstract protected Collection<BKLogPartitionWriteHandler> getCachedPartitionHandlers();

    abstract protected BKPerStreamLogWriter getCachedLogWriter(String streamIdentifier);

    abstract protected void cacheLogWriter(String streamIdentifier, BKPerStreamLogWriter logWriter);

    abstract protected BKPerStreamLogWriter removeCachedLogWriter(String streamIdentifier);

    abstract protected Collection<BKPerStreamLogWriter> getCachedLogWriters();


    /**
     * Close the journal.
     *
     */
    public void close() {
        closed = true;
        try {
            waitForTruncation();
            for (BKPerStreamLogWriter writer : getCachedLogWriters()) {
                try {
                    writer.close();
                } catch (IOException ioe) {
                    LOG.error("Failed to close per stream writer : ", ioe);
                }
            }
            for (BKLogPartitionWriteHandler partitionWriteHandler : getCachedPartitionHandlers()) {
                try {
                    partitionWriteHandler.close();
                } catch (IOException ioe) {
                    LOG.error("Failed to close writer handler : ", ioe);
                }
            }
        } finally {
            bkDistributedLogManager.unregister(sessionExpireWatcher);
        }
    }

    synchronized protected BKLogPartitionWriteHandler getWriteLedgerHandler(PartitionId partition, boolean recover) throws IOException {
        return getWriteLedgerHandler(partition.toString(), recover);
    }

    synchronized protected BKLogPartitionWriteHandler getWriteLedgerHandler(String streamIdentifier, boolean recover) throws IOException {
        BKLogPartitionWriteHandler ledgerManager = getCachedPartitionHandler(streamIdentifier);
        if (null == ledgerManager) {
            ledgerManager = bkDistributedLogManager.createWriteLedgerHandler(streamIdentifier);
            cachePartitionHandler(streamIdentifier, ledgerManager);
        }
        if (recover) {
            ledgerManager.recoverIncompleteLogSegments();
        }
        return ledgerManager;
    }

    synchronized protected BKPerStreamLogWriter getLedgerWriter(PartitionId partition, long startTxId, int numRecordsToBeWritten) throws IOException {
        return getLedgerWriter(partition.toString(), startTxId, numRecordsToBeWritten);
    }

    synchronized protected BKPerStreamLogWriter getLedgerWriter(String streamIdentifier, long startTxId, int numRecordsToBeWritten) throws IOException {
        BKPerStreamLogWriter ledgerWriter = getCachedLogWriter(streamIdentifier);
        long numFlushes = 0;
        boolean shouldCheckForTruncation = false;

        // Handle the case where the last call to write actually caused an error in the partition
        //
        if ((null != ledgerWriter) && (ledgerWriter.isStreamInError() || forceRecovery)) {
            // Close the ledger writer so that we will recover and start a new log segment
            numFlushes = ledgerWriter.getNumFlushes();
            ledgerWriter.close();
            ledgerWriter = null;
            removeCachedLogWriter(streamIdentifier);

            // This is strictly not necessary - but its safe nevertheless
            BKLogPartitionWriteHandler ledgerManager = removeCachedPartitionHandler(streamIdentifier);
            if (null != ledgerManager) {
                ledgerManager.close();
            }
        }


        if (null == ledgerWriter) {
            ledgerWriter = getWriteLedgerHandler(streamIdentifier, true).startLogSegment(startTxId);
            ledgerWriter.setNumFlushes(numFlushes);
            cacheLogWriter(streamIdentifier, ledgerWriter);
            shouldCheckForTruncation = true;
        }

        BKLogPartitionWriteHandler ledgerManager = getWriteLedgerHandler(streamIdentifier, false);
<<<<<<< HEAD
        if (ledgerManager.shouldStartNewSegment() || forceRolling) {
            Pair<Long, DLSN> lastPoint = ledgerWriter.closeToFinalize();
            numFlushes = ledgerWriter.getNumFlushes();
            ledgerManager.completeAndCloseLogSegment(lastPoint.getFirst(), lastPoint.getLast().getEntryId(), lastPoint.getLast().getSlotId());
=======
        if (ledgerManager.shouldStartNewSegment() || ledgerWriter.shouldStartNewSegment(numRecordsToBeWritten) || forceRolling) {
            ledgerManager.completeAndCloseLogSegment(ledgerWriter);
            numFlushes = ledgerWriter.getNumFlushes();
>>>>>>> 19d46abb
            ledgerWriter = ledgerManager.startLogSegment(startTxId);
            ledgerWriter.setNumFlushes(numFlushes);
            cacheLogWriter(streamIdentifier, ledgerWriter);
            shouldCheckForTruncation = true;
        }

        if (shouldCheckForTruncation) {
            boolean truncationEnabled = false;

            long minTimestampToKeep = 0;
            long sanityCheckThreshold = 0;

            if (retentionPeriodInMillis > 0) {
                minTimestampToKeep = Utils.nowInMillis() - retentionPeriodInMillis;
                sanityCheckThreshold = Utils.nowInMillis() - 2 * retentionPeriodInMillis;
                truncationEnabled = true;
            }

            if (null != minTimestampToKeepOverride) {
                minTimestampToKeep = minTimestampToKeepOverride;
                truncationEnabled = true;
            }

            // skip scheduling if there is task that's already running
            //
            if (truncationEnabled && ((lastTruncationAttempt == null) || lastTruncationAttempt.isDone())) {
                LogTruncationTask truncationTask = new LogTruncationTask(ledgerManager,
                        minTimestampToKeep,
                        sanityCheckThreshold);
                if (bkDistributedLogManager.scheduleTask(truncationTask)) {
                    lastTruncationAttempt = truncationTask;
                }
            }
        }

        return ledgerWriter;
    }

    protected void checkClosedOrInError(String operation) throws AlreadyClosedException {
        if (closed) {
            LOG.error("Executing " + operation + " on already closed Log Writer");
            throw new AlreadyClosedException("Executing " + operation + " on already closed Log Writer");
        }
    }

    static class LogTruncationTask implements Runnable, BookkeeperInternalCallbacks.GenericCallback<Void> {
        private final BKLogPartitionWriteHandler ledgerManager;
        private final long minTimestampToKeep;
        private final long sanityCheckThreshold;
        private volatile boolean done = false;
        private volatile boolean running = false;
        private final CountDownLatch latch = new CountDownLatch(1);

        LogTruncationTask(BKLogPartitionWriteHandler ledgerManager, long minTimestampToKeep, long sanityCheckThreshold) {
            this.ledgerManager = ledgerManager;
            this.minTimestampToKeep = minTimestampToKeep;
            this.sanityCheckThreshold = sanityCheckThreshold;
        }

        boolean isDone() {
            return done;
        }

        @Override
        public void run() {
            if (LOG.isTraceEnabled()) {
                LOG.trace("Issue purge request to purge logs older than {} for {}.", minTimestampToKeep, ledgerManager.getFullyQualifiedName());
            }
            running = true;
            ledgerManager.purgeLogsOlderThanTimestamp(minTimestampToKeep, sanityCheckThreshold, this);
        }

        public void waitForCompletion() throws InterruptedException {
            if (running) {
                latch.await();
            }
        }

        @Override
        public void operationComplete(int rc, Void result) {
            if (BKException.Code.OK != rc) {
                LOG.warn("Log Truncation Failed with exception : ", BKException.create(rc));
            }
            done = true;
            running = false;
            latch.countDown();
        }

        @Override
        public String toString() {
            return String.format("LogTruncationTask (%s : minTimestampToKeep=%d, sanityCheckThreshold=%d, running=%s, done=%s)",
                    ledgerManager.getFullyQualifiedName(), minTimestampToKeep, sanityCheckThreshold, running, done);
        }
    }

    /**
     * All data that has been written to the stream so far will be flushed.
     * New data can be still written to the stream while flush is ongoing.
     */
    public long setReadyToFlush() throws IOException {
        checkClosedOrInError("setReadyToFlush");
        long highestTransactionId = 0;
        for (BKPerStreamLogWriter writer : getCachedLogWriters()) {
            highestTransactionId = Math.max(highestTransactionId, writer.setReadyToFlush());
        }
        return highestTransactionId;
    }

    /**
     * Flush and sync all data that is ready to be flush
     * {@link #setReadyToFlush()} into underlying persistent store.
     * <p/>
     * This API is optional as the writer implements a policy for automatically syncing
     * the log records in the buffer. The buffered edits can be flushed when the buffer
     * becomes full or a certain period of time is elapsed.
     */
    public long flushAndSync() throws IOException {
        checkClosedOrInError("flushAndSync");
        long highestTransactionId = 0;
        Collection<BKPerStreamLogWriter> writerSet = getCachedLogWriters();
        for (BKPerStreamLogWriter writer : writerSet) {
            writer.flushAndSyncPhaseOne();
        }
        for (BKPerStreamLogWriter writer : writerSet) {
            highestTransactionId = Math.max(highestTransactionId, writer.flushAndSyncPhaseTwo());
        }
        return highestTransactionId;
    }

    public long flushAndSync(boolean parallel, boolean waitForVisibility) throws IOException {
        checkClosedOrInError("flushAndSync");

        LOG.info("FlushAndSync Started");

        long highestTransactionId = 0;
        long totalFlushes = 0;
        int minTransmitSize = Integer.MAX_VALUE;
        int maxTransmitSize = Integer.MIN_VALUE;
        long totalAddConfirmed = 0;

        Collection<BKPerStreamLogWriter> writerSet = getCachedLogWriters();

        if (parallel || !waitForVisibility) {
            for(BKPerStreamLogWriter writer : writerSet) {
                highestTransactionId = Math.max(highestTransactionId, writer.flushAndSyncPhaseOne());
            }
        }

        for(BKPerStreamLogWriter writer : writerSet) {
            if (waitForVisibility) {
                if (parallel) {
                    highestTransactionId = Math.max(highestTransactionId, writer.flushAndSyncPhaseTwo());
                } else {
                    highestTransactionId = Math.max(highestTransactionId, writer.flushAndSync());
                }
            }
            totalFlushes += writer.getNumFlushes();
            minTransmitSize = Math.min(minTransmitSize, writer.getAverageTransmitSize());
            maxTransmitSize = Math.max(maxTransmitSize, writer.getAverageTransmitSize());
            totalAddConfirmed += writer.getLastAddConfirmed();
        }

        if (writerSet.size() > 0) {
            LOG.info("FlushAndSync Completed with {} flushes and add Confirmed {}", totalFlushes, totalAddConfirmed);
            LOG.info("Transmission Size Min {} Max {}", minTransmitSize, maxTransmitSize);
        } else {
            LOG.info("FlushAndSync Completed - Nothing to Flush");
        }
        return highestTransactionId;
    }

    @VisibleForTesting
    public synchronized void setForceRolling(boolean forceRolling) {
        this.forceRolling = forceRolling;
    }

    @VisibleForTesting
    public synchronized void overRideMinTimeStampToKeep(Long minTimestampToKeepOverride) {
        this.minTimestampToKeepOverride = minTimestampToKeepOverride;
    }

    protected synchronized void waitForTruncation() {
        try {
            if (null != lastTruncationAttempt) {
                lastTruncationAttempt.waitForCompletion();
            }
        } catch (InterruptedException exc) {
            LOG.info("Wait For truncation failed", exc);
        }
    }

    @VisibleForTesting
    public synchronized void setForceRecovery(boolean forceRecovery) {
        this.forceRecovery = forceRecovery;
    }

}<|MERGE_RESOLUTION|>--- conflicted
+++ resolved
@@ -126,16 +126,9 @@
         }
 
         BKLogPartitionWriteHandler ledgerManager = getWriteLedgerHandler(streamIdentifier, false);
-<<<<<<< HEAD
-        if (ledgerManager.shouldStartNewSegment() || forceRolling) {
-            Pair<Long, DLSN> lastPoint = ledgerWriter.closeToFinalize();
-            numFlushes = ledgerWriter.getNumFlushes();
-            ledgerManager.completeAndCloseLogSegment(lastPoint.getFirst(), lastPoint.getLast().getEntryId(), lastPoint.getLast().getSlotId());
-=======
         if (ledgerManager.shouldStartNewSegment() || ledgerWriter.shouldStartNewSegment(numRecordsToBeWritten) || forceRolling) {
             ledgerManager.completeAndCloseLogSegment(ledgerWriter);
             numFlushes = ledgerWriter.getNumFlushes();
->>>>>>> 19d46abb
             ledgerWriter = ledgerManager.startLogSegment(startTxId);
             ledgerWriter.setNumFlushes(numFlushes);
             cacheLogWriter(streamIdentifier, ledgerWriter);
