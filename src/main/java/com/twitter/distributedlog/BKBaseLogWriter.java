--- conflicted
+++ resolved
@@ -30,10 +30,6 @@
     private boolean forceRecovery = false;
     private LogTruncationTask lastTruncationAttempt = null;
     private Watcher sessionExpireWatcher = null;
-<<<<<<< HEAD
-=======
-    private boolean zkSessionExpired = false;
->>>>>>> 3616847a
     protected final DistributedLogConfiguration conf;
 
     public BKBaseLogWriter(DistributedLogConfiguration conf, BKDistributedLogManager bkdlm) {
@@ -59,7 +55,6 @@
 
     abstract protected Collection<BKPerStreamLogWriter> getCachedLogWriters();
 
-<<<<<<< HEAD
     abstract protected BKPerStreamLogWriter getAllocatedLogWriter(String streamIdentifier);
 
     abstract protected void cacheAllocatedLogWriter(String streamIdentifier, BKPerStreamLogWriter logWriter);
@@ -67,13 +62,12 @@
     abstract protected BKPerStreamLogWriter removeAllocatedLogWriter(String streamIdentifier);
 
     abstract protected Collection<BKPerStreamLogWriter> getAllocatedLogWriters();
-=======
+
     abstract protected void closeAndComplete(boolean shouldThrow) throws IOException;
 
     public void close() throws IOException {
         closeAndComplete(false);
     }
->>>>>>> 3616847a
 
     /**
      * Close the writer and release all the underlying resources
@@ -144,10 +138,6 @@
 
     synchronized protected BKPerStreamLogWriter getLedgerWriter(String streamIdentifier) throws IOException {
         BKPerStreamLogWriter ledgerWriter = getCachedLogWriter(streamIdentifier);
-<<<<<<< HEAD
-=======
-        boolean shouldCheckForTruncation = false;
->>>>>>> 3616847a
 
         // Handle the case where the last call to write actually caused an error in the partition
         //
@@ -164,7 +154,6 @@
             }
         }
 
-<<<<<<< HEAD
         return ledgerWriter;
     }
 
@@ -224,18 +213,6 @@
         } else if (null == ledgerWriter) {
             // if exceptions thrown during initialize we should not catch it.
             ledgerWriter = getWriteLedgerHandler(streamIdentifier, true).startLogSegment(startTxId, false);
-=======
-        if (null == ledgerWriter) {
-            ledgerWriter = getWriteLedgerHandler(streamIdentifier, true).startLogSegment(startTxId);
-            cacheLogWriter(streamIdentifier, ledgerWriter);
-            shouldCheckForTruncation = true;
-        }
-
-        BKLogPartitionWriteHandler ledgerManager = getWriteLedgerHandler(streamIdentifier, false);
-        if (ledgerManager.shouldStartNewSegment() || ledgerWriter.shouldStartNewSegment(numRecordsToBeWritten) || forceRolling) {
-            ledgerManager.completeAndCloseLogSegment(ledgerWriter);
-            ledgerWriter = ledgerManager.startLogSegment(startTxId);
->>>>>>> 3616847a
             cacheLogWriter(streamIdentifier, ledgerWriter);
             shouldCheckForTruncation = true;
         }
