--- conflicted
+++ resolved
@@ -100,12 +100,7 @@
             BKLogPartitionWriteHandler partitionHander = partitionToLedger.get(streamIdentifier);
             if (null != perStreamWriter && null != partitionHander) {
                 waitForTruncation();
-<<<<<<< HEAD
-                Pair<Long, DLSN> lastPoint = perStreamWriter.closeToFinalize();
-                partitionHander.completeAndCloseLogSegment(lastPoint.getFirst(), lastPoint.getLast().getEntryId(), lastPoint.getLast().getSlotId());
-=======
                 partitionHander.completeAndCloseLogSegment(perStreamWriter);
->>>>>>> 19d46abb
                 partitionHander.close();
                 deletedStreams.add(streamIdentifier);
             }
