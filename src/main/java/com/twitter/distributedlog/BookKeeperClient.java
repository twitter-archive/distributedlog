package com.twitter.distributedlog;

import com.twitter.distributedlog.metadata.BKDLConfig;
import com.twitter.distributedlog.net.TwitterDNSResolver;
import com.twitter.distributedlog.util.ConfUtils;
import org.apache.bookkeeper.client.BKException;
import org.apache.bookkeeper.client.BookKeeper;
import org.apache.bookkeeper.client.RegionAwareEnsemblePlacementPolicy;
import org.apache.bookkeeper.conf.ClientConfiguration;
import org.apache.bookkeeper.stats.StatsLogger;
import org.apache.bookkeeper.zookeeper.BoundExponentialBackoffRetryPolicy;
import org.apache.bookkeeper.zookeeper.RetryPolicy;
import org.apache.zookeeper.KeeperException;
import org.apache.zookeeper.Watcher;
import org.jboss.netty.channel.socket.ClientSocketChannelFactory;
import org.jboss.netty.util.HashedWheelTimer;
import org.slf4j.Logger;
import org.slf4j.LoggerFactory;

import java.io.IOException;
import java.util.concurrent.atomic.AtomicBoolean;

public class BookKeeperClient implements ZooKeeperClient.ZooKeeperSessionExpireNotifier {
    static final Logger LOG = LoggerFactory.getLogger(BookKeeperClient.class);
    private int refCount;
    private BookKeeper bkc = null;
    private final ZooKeeperClient zkc;
    private final boolean ownZK;
    private final String name;
    private Watcher sessionExpireWatcher = null;
    private AtomicBoolean zkSessionExpired = new AtomicBoolean(false);

    private synchronized void commonInitialization(
            DistributedLogConfiguration conf, BKDLConfig bkdlConfig,
<<<<<<< HEAD
            ClientSocketChannelFactory channelFactory, StatsLogger statsLogger,
            boolean registerExpirationHandler)
=======
            ClientSocketChannelFactory channelFactory, StatsLogger statsLogger, HashedWheelTimer requestTimer)
>>>>>>> 3616847a
        throws IOException, InterruptedException, KeeperException {
        ClientConfiguration bkConfig = new ClientConfiguration();
        bkConfig.setAddEntryTimeout(conf.getBKClientWriteTimeout());
        bkConfig.setReadTimeout(conf.getBKClientReadTimeout());
        bkConfig.setZkLedgersRootPath(bkdlConfig.getBkLedgersPath());
        bkConfig.setZkTimeout(conf.getBKClientZKSessionTimeoutMilliSeconds());
        bkConfig.setNumWorkerThreads(conf.getBKClientNumberWorkerThreads());
<<<<<<< HEAD
        bkConfig.setEnsemblePlacementPolicy(RegionAwareEnsemblePlacementPolicy.class);
        // reload configuration from dl configuration with settings prefixed with 'bkc.'
        ConfUtils.loadConfiguration(bkConfig, conf, "bkc.");
        if (null == channelFactory) {
            this.bkc = new BookKeeper(bkConfig, zkc.get(), statsLogger, new TwitterDNSResolver(conf.getBkDNSResolverOverrides()));
        } else {
            this.bkc = new BookKeeper(bkConfig, zkc.get(), channelFactory, statsLogger, new TwitterDNSResolver(conf.getBkDNSResolverOverrides()));
        }
=======
        this.bkc = BookKeeper.newBuilder()
            .config(bkConfig)
            .zk(zkc.get())
            .channelFactory(channelFactory)
            .statsLogger(statsLogger)
            .channelFactory(channelFactory)
            .requestTimer(requestTimer).build();

>>>>>>> 3616847a
        refCount = 1;
        if (registerExpirationHandler) {
            sessionExpireWatcher = this.zkc.registerExpirationHandler(this);
        }
    }

<<<<<<< HEAD
    BookKeeperClient(DistributedLogConfiguration conf, BKDLConfig bkdlConfig, String name,
                     ClientSocketChannelFactory channelFactory, StatsLogger statsLogger)
        throws IOException, InterruptedException, KeeperException {
        int zkSessionTimeout = conf.getBKClientZKSessionTimeoutMilliSeconds();
        RetryPolicy retryPolicy = null;
        if (conf.getBKClientZKNumRetries() > 0) {
            retryPolicy = new BoundExponentialBackoffRetryPolicy(
                    conf.getBKClientZKRetryBackoffStartMillis(),
                    conf.getBKClientZKRetryBackoffMaxMillis(), conf.getBKClientZKNumRetries());
        }
        this.zkc = new ZooKeeperClient(zkSessionTimeout, 2 * zkSessionTimeout, bkdlConfig.getZkServers(),
                retryPolicy, statsLogger.scope("bkc_zkc"));
        this.ownZK = true;
        this.name = name;
        commonInitialization(conf, bkdlConfig, channelFactory, statsLogger, conf.getBKClientZKNumRetries() <= 0);
        LOG.info("BookKeeper Client created {} with its own ZK Client : numRetries = {}, " +
                " sessionTimeout = {}, backoff = {}, maxBackoff = {}, dnsResolver = {}", new Object[] { name,
                conf.getBKClientZKNumRetries(), zkSessionTimeout, conf.getBKClientZKRetryBackoffStartMillis(),
                conf.getBKClientZKRetryBackoffMaxMillis(), conf.getBkDNSResolverOverrides() });
    }

=======
>>>>>>> 3616847a
    BookKeeperClient(DistributedLogConfiguration conf, BKDLConfig bkdlConfig, ZooKeeperClient zkc,
                     String name, ClientSocketChannelFactory channelFactory, HashedWheelTimer requestTimer, StatsLogger statsLogger)
        throws IOException, InterruptedException, KeeperException {
        if (null == zkc) {
            int zkSessionTimeout = conf.getBKClientZKSessionTimeoutMilliSeconds();
            this.zkc = new ZooKeeperClient(zkSessionTimeout, 2 * zkSessionTimeout, bkdlConfig.getZkServers());
            this.ownZK = true;
        } else {
            this.zkc = zkc;
            this.ownZK = false;
        }

        this.name = name;
<<<<<<< HEAD
        commonInitialization(conf, bkdlConfig, channelFactory, statsLogger, true);
        LOG.info("BookKeeper Client created {} with shared zookeeper client", name);
=======
        commonInitialization(conf, bkdlConfig, channelFactory, statsLogger, requestTimer);
        LOG.info("BookKeeper Client created {} with {} zookeeper client", name, ownZK ? "its own": "shared");
>>>>>>> 3616847a
    }


    public synchronized BookKeeper get() throws IOException {
        checkClosedOrInError();
        return bkc;
    }

    public synchronized void addRef() {
        refCount++;
    }

    public synchronized void release() throws BKException, InterruptedException {
        refCount--;

        if (0 == refCount) {
            LOG.info("BookKeeper Client closed {}", name);
            bkc.close();
            bkc = null;
            if (null != sessionExpireWatcher) {
                zkc.unregister(sessionExpireWatcher);
            }
            if (ownZK) {
                zkc.close();
            }
        }
    }

    @Override
    public void notifySessionExpired() {
        zkSessionExpired.set(true);
    }

    public synchronized void checkClosedOrInError() throws AlreadyClosedException {
        if (null == bkc) {
            LOG.error("BookKeeper Client is already closed");
            throw new AlreadyClosedException("BookKeeper Client is already closed");
        }

        if (zkSessionExpired.get()) {
            LOG.error("BookKeeper Client's Zookeeper session has expired");
            throw new AlreadyClosedException("BookKeeper Client's Zookeeper session has expired");
        }
    }
}<|MERGE_RESOLUTION|>--- conflicted
+++ resolved
@@ -32,12 +32,8 @@
 
     private synchronized void commonInitialization(
             DistributedLogConfiguration conf, BKDLConfig bkdlConfig,
-<<<<<<< HEAD
-            ClientSocketChannelFactory channelFactory, StatsLogger statsLogger,
+            ClientSocketChannelFactory channelFactory, StatsLogger statsLogger, HashedWheelTimer requestTimer,
             boolean registerExpirationHandler)
-=======
-            ClientSocketChannelFactory channelFactory, StatsLogger statsLogger, HashedWheelTimer requestTimer)
->>>>>>> 3616847a
         throws IOException, InterruptedException, KeeperException {
         ClientConfiguration bkConfig = new ClientConfiguration();
         bkConfig.setAddEntryTimeout(conf.getBKClientWriteTimeout());
@@ -45,32 +41,24 @@
         bkConfig.setZkLedgersRootPath(bkdlConfig.getBkLedgersPath());
         bkConfig.setZkTimeout(conf.getBKClientZKSessionTimeoutMilliSeconds());
         bkConfig.setNumWorkerThreads(conf.getBKClientNumberWorkerThreads());
-<<<<<<< HEAD
         bkConfig.setEnsemblePlacementPolicy(RegionAwareEnsemblePlacementPolicy.class);
         // reload configuration from dl configuration with settings prefixed with 'bkc.'
         ConfUtils.loadConfiguration(bkConfig, conf, "bkc.");
-        if (null == channelFactory) {
-            this.bkc = new BookKeeper(bkConfig, zkc.get(), statsLogger, new TwitterDNSResolver(conf.getBkDNSResolverOverrides()));
-        } else {
-            this.bkc = new BookKeeper(bkConfig, zkc.get(), channelFactory, statsLogger, new TwitterDNSResolver(conf.getBkDNSResolverOverrides()));
-        }
-=======
         this.bkc = BookKeeper.newBuilder()
             .config(bkConfig)
             .zk(zkc.get())
             .channelFactory(channelFactory)
             .statsLogger(statsLogger)
-            .channelFactory(channelFactory)
+            .dnsResolver(new TwitterDNSResolver(conf.getBkDNSResolverOverrides()))
             .requestTimer(requestTimer).build();
 
->>>>>>> 3616847a
         refCount = 1;
         if (registerExpirationHandler) {
             sessionExpireWatcher = this.zkc.registerExpirationHandler(this);
         }
     }
 
-<<<<<<< HEAD
+/*
     BookKeeperClient(DistributedLogConfiguration conf, BKDLConfig bkdlConfig, String name,
                      ClientSocketChannelFactory channelFactory, StatsLogger statsLogger)
         throws IOException, InterruptedException, KeeperException {
@@ -91,9 +79,7 @@
                 conf.getBKClientZKNumRetries(), zkSessionTimeout, conf.getBKClientZKRetryBackoffStartMillis(),
                 conf.getBKClientZKRetryBackoffMaxMillis(), conf.getBkDNSResolverOverrides() });
     }
-
-=======
->>>>>>> 3616847a
+*/
     BookKeeperClient(DistributedLogConfiguration conf, BKDLConfig bkdlConfig, ZooKeeperClient zkc,
                      String name, ClientSocketChannelFactory channelFactory, HashedWheelTimer requestTimer, StatsLogger statsLogger)
         throws IOException, InterruptedException, KeeperException {
@@ -107,13 +93,8 @@
         }
 
         this.name = name;
-<<<<<<< HEAD
-        commonInitialization(conf, bkdlConfig, channelFactory, statsLogger, true);
-        LOG.info("BookKeeper Client created {} with shared zookeeper client", name);
-=======
-        commonInitialization(conf, bkdlConfig, channelFactory, statsLogger, requestTimer);
+        commonInitialization(conf, bkdlConfig, channelFactory, statsLogger, requestTimer, true);
         LOG.info("BookKeeper Client created {} with {} zookeeper client", name, ownZK ? "its own": "shared");
->>>>>>> 3616847a
     }
 
 
