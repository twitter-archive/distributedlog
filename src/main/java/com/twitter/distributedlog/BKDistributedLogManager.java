--- conflicted
+++ resolved
@@ -195,7 +195,6 @@
     public synchronized BKUnPartitionedSyncLogWriter startLogSegmentNonPartitioned() throws IOException {
         checkClosedOrInError("startLogSegmentNonPartitioned");
         return new BKUnPartitionedSyncLogWriter(conf, this);
-<<<<<<< HEAD
     }
 
     /**
@@ -216,8 +215,6 @@
         }
 
         return new BKUnPartitionedAsyncLogWriter(conf, this, futurePool);
-=======
->>>>>>> 19d46abb
     }
 
     /**
@@ -305,13 +302,8 @@
      * @throws java.io.IOException if a stream cannot be found.
      */
     @Override
-<<<<<<< HEAD
     public LogRecordWithDLSN getLastLogRecord(PartitionId partition) throws IOException {
-        return getLastLogRecordInternal(partition.toString(), false);
-=======
-    public LogRecord getLastLogRecord(PartitionId partition) throws IOException {
         return getLastLogRecordInternal(partition.toString());
->>>>>>> 19d46abb
     }
 
     /**
@@ -321,19 +313,11 @@
      * @throws java.io.IOException if a stream cannot be found.
      */
     @Override
-<<<<<<< HEAD
     public LogRecordWithDLSN getLastLogRecord() throws IOException {
-        return getLastLogRecordInternal(DistributedLogConstants.DEFAULT_STREAM, false);
-    }
-
-    public LogRecordWithDLSN getLastLogRecordInternal(String streamIdentifier, boolean includeEndOfStream) throws IOException {
-=======
-    public LogRecord getLastLogRecord() throws IOException {
         return getLastLogRecordInternal(DistributedLogConstants.DEFAULT_STREAM);
     }
 
-    private LogRecord getLastLogRecordInternal(String streamIdentifier) throws IOException {
->>>>>>> 19d46abb
+    private LogRecordWithDLSN getLastLogRecordInternal(String streamIdentifier) throws IOException {
         checkClosedOrInError("getLastLogRecord");
         BKLogPartitionReadHandler ledgerHandler = createReadLedgerHandler(streamIdentifier);
         try {
