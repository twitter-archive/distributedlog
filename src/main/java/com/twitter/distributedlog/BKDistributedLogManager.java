--- conflicted
+++ resolved
@@ -253,7 +253,7 @@
 
     @Override
     public AsyncLogReader getAsyncLogReader(DLSN fromDLSN) throws IOException {
-        return new BKAsyncLogReaderDLSN(this, executorService, DistributedLogConstants.DEFAULT_STREAM, fromDLSN, conf.getReadAheadWaitTime());
+        return new BKAsyncLogReaderDLSN(this, executorService, DistributedLogConstants.DEFAULT_STREAM, fromDLSN);
     }
 
     /**
@@ -267,11 +267,7 @@
     public LogReader getInputStreamInternal(String streamIdentifier, long fromTxnId)
         throws IOException {
         checkClosedOrInError("getInputStream");
-<<<<<<< HEAD
-        return new BKContinuousLogReaderTxId(this, streamIdentifier, fromTxnId, conf.getEnableReadAhead(), conf.getReadAheadWaitTime(), false, null);
-=======
-        return new BKContinuousLogReader(this, streamIdentifier, fromTxnId, conf.getEnableReadAhead());
->>>>>>> 5a289401
+        return new BKContinuousLogReaderTxId(this, streamIdentifier, fromTxnId, conf.getEnableReadAhead(), false, null);
     }
 
     /**
