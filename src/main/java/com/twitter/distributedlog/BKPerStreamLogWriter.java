--- conflicted
+++ resolved
@@ -102,7 +102,6 @@
             }
         }
 
-<<<<<<< HEAD
         public void processTransmitComplete(long entryId, int transmitResult) {
             if (transmitResult != BKException.Code.OK) {
                 cancelPromises(transmitResult);
@@ -111,7 +110,6 @@
             }
         }
 
-=======
         public void setControl(boolean control) {
             isControl = control;
         }
@@ -121,8 +119,7 @@
         }
 
         boolean          isControl;
->>>>>>> 028b0131
-        private long ledgerSequenceNo;
+\        private long ledgerSequenceNo;
         private List<Promise<DLSN>> promiseList;
         DataOutputBuffer buffer;
     }
@@ -549,27 +546,18 @@
                     + BKException.getMessage(rc) + "\""
                     + " but is already (" + transmitResult.get() + ") \""
                     + BKException.getMessage(transmitResult.get()) + "\"");
-<<<<<<< HEAD
             }
         }
 
         transmitPacket.processTransmitComplete(entryId, transmitResult.get());
-        releasePacket(transmitPacket);
-
-        synchronized (this) {
-=======
-                transmitPacket.cancelPromises(rc);
-            } else {
-                transmitPacket.satisfyPromises(entryId);
-
-                // If we had data that we flushed then we need it to make sure that
-                // background flush in the next pass will make the previous writes
-                // visible by advancing the lastAck
-                periodicFlushNeeded = !transmitPacket.isControl();
-
-                releasePacket(transmitPacket);
-            }
->>>>>>> 028b0131
+
+        synchronized (this) {
+            // If we had data that we flushed then we need it to make sure that
+            // background flush in the next pass will make the previous writes
+            // visible by advancing the lastAck
+            periodicFlushNeeded = !transmitPacket.isControl();
+            releasePacket(transmitPacket);
+
             CountDownLatch l = syncLatch;
             if (l != null) {
                 l.countDown();
