--- conflicted
+++ resolved
@@ -112,12 +112,10 @@
             }
         }
 
-<<<<<<< HEAD
         public DLSN getLastDLSN() {
             return lastDLSN;
         }
 
-=======
         public void setControl(boolean control) {
             isControl = control;
         }
@@ -127,7 +125,6 @@
         }
 
         boolean          isControl;
->>>>>>> 25b537b2
         private long ledgerSequenceNo;
         private DLSN lastDLSN;
         private List<Promise<DLSN>> promiseList;
@@ -561,14 +558,11 @@
         }
 
         transmitPacket.processTransmitComplete(entryId, transmitResult.get());
-<<<<<<< HEAD
+
         if (transmitResult.get() == BKException.Code.OK) {
             lastDLSN = transmitPacket.getLastDLSN();
         }
 
-        releasePacket(transmitPacket);
-=======
->>>>>>> 25b537b2
 
         synchronized (this) {
             // If we had data that we flushed then we need it to make sure that
