--- conflicted
+++ resolved
@@ -177,10 +177,6 @@
     private final ScheduledExecutorService executorService;
 
     // stats
-<<<<<<< HEAD
-=======
-    private final StatsLogger statsLogger;
->>>>>>> 3616847a
     private final Counter transmitDataSuccesses;
     private final Counter transmitDataMisses;
     private final OpStatsLogger transmitDataPacketSize;
@@ -340,26 +336,7 @@
 
         closeLedgerHandle(0);
         closed = true;
-
-        try {
-<<<<<<< HEAD
-            lock.release("PerStreamLogWriterClose");
-        } catch (IOException exc) {
-            if (null == throwExc) {
-                throwExc = exc;
-            }
-=======
-            lh.close();
-        } catch (InterruptedException ie) {
-            LOG.warn("Interrupted waiting on close", ie);
-        } catch (BKException.BKLedgerClosedException lce) {
-            LOG.debug("Ledger already closed");
-        } catch (BKException bke) {
-            LOG.warn("BookKeeper error during close", bke);
-        } finally {
-            lock.release(DistributedReentrantLock.LockReason.PERSTREAMWRITER);
->>>>>>> 3616847a
-        }
+        lock.release(DistributedReentrantLock.LockReason.PERSTREAMWRITER);
 
         return throwExc;
     }
@@ -572,11 +549,7 @@
                 } catch (Exception exc) {
                     shouldFlushControl.addAndGet(preFlushCounter);
                     preFlushCounter = 0;
-<<<<<<< HEAD
-                    throw new FlushException("Flush error", exc);
-=======
                     throw new FlushException("Flush encountered an error while writing data to the backend", lastTxId, lastTxIdAcknowledged, exc);
->>>>>>> 3616847a
                 }
             }
 
@@ -736,7 +709,6 @@
         synchronized (this) {
             outstandingRequests.decrementAndGet();
             if (!transmitResult.compareAndSet(BKException.Code.OK, rc)) {
-<<<<<<< HEAD
                 LOG.warn("Log segment {}: Tried to set transmit result to ({}) but is already ({})",
                     new Object[] {fullyQualifiedLogSegment, rc, transmitResult.get()});
                 if (!transmitPacket.isControl) {
@@ -757,23 +729,6 @@
                             }
                         });
                     }
-=======
-                LOG.warn("Tried to set transmit result to (" + rc + ") \""
-                    + BKException.getMessage(rc) + "\""
-                    + " but is already (" + transmitResult.get() + ") \""
-                    + BKException.getMessage(transmitResult.get()) + "\"");
-                if (!transmitPacket.isControl) {
-                    transmitDataPacketSize.registerFailedEvent(transmitPacket.buffer.getLength());
-                }
-            }
-            else {
-                // If we had data that we flushed then we need it to make sure that
-                // background flush in the next pass will make the previous writes
-                // visible by advancing the lastAck
-                periodicFlushNeeded = !transmitPacket.isControl();
-                if (!transmitPacket.isControl()) {
-                    transmitDataPacketSize.registerSuccessfulEvent(transmitPacket.buffer.getLength());
->>>>>>> 3616847a
                 }
             }
         }
@@ -794,10 +749,6 @@
         }
     }
 
-<<<<<<< HEAD
-
-=======
->>>>>>> 3616847a
     public synchronized int getAverageTransmitSize() {
         if (numFlushesSinceRestart > 0) {
             long ret = numBytes/numFlushesSinceRestart;
