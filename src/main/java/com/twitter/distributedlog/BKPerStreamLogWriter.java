--- conflicted
+++ resolved
@@ -255,17 +255,11 @@
         transmitPacketQueue.add(packet);
     }
 
-<<<<<<< HEAD
     public Pair<Long, DLSN> closeToFinalize() throws IOException {
-        close();
-        return Pair.of(lastTxId, lastDLSN);
-=======
-    public Map.Entry<Long, DLSN> closeToFinalize() throws IOException {
         // Its important to enforce the write-lock here as we are going to make
         // metadata changes following this call
         closeInternal(true, true);
-        return new AbstractMap.SimpleEntry(lastTxId, lastDLSN);
->>>>>>> 9b63e0d4
+        return Pair.of(lastTxId, lastDLSN);
     }
 
     @Override
