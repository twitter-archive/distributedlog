/**
 * Licensed to the Apache Software Foundation (ASF) under one
 * or more contributor license agreements.  See the NOTICE file
 * distributed with this work for additional information
 * regarding copyright ownership.  The ASF licenses this file
 * to you under the Apache License, Version 2.0 (the
 * "License"); you may not use this file except in compliance
 * with the License.  You may obtain a copy of the License at
 *
 *     http://www.apache.org/licenses/LICENSE-2.0
 *
 * Unless required by applicable law or agreed to in writing, software
 * distributed under the License is distributed on an "AS IS" BASIS,
 * WITHOUT WARRANTIES OR CONDITIONS OF ANY KIND, either express or implied.
 * See the License for the specific language governing permissions and
 * limitations under the License.
 */
package com.twitter.distributedlog;

import com.twitter.distributedlog.exceptions.EndOfStreamException;
import com.twitter.distributedlog.exceptions.LogRecordTooLongException;
import com.twitter.distributedlog.exceptions.OwnershipAcquireFailedException;
import com.twitter.util.Future;
import com.twitter.util.Promise;
import org.apache.bookkeeper.client.AsyncCallback.AddCallback;
import org.apache.bookkeeper.client.BKException;
import org.apache.bookkeeper.client.LedgerHandle;
import org.apache.bookkeeper.stats.Counter;
import org.apache.bookkeeper.stats.Gauge;
import org.apache.bookkeeper.stats.StatsLogger;
import org.slf4j.Logger;
import org.slf4j.LoggerFactory;

import java.io.IOException;
import java.util.LinkedList;
import java.util.List;
import java.util.Queue;
import java.util.concurrent.ConcurrentLinkedQueue;
import java.util.concurrent.CountDownLatch;
import java.util.concurrent.ScheduledExecutorService;
import java.util.concurrent.ScheduledFuture;
import java.util.concurrent.TimeUnit;
import java.util.concurrent.atomic.AtomicInteger;

import static com.google.common.base.Charsets.UTF_8;

/**
 * Output stream for BookKeeper based Distributed Log Manager.
 * Multiple complete log records are packed into a single bookkeeper
 * entry before sending it over the network. The fact that the log record entries
 * are complete in the bookkeeper entries means that each bookkeeper log entry
 * can be read as a complete edit log. This is useful for reading, as we don't
 * need to read through the entire log segment to get the last written entry.
 */
class BKPerStreamLogWriter implements PerStreamLogWriter, AddCallback, Runnable {
    static final Logger LOG = LoggerFactory.getLogger(BKPerStreamLogWriter.class);

<<<<<<< HEAD
    private class BKTransmitPacket {
=======
    private static class BKTransmitPacket {
>>>>>>> 7ad3e8e2
        public BKTransmitPacket(long ledgerSequenceNo, int transmissionThreshold) {
            this.ledgerSequenceNo = ledgerSequenceNo;
            this.promiseList = new LinkedList<Promise<DLSN>>();
            this.buffer = new DataOutputBuffer(transmissionThreshold * 6 / 5);
        }

        public void reset() {
            // Likely will have to move promise fulfillment to a separate thread
            // so safest to just create a new list so the old list can move with
            // with the thread, hence avoiding using clear to measure accurate GC
            // behavior
            promiseList = new LinkedList<Promise<DLSN>>();
            buffer.reset();
        }

        public long getLedgerSequenceNo() {
            return ledgerSequenceNo;
        }

        public void addToPromiseList(Promise<DLSN> nextPromise) {
            promiseList.add(nextPromise);
        }

        public DataOutputBuffer getBuffer() {
            return buffer;
        }

        private void satisfyPromises(long entryId) {
            long nextSlotId = 0;
            for(Promise<DLSN> promise : promiseList) {
                promise.setValue(new DLSN(ledgerSequenceNo, entryId, nextSlotId));
                nextSlotId++;
            }
        }

        private void cancelPromises(int transmitResult) {
            for(Promise<DLSN> promise : promiseList) {
                promise.setException(new BKTransmitException("Failed to write to bookkeeper; Error is ("
                    + transmitResult + ") "
                    + BKException.getMessage(transmitResult)));
            }
        }

        public void processTransmitComplete(long entryId, int transmitResult) {
            if (transmitResult != BKException.Code.OK) {
                cancelPromises(transmitResult);
            } else {
                satisfyPromises(entryId);
            }
        }

        private long ledgerSequenceNo;
        private List<Promise<DLSN>> promiseList;
        DataOutputBuffer buffer;
    }

    private BKTransmitPacket packetCurrent;
    private final AtomicInteger outstandingRequests;
    private final int transmissionThreshold;
    private final LedgerHandle lh;
    private CountDownLatch syncLatch;
    private final AtomicInteger transmitResult
        = new AtomicInteger(BKException.Code.OK);
    private final DistributedReentrantLock lock;
    private LogRecord.Writer writer;
    private long lastTxId = DistributedLogConstants.INVALID_TXID;
    private long lastTxIdFlushed = DistributedLogConstants.INVALID_TXID;
    private long lastTxIdAcknowledged = DistributedLogConstants.INVALID_TXID;
    private long outstandingBytes = 0;
    private AtomicInteger shouldFlushControl = new AtomicInteger(0);
    private final int flushTimeoutSeconds;
    private int preFlushCounter;
    private long numFlushes = 0;
    private long numFlushesSinceRestart = 0;
    private long numBytes = 0;
    private boolean periodicFlushNeeded = false;
    private boolean streamEnded = false;
    private ScheduledFuture<?> periodicFlushSchedule = null;
    private final long ledgerSequenceNumber;

    private final Queue<BKTransmitPacket> transmitPacketQueue
        = new ConcurrentLinkedQueue<BKTransmitPacket>();

    // stats
    private final StatsLogger statsLogger;
    private final Counter transmitSuccesses;
    private final Counter transmitMisses;
    private final Counter pFlushSuccesses;
    private final Counter pFlushMisses;

    /**
     * Construct an edit log output stream which writes to a ledger.
     */
    protected BKPerStreamLogWriter(DistributedLogConfiguration conf,
                                   LedgerHandle lh, DistributedReentrantLock lock,
                                   long startTxId, long ledgerSequenceNumber,
                                   ScheduledExecutorService executorService,
                                   StatsLogger statsLogger)
        throws IOException {
        super();

        // stats
        this.statsLogger = statsLogger;
        StatsLogger flushStatsLogger = statsLogger.scope("flush");
        StatsLogger pFlushStatsLogger = flushStatsLogger.scope("periodic");
        pFlushSuccesses = pFlushStatsLogger.getCounter("success");
        pFlushMisses = pFlushStatsLogger.getCounter("miss");
        // transmit
        StatsLogger transmitStatsLogger = statsLogger.scope("transmit");
        transmitSuccesses = transmitStatsLogger.getCounter("success");
        transmitMisses = transmitStatsLogger.getCounter("miss");
        StatsLogger transmitOutstandingLogger = transmitStatsLogger.scope("outstanding");
        // outstanding requests
        transmitOutstandingLogger.registerGauge("requests", new Gauge<Number>() {
            @Override
            public Number getDefaultValue() {
                return 0;
            }

            @Override
            public Number getSample() {
                return outstandingRequests.get();
            }
        });

        outstandingRequests = new AtomicInteger(0);
        syncLatch = null;
        this.lh = lh;
        this.lock = lock;
        this.lock.acquire("PerStreamLogWriter");
        this.transmissionThreshold
            = Math.min(conf.getOutputBufferSize(), DistributedLogConstants.MAX_TRANSMISSION_SIZE);

        this.ledgerSequenceNumber = ledgerSequenceNumber;
        this.packetCurrent = new BKTransmitPacket(ledgerSequenceNumber, transmissionThreshold);
        this.writer = new LogRecord.Writer(packetCurrent.getBuffer());
        this.lastTxId = startTxId;
        this.lastTxIdFlushed = startTxId;
        this.lastTxIdAcknowledged = startTxId;
        this.flushTimeoutSeconds = conf.getLogFlushTimeoutSeconds();
        int periodicFlushFrequency = conf.getPeriodicFlushFrequencyMilliSeconds();
        if (periodicFlushFrequency > 0 && executorService != null) {
            periodicFlushSchedule = executorService.scheduleAtFixedRate(this,
                    periodicFlushFrequency/2, periodicFlushFrequency/2, TimeUnit.MILLISECONDS);
        }
    }

    private BKTransmitPacket getTransmitPacket() {
        BKTransmitPacket packet = transmitPacketQueue.poll();
        if (packet == null) {
            return new BKTransmitPacket(ledgerSequenceNumber, transmissionThreshold);
        } else {
            return packet;
        }
    }

    private void releasePacket(BKTransmitPacket packet) {
        packet.reset();
        transmitPacketQueue.add(packet);
    }

    public long closeToFinalize() throws IOException {
        close();
        return lastTxId;
    }

    @Override
    public void close() throws IOException {
        // Cancel the periodic flush schedule first
        // The task is allowed to exit gracefully
        // The attempt to flush will synchronize with the
        // last execution of the task
        if (null != periodicFlushSchedule) {
            periodicFlushSchedule.cancel(false);
        }

        if (!isStreamInError()) {
            setReadyToFlush();
            flushAndSync();
        }
        try {
            lh.close();
        } catch (InterruptedException ie) {
            throw new IOException("Interrupted waiting on close", ie);
        } catch (BKException.BKLedgerClosedException lce) {
            LOG.debug("Ledger already closed");
        } catch (BKException bke) {
            throw new IOException("BookKeeper error during close", bke);
        } finally {
            lock.release("PerStreamLogWriterClose");
        }
    }

    @Override
    public void abort() throws IOException {
        if (null != periodicFlushSchedule) {
            periodicFlushSchedule.cancel(false);
        }

        try {
            lh.close();
        } catch (InterruptedException ie) {
            throw new IOException("Interrupted waiting on close", ie);
        } catch (BKException bke) {
            throw new IOException("BookKeeper error during abort", bke);
        }

        lock.release("PerStreamLogWriterAbort");

    }

    @Override
    synchronized public Future<DLSN> write(LogRecord record) throws IOException {
        if (streamEnded) {
            throw new EndOfStreamException("Writing to a stream after it has been marked as completed");
        }

        Future<DLSN> future = writeInternal(record);
        if (outstandingBytes > transmissionThreshold) {
            setReadyToFlush();
        }
        return future;
    }

    public boolean isStreamInError() {
        return (transmitResult.get() != BKException.Code.OK);
    }

    synchronized public Future<DLSN> writeInternal(LogRecord record) throws IOException {
        int logRecordSize = record.getPersistentSize();

        if (logRecordSize > DistributedLogConstants.MAX_LOGRECORD_SIZE) {
            throw new LogRecordTooLongException(String.format(
                    "Log Record of size %d written when only %d is allowed",
                    logRecordSize, DistributedLogConstants.MAX_LOGRECORD_SIZE));
        }

        // If we will exceed the max number of bytes allowed per entry
        // initiate a transmit before accepting the new log record
        if ((writer.getPendingBytes() + logRecordSize) >
            DistributedLogConstants.MAX_TRANSMISSION_SIZE) {
            setReadyToFlush();
        }

        Promise<DLSN> dlsn = new Promise<DLSN>();
        writer.writeOp(record);
        packetCurrent.addToPromiseList(dlsn);

        if (record.getTransactionId() < lastTxId) {
            LOG.info("TxId decreased Last: {} Record: {}", lastTxId, record.getTransactionId());
        }
        lastTxId = record.getTransactionId();
        if (!record.isControl()) {
            outstandingBytes += (20 + record.getPayload().length);
        }
        return dlsn;
    }

    synchronized private void writeControlLogRecord() throws IOException {
        LogRecord controlRec = new LogRecord(lastTxId, "control".getBytes(UTF_8));
        controlRec.setControl();
        writeInternal(controlRec);
    }

    /**
     * We write a special log record that marks the end of the stream. Since this is the last
     * log record in the stream, it is marked with MAX_TXID. MAX_TXID also has the useful
     * side-effect of disallowing future startLogSegment calls through the MaxTxID check
     *
     * @throws IOException
     */
    synchronized private void writeEndOfStreamMarker() throws IOException {
        LogRecord endOfStreamRec = new LogRecord(DistributedLogConstants.MAX_TXID, "endOfStream".getBytes(UTF_8));
        endOfStreamRec.setEndOfStream();
        writeInternal(endOfStreamRec);
    }

    /**
     * Flushes all the data up to this point,
     * adds the end of stream marker and marks the stream
     * as read-only in the metadata. No appends to the
     * stream will be allowed after this point
     */
    @Override
    public void markEndOfStream() throws IOException {
        synchronized (this) {
            writeEndOfStreamMarker();
            streamEnded = true;
            setReadyToFlush();
        }
        flushAndSync();
    }

    @Override
    synchronized public int writeBulk(List<LogRecord> records) throws IOException {
        if (streamEnded) {
            throw new EndOfStreamException("Writing to a stream after it has been marked as completed");
        }

        int numRecords = 0;
        for (LogRecord r : records) {
            writeInternal(r);
            numRecords++;
            if (outstandingBytes > transmissionThreshold) {
                setReadyToFlush();
            }
        }
        return numRecords;
    }

    @Override
    synchronized public long setReadyToFlush() throws IOException {
        if (transmit(false)) {
            shouldFlushControl.incrementAndGet();
        }

        return lastTxIdAcknowledged;
    }

    @Override
    public long flushAndSync() throws IOException {
        flushAndSyncPhaseOne();
        return flushAndSyncPhaseTwo();
    }

    public long flushAndSyncPhaseOne() throws
        LockingException, OwnershipAcquireFailedException, BKTransmitException, FlushException {
        flushAndSyncInternal();

        synchronized (this) {
            preFlushCounter = shouldFlushControl.get();
            shouldFlushControl.set(0);
        }

        if (preFlushCounter > 0) {
            try {
                writeControlLogRecord();
                transmit(true);
            } catch (Exception exc) {
                shouldFlushControl.addAndGet(preFlushCounter);
                preFlushCounter = 0;
                throw new FlushException("Flush error", exc);
            }
        }

        synchronized (this) {
            return lastTxIdAcknowledged;
        }
    }

    public long flushAndSyncPhaseTwo() throws FlushException {
        if (preFlushCounter > 0) {
            try {
                flushAndSyncInternal();
            } catch (Exception exc) {
                shouldFlushControl.addAndGet(preFlushCounter);
                throw new FlushException("Flush error", exc);
            } finally {
                preFlushCounter = 0;
            }
        }
        synchronized (this) {
            return lastTxIdAcknowledged;
        }
    }

    private synchronized CountDownLatch getSyncLatch() {
        return syncLatch;
    }

    private void flushAndSyncInternal()
        throws LockingException, BKTransmitException, FlushException {
        lock.checkWriteLock(false);

        long txIdToBePersisted;

        synchronized (this) {
            txIdToBePersisted = lastTxIdFlushed;
            syncLatch = new CountDownLatch(outstandingRequests.get());
        }

        boolean waitSuccessful = false;
        try {
            waitSuccessful = getSyncLatch().await(flushTimeoutSeconds, TimeUnit.SECONDS);
        } catch (InterruptedException ie) {
            throw new FlushException("Wait for Flush Interrupted", ie);
        }

        if (!waitSuccessful) {
            throw new FlushException("Flush Timeout");
        }

        synchronized (this) {
            syncLatch = null;
        }

        if (transmitResult.get() != BKException.Code.OK) {
            LOG.error("Failed to write to bookkeeper; Error is ({}) {}",
                transmitResult.get(), BKException.getMessage(transmitResult.get()));
            throw new BKTransmitException("Failed to write to bookkeeper; Error is ("
                + transmitResult.get() + ") "
                + BKException.getMessage(transmitResult.get()));
        }

        synchronized (this) {
            lastTxIdAcknowledged = Math.max(lastTxIdAcknowledged, txIdToBePersisted);
        }
    }

    /**
     * Transmit the current buffer to bookkeeper.
     * Synchronised at the class. #write() and #setReadyToFlush()
     * are never called at the same time.
     */
    synchronized private boolean transmit(boolean isControl)
        throws BKTransmitException, LockingException {
        lock.checkWriteLock(false);

        if (!transmitResult.compareAndSet(BKException.Code.OK,
            BKException.Code.OK)) {
            LOG.error("Trying to write to an errored stream; Error is ({}) {}",
                transmitResult.get(),
                BKException.getMessage(transmitResult.get()));
            throw new BKTransmitException("Trying to write to an errored stream;"
                + " Error code : (" + transmitResult.get()
                + ") " + BKException.getMessage(transmitResult.get()));
        }
        if (packetCurrent.getBuffer().getLength() > 0) {
            BKTransmitPacket packet = packetCurrent;
            outstandingBytes = 0;
            packetCurrent = getTransmitPacket();
            writer = new LogRecord.Writer(packetCurrent.getBuffer());
            lastTxIdFlushed = lastTxId;
            numFlushes++;

            if (!isControl) {
                numBytes += packet.getBuffer().getLength();
                numFlushesSinceRestart++;
            }

            lh.asyncAddEntry(packet.getBuffer().getData(), 0, packet.getBuffer().getLength(),
                this, packet);
            transmitSuccesses.inc();
            outstandingRequests.incrementAndGet();
            return true;
        } else {
            transmitMisses.inc();
        }
        return false;
    }

    /**
     *  Checks if there is any data to transmit so that the periodic flush
     *  task can determine if there is anything it needs to do
     */
    synchronized private boolean haveDataToTransmit() throws IOException {
        if (!transmitResult.compareAndSet(BKException.Code.OK, BKException.Code.OK)) {
            // Even if there is data it cannot be transmitted, so effectively nothing to send
            return false;
        }

        return (packetCurrent.getBuffer().getLength() > 0);
    }

    @Override
    public void addComplete(int rc, LedgerHandle handle,
                            long entryId, Object ctx) {
        BKTransmitPacket transmitPacket = (BKTransmitPacket) ctx;
        synchronized (this) {
            outstandingRequests.decrementAndGet();
            assert (ctx instanceof BKTransmitPacket);
            if (!transmitResult.compareAndSet(BKException.Code.OK, rc)) {
                LOG.warn("Tried to set transmit result to (" + rc + ") \""
                    + BKException.getMessage(rc) + "\""
                    + " but is already (" + transmitResult.get() + ") \""
                    + BKException.getMessage(transmitResult.get()) + "\"");
            }
        }

        transmitPacket.processTransmitComplete(entryId, transmitResult.get());
        releasePacket(transmitPacket);

        synchronized (this) {
            CountDownLatch l = syncLatch;
            if (l != null) {
                l.countDown();
            }
        }
    }

    public synchronized long getNumFlushes() {
        return numFlushes;
    }

    public synchronized void setNumFlushes(long numFlushes) {
        this.numFlushes = numFlushes;
    }

    public synchronized long getAverageTransmitSize() {
        if (numFlushesSinceRestart > 0) {
            return numBytes/numFlushesSinceRestart;
        }

        return 0;
    }

    public long getLastAddConfirmed() {
        return lh.getLastAddConfirmed();
    }

    @Override
    synchronized public void run()  {
        try {
            boolean newData = haveDataToTransmit();

            if (periodicFlushNeeded || newData) {
                // If we need this periodic transmit to persist previously written data but
                // there is no new data (which would cause the transmit to be skipped) generate
                // a control record
                if (!newData) {
                    writeControlLogRecord();
                }

                transmit(!newData);
                pFlushSuccesses.inc();
            } else {
                pFlushMisses.inc();
            }

            // If we had data in this pass then we need it to flush in the next pass
            // to make the previous writes visible by advancing the lastAck
            periodicFlushNeeded = newData;

        } catch (IOException exc) {
            LOG.error("Error encountered by the periodic flush", exc);
        }
    }
}<|MERGE_RESOLUTION|>--- conflicted
+++ resolved
@@ -55,11 +55,7 @@
 class BKPerStreamLogWriter implements PerStreamLogWriter, AddCallback, Runnable {
     static final Logger LOG = LoggerFactory.getLogger(BKPerStreamLogWriter.class);
 
-<<<<<<< HEAD
-    private class BKTransmitPacket {
-=======
     private static class BKTransmitPacket {
->>>>>>> 7ad3e8e2
         public BKTransmitPacket(long ledgerSequenceNo, int transmissionThreshold) {
             this.ledgerSequenceNo = ledgerSequenceNo;
             this.promiseList = new LinkedList<Promise<DLSN>>();
