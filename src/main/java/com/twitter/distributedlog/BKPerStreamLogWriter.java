/**
 * Licensed to the Apache Software Foundation (ASF) under one
 * or more contributor license agreements.  See the NOTICE file
 * distributed with this work for additional information
 * regarding copyright ownership.  The ASF licenses this file
 * to you under the Apache License, Version 2.0 (the
 * "License"); you may not use this file except in compliance
 * with the License.  You may obtain a copy of the License at
 *
 *     http://www.apache.org/licenses/LICENSE-2.0
 *
 * Unless required by applicable law or agreed to in writing, software
 * distributed under the License is distributed on an "AS IS" BASIS,
 * WITHOUT WARRANTIES OR CONDITIONS OF ANY KIND, either express or implied.
 * See the License for the specific language governing permissions and
 * limitations under the License.
 */
package com.twitter.distributedlog;

import com.twitter.distributedlog.exceptions.OwnershipAcquireFailedException;
import com.twitter.util.Future;
import com.twitter.util.Promise;

import org.apache.bookkeeper.client.AsyncCallback.AddCallback;
import org.apache.bookkeeper.client.BKException;
import org.apache.bookkeeper.client.LedgerHandle;
import org.apache.bookkeeper.stats.Counter;
import org.apache.bookkeeper.stats.Gauge;
import org.apache.bookkeeper.stats.OpStatsLogger;
import org.apache.bookkeeper.stats.StatsLogger;
import org.slf4j.Logger;
import org.slf4j.LoggerFactory;

import java.io.IOException;
import java.util.List;
import java.util.Queue;
import java.util.concurrent.ConcurrentLinkedQueue;
import java.util.concurrent.CountDownLatch;
import java.util.concurrent.ScheduledExecutorService;
import java.util.concurrent.ScheduledFuture;
import java.util.concurrent.TimeUnit;
import java.util.concurrent.atomic.AtomicInteger;

import com.twitter.distributedlog.exceptions.EndOfStreamException;
import com.twitter.distributedlog.exceptions.LogRecordTooLongException;

import static com.google.common.base.Charsets.UTF_8;

/**
 * Output stream for BookKeeper based Distributed Log Manager.
 * Multiple complete log records are packed into a single bookkeeper
 * entry before sending it over the network. The fact that the log record entries
 * are complete in the bookkeeper entries means that each bookkeeper log entry
 * can be read as a complete edit log. This is useful for reading, as we don't
 * need to read through the entire log segment to get the last written entry.
 */
class BKPerStreamLogWriter implements LogWriter, AddCallback, Runnable {
    static final Logger LOG = LoggerFactory.getLogger(BKPerStreamLogWriter.class);

    private static class BKTransmitPacket {
        public BKTransmitPacket(long ledgerSequenceNo, int initialBufferSize) {
            this.ledgerSequenceNo = ledgerSequenceNo;
            this.promiseList = new LinkedList<Promise<DLSN>>();
            this.isControl = false;
            this.buffer = new DataOutputBuffer(initialBufferSize * 6 / 5);
        }

        public void reset() {
            // Likely will have to move promise fulfillment to a separate thread
            // so safest to just create a new list so the old list can move with
            // with the thread, hence avoiding using clear to measure accurate GC
            // behavior
            promiseList = new LinkedList<Promise<DLSN>>();
            buffer.reset();
        }

        public long getLedgerSequenceNo() {
            return ledgerSequenceNo;
        }

        public void addToPromiseList(Promise<DLSN> nextPromise) {
            promiseList.add(nextPromise);
        }

        public DataOutputBuffer getBuffer() {
            return buffer;
        }

        private void satisfyPromises(long entryId) {
            long nextSlotId = 0;
            for(Promise<DLSN> promise : promiseList) {
                promise.setValue(new DLSN(ledgerSequenceNo, entryId, nextSlotId));
                nextSlotId++;
            }
        }

        private void cancelPromises(int transmitResult) {
            for(Promise<DLSN> promise : promiseList) {
                promise.setException(new BKTransmitException("Failed to write to bookkeeper; Error is ("
                    + transmitResult + ") "
                    + BKException.getMessage(transmitResult)));
            }
        }

        public void processTransmitComplete(long entryId, int transmitResult) {
            if (transmitResult != BKException.Code.OK) {
                cancelPromises(transmitResult);
            } else {
                satisfyPromises(entryId);
            }
        }

        public void setControl(boolean control) {
            isControl = control;
        }

        public boolean isControl() {
            return isControl;
        }

        boolean          isControl;
        private long ledgerSequenceNo;
        private List<Promise<DLSN>> promiseList;
        DataOutputBuffer buffer;
    }

    private BKTransmitPacket packetCurrent;
    private final AtomicInteger outstandingRequests;
    private final int transmissionThreshold;
    private final LedgerHandle lh;
    private CountDownLatch syncLatch;
    private final AtomicInteger transmitResult
        = new AtomicInteger(BKException.Code.OK);
    private final DistributedReentrantLock lock;
    private LogRecord.Writer writer;
    private long lastTxId = DistributedLogConstants.INVALID_TXID;
    private long lastTxIdFlushed = DistributedLogConstants.INVALID_TXID;
    private long lastTxIdAcknowledged = DistributedLogConstants.INVALID_TXID;
    private long outstandingBytes = 0;
    private AtomicInteger shouldFlushControl = new AtomicInteger(0);
    private final int flushTimeoutSeconds;
    private int preFlushCounter;
    private long numFlushes = 0;
    private long numFlushesSinceRestart = 0;
    private long numBytes = 0;
    private boolean periodicFlushNeeded = false;
    private boolean streamEnded = false;
    private ScheduledFuture<?> periodicFlushSchedule = null;
<<<<<<< HEAD
    private final long ledgerSequenceNumber;
=======
    private boolean enforceLock = true;
>>>>>>> 6a35bb88

    private final Queue<BKTransmitPacket> transmitPacketQueue
        = new ConcurrentLinkedQueue<BKTransmitPacket>();

    // stats
    private final StatsLogger statsLogger;
    private final Counter transmitSuccesses;
    private final Counter transmitMisses;
    private final OpStatsLogger transmitPacketSize;
    private final Counter pFlushSuccesses;
    private final Counter pFlushMisses;

    /**
     * Construct an edit log output stream which writes to a ledger.
     */
    protected BKPerStreamLogWriter(DistributedLogConfiguration conf,
                                   LedgerHandle lh, DistributedReentrantLock lock,
                                   long startTxId, long ledgerSequenceNumber,
                                   ScheduledExecutorService executorService,
                                   StatsLogger statsLogger)
        throws IOException {
        super();

        // stats
        this.statsLogger = statsLogger;
        StatsLogger flushStatsLogger = statsLogger.scope("flush");
        StatsLogger pFlushStatsLogger = flushStatsLogger.scope("periodic");
        pFlushSuccesses = pFlushStatsLogger.getCounter("success");
        pFlushMisses = pFlushStatsLogger.getCounter("miss");
        // transmit
        StatsLogger transmitStatsLogger = statsLogger.scope("transmit");
        transmitSuccesses = transmitStatsLogger.getCounter("success");
        transmitMisses = transmitStatsLogger.getCounter("miss");
        transmitPacketSize =  transmitStatsLogger.getOpStatsLogger("packetsize");
        StatsLogger transmitOutstandingLogger = transmitStatsLogger.scope("outstanding");
        // outstanding requests
        transmitOutstandingLogger.registerGauge("requests", new Gauge<Number>() {
            @Override
            public Number getDefaultValue() {
                return 0;
            }

            @Override
            public Number getSample() {
                return outstandingRequests.get();
            }
        });

        outstandingRequests = new AtomicInteger(0);
        syncLatch = null;
        this.lh = lh;
        this.lock = lock;
        this.lock.acquire("BKPerStreamLogWriter");

        if (conf.getOutputBufferSize() > DistributedLogConstants.MAX_TRANSMISSION_SIZE) {
            LOG.warn("Setting output buffer size {} greater than max transmission size {}",
                conf.getOutputBufferSize(), DistributedLogConstants.MAX_TRANSMISSION_SIZE);
            this.transmissionThreshold = DistributedLogConstants.MAX_TRANSMISSION_SIZE;
        } else {
            this.transmissionThreshold = conf.getOutputBufferSize();
        }

        this.ledgerSequenceNumber = ledgerSequenceNumber;
        this.packetCurrent = new BKTransmitPacket(ledgerSequenceNumber, Math.max(transmissionThreshold, 1024));
        this.writer = new LogRecord.Writer(packetCurrent.getBuffer());
        this.lastTxId = startTxId;
        this.lastTxIdFlushed = startTxId;
        this.lastTxIdAcknowledged = startTxId;
        this.flushTimeoutSeconds = conf.getLogFlushTimeoutSeconds();
        int periodicFlushFrequency = conf.getPeriodicFlushFrequencyMilliSeconds();
        if (periodicFlushFrequency > 0 && executorService != null) {
            periodicFlushSchedule = executorService.scheduleAtFixedRate(this,
                    periodicFlushFrequency/2, periodicFlushFrequency/2, TimeUnit.MILLISECONDS);
        }
    }

    private BKTransmitPacket getTransmitPacket() {
        BKTransmitPacket packet = transmitPacketQueue.poll();
        if (packet == null) {
            return new BKTransmitPacket(ledgerSequenceNumber,
                Math.max(transmissionThreshold, getAverageTransmitSize()));
        } else {
            return packet;
        }
    }

    private void releasePacket(BKTransmitPacket packet) {
        packet.reset();
        transmitPacketQueue.add(packet);
    }

    public long closeToFinalize() throws IOException {
        // Its important to enforce the write-lock here as we are going to make
        // metadata changes following this call
        closeInternal(true, true);
        return lastTxId;
    }

    @Override
    public void close() throws IOException {
        closeInternal(true, false);
    }

    public void closeInternal(boolean attemptFlush, boolean enforceLock) throws IOException {
        IOException throwExc = null;
        // Cancel the periodic flush schedule first
        // The task is allowed to exit gracefully
        // The attempt to flush will synchronize with the
        // last execution of the task
        if (null != periodicFlushSchedule) {
            periodicFlushSchedule.cancel(false);
        }

        if (attemptFlush && !isStreamInError()) {
            try {
                // BookKeeper fencing will disallow multiple writers, so if we have
                // already lost the lock, this operation will fail, so we let the caller
                // decide if we should enforce the lock
                this.enforceLock = enforceLock;
                setReadyToFlush();
                flushAndSync();
            } catch (IOException exc) {
                throwExc = exc;
            }
        }

        try {
            lh.close();
        } catch (InterruptedException ie) {
            LOG.warn("Interrupted waiting on close", ie);
        } catch (BKException.BKLedgerClosedException lce) {
            LOG.debug("Ledger already closed");
        } catch (BKException bke) {
            LOG.warn("BookKeeper error during close", bke);
        } finally {
            lock.release("PerStreamLogWriterClose");
        }

        if (attemptFlush && (null != throwExc)) {
            throw throwExc;
        }
    }

    @Override
    public void abort() throws IOException {
        closeInternal(false, false);
    }

    @Override
    synchronized public Future<DLSN> write(LogRecord record) throws IOException {
        if (streamEnded) {
            throw new EndOfStreamException("Writing to a stream after it has been marked as completed");
        }

        Future<DLSN> future = writeInternal(record);
        if (outstandingBytes > transmissionThreshold) {
            setReadyToFlush();
        }
        return future;
    }

    public boolean isStreamInError() {
        return (transmitResult.get() != BKException.Code.OK);
    }

    synchronized public Future<DLSN> writeInternal(LogRecord record) throws IOException {
        int logRecordSize = record.getPersistentSize();

        if (logRecordSize > DistributedLogConstants.MAX_LOGRECORD_SIZE) {
            throw new LogRecordTooLongException(String.format(
                    "Log Record of size %d written when only %d is allowed",
                    logRecordSize, DistributedLogConstants.MAX_LOGRECORD_SIZE));
        }

        // If we will exceed the max number of bytes allowed per entry
        // initiate a transmit before accepting the new log record
        if ((writer.getPendingBytes() + logRecordSize) >
            DistributedLogConstants.MAX_TRANSMISSION_SIZE) {
            setReadyToFlush();
        }

        Promise<DLSN> dlsn = new Promise<DLSN>();
        writer.writeOp(record);
        packetCurrent.addToPromiseList(dlsn);

        if (record.getTransactionId() < lastTxId) {
            LOG.info("TxId decreased Last: {} Record: {}", lastTxId, record.getTransactionId());
        }
        lastTxId = record.getTransactionId();
        if (!record.isControl()) {
            outstandingBytes += (20 + record.getPayload().length);
        }
        return dlsn;
    }

    synchronized private void writeControlLogRecord() throws IOException {
        LogRecord controlRec = new LogRecord(lastTxId, "control".getBytes(UTF_8));
        controlRec.setControl();
        writeInternal(controlRec);
    }

    /**
     * We write a special log record that marks the end of the stream. Since this is the last
     * log record in the stream, it is marked with MAX_TXID. MAX_TXID also has the useful
     * side-effect of disallowing future startLogSegment calls through the MaxTxID check
     *
     * @throws IOException
     */
    synchronized private void writeEndOfStreamMarker() throws IOException {
        LogRecord endOfStreamRec = new LogRecord(DistributedLogConstants.MAX_TXID, "endOfStream".getBytes(UTF_8));
        endOfStreamRec.setEndOfStream();
        writeInternal(endOfStreamRec);
    }

    /**
     * Flushes all the data up to this point,
     * adds the end of stream marker and marks the stream
     * as read-only in the metadata. No appends to the
     * stream will be allowed after this point
     */
    @Override
    public void markEndOfStream() throws IOException {
        synchronized (this) {
            writeEndOfStreamMarker();
            streamEnded = true;
            setReadyToFlush();
        }
        flushAndSync();
    }

    @Override
    synchronized public int writeBulk(List<LogRecord> records) throws IOException {
        if (streamEnded) {
            throw new EndOfStreamException("Writing to a stream after it has been marked as completed");
        }

        int numRecords = 0;
        for (LogRecord r : records) {
            writeInternal(r);
            numRecords++;
            if (outstandingBytes > transmissionThreshold) {
                setReadyToFlush();
            }
        }
        return numRecords;
    }

    @Override
    synchronized public long setReadyToFlush() throws IOException {
        if (transmit(false)) {
            shouldFlushControl.incrementAndGet();
        }

        return lastTxIdAcknowledged;
    }

    @Override
    public long flushAndSync() throws IOException {
        flushAndSyncPhaseOne();
        return flushAndSyncPhaseTwo();
    }

    public long flushAndSyncPhaseOne() throws
        LockingException, OwnershipAcquireFailedException, BKTransmitException, FlushException {
        flushAndSyncInternal();

        synchronized (this) {
            preFlushCounter = shouldFlushControl.get();
            shouldFlushControl.set(0);
        }

        if (preFlushCounter > 0) {
            try {
                writeControlLogRecord();
                transmit(true);
            } catch (Exception exc) {
                shouldFlushControl.addAndGet(preFlushCounter);
                preFlushCounter = 0;
                throw new FlushException("Flush error", exc);
            }
        }

        synchronized (this) {
            return lastTxIdAcknowledged;
        }
    }

    public long flushAndSyncPhaseTwo() throws FlushException {
        if (preFlushCounter > 0) {
            try {
                flushAndSyncInternal();
            } catch (Exception exc) {
                shouldFlushControl.addAndGet(preFlushCounter);
                throw new FlushException("Flush error", exc);
            } finally {
                preFlushCounter = 0;
            }
        }
        synchronized (this) {
            return lastTxIdAcknowledged;
        }
    }

    private synchronized CountDownLatch getSyncLatch() {
        return syncLatch;
    }

    private void checkWriteLock() throws LockingException {
        if (enforceLock) {
            lock.checkWriteLock(false);
        }
    }

    private void flushAndSyncInternal()
        throws LockingException, BKTransmitException, FlushException {
        checkWriteLock();

        long txIdToBePersisted;

        synchronized (this) {
            txIdToBePersisted = lastTxIdFlushed;
            syncLatch = new CountDownLatch(outstandingRequests.get());
        }

        boolean waitSuccessful = false;
        try {
            waitSuccessful = getSyncLatch().await(flushTimeoutSeconds, TimeUnit.SECONDS);
        } catch (InterruptedException ie) {
            throw new FlushException("Wait for Flush Interrupted", ie);
        }

        if (!waitSuccessful) {
            throw new FlushException("Flush Timeout");
        }

        synchronized (this) {
            syncLatch = null;
        }

        if (transmitResult.get() != BKException.Code.OK) {
            LOG.error("Failed to write to bookkeeper; Error is ({}) {}",
                transmitResult.get(), BKException.getMessage(transmitResult.get()));
            throw new BKTransmitException("Failed to write to bookkeeper; Error is ("
                + transmitResult.get() + ") "
                + BKException.getMessage(transmitResult.get()));
        }

        synchronized (this) {
            lastTxIdAcknowledged = Math.max(lastTxIdAcknowledged, txIdToBePersisted);
        }
    }

    /**
     * Transmit the current buffer to bookkeeper.
     * Synchronised at the class. #write() and #setReadyToFlush()
     * are never called at the same time.
     */
    synchronized private boolean transmit(boolean isControl)
        throws BKTransmitException, LockingException {
        checkWriteLock();

        if (!transmitResult.compareAndSet(BKException.Code.OK,
            BKException.Code.OK)) {
            LOG.error("Trying to write to an errored stream; Error is ({}) {}",
                transmitResult.get(),
                BKException.getMessage(transmitResult.get()));
            throw new BKTransmitException("Trying to write to an errored stream;"
                + " Error code : (" + transmitResult.get()
                + ") " + BKException.getMessage(transmitResult.get()));
        }
        if (packetCurrent.getBuffer().getLength() > 0) {
            BKTransmitPacket packet = packetCurrent;
            packet.setControl(isControl);
            outstandingBytes = 0;
            packetCurrent = getTransmitPacket();
            writer = new LogRecord.Writer(packetCurrent.getBuffer());
            lastTxIdFlushed = lastTxId;
            numFlushes++;

            if (!isControl) {
                numBytes += packet.getBuffer().getLength();
                numFlushesSinceRestart++;
            }

            lh.asyncAddEntry(packet.getBuffer().getData(), 0, packet.getBuffer().getLength(),
                this, packet);
            transmitSuccesses.inc();
            outstandingRequests.incrementAndGet();
            periodicFlushNeeded = false;
            return true;
        } else {
            transmitMisses.inc();
        }
        return false;
    }

    /**
     *  Checks if there is any data to transmit so that the periodic flush
     *  task can determine if there is anything it needs to do
     */
    synchronized private boolean haveDataToTransmit() throws IOException {
        if (!transmitResult.compareAndSet(BKException.Code.OK, BKException.Code.OK)) {
            // Even if there is data it cannot be transmitted, so effectively nothing to send
            return false;
        }

        return (packetCurrent.getBuffer().getLength() > 0);
    }

    @Override
    public void addComplete(int rc, LedgerHandle handle,
                            long entryId, Object ctx) {
        assert (ctx instanceof BKTransmitPacket);
        BKTransmitPacket transmitPacket = (BKTransmitPacket) ctx;
        synchronized (this) {
            outstandingRequests.decrementAndGet();
            if (!transmitResult.compareAndSet(BKException.Code.OK, rc)) {
                LOG.warn("Tried to set transmit result to (" + rc + ") \""
                    + BKException.getMessage(rc) + "\""
                    + " but is already (" + transmitResult.get() + ") \""
                    + BKException.getMessage(transmitResult.get()) + "\"");
            }
        }

        transmitPacket.processTransmitComplete(entryId, transmitResult.get());

        synchronized (this) {
            if (BKException.Code.OK == rc) {
                // If we had data that we flushed then we need it to make sure that
                // background flush in the next pass will make the previous writes
                // visible by advancing the lastAck
                periodicFlushNeeded = !transmitPacket.isControl();
                transmitPacketSize.registerSuccessfulEvent(transmitPacket.buffer.getLength());
            } else {
                transmitPacketSize.registerFailedEvent(transmitPacket.buffer.getLength());
            }
            releasePacket(transmitPacket);
            CountDownLatch l = syncLatch;
            if (l != null) {
                l.countDown();
            }
        }
    }

    public synchronized long getNumFlushes() {
        return numFlushes;
    }

    public synchronized void setNumFlushes(long numFlushes) {
        this.numFlushes = numFlushes;
    }

    public synchronized int getAverageTransmitSize() {
        if (numFlushesSinceRestart > 0) {
            long ret = numBytes/numFlushesSinceRestart;

            if (ret < Integer.MIN_VALUE || ret > Integer.MAX_VALUE) {
                throw new IllegalArgumentException
                    (ret + " transmit size should never exceed max transmit size");
            }
            return (int) ret;
        }

        return 0;
    }

    public long getLastAddConfirmed() {
        return lh.getLastAddConfirmed();
    }

    @Override
    synchronized public void run()  {
        try {
            boolean newData = haveDataToTransmit();

            if (periodicFlushNeeded || newData) {
                // If we need this periodic transmit to persist previously written data but
                // there is no new data (which would cause the transmit to be skipped) generate
                // a control record
                if (!newData) {
                    writeControlLogRecord();
                }

                transmit(!newData);
                pFlushSuccesses.inc();
            } else {
                pFlushMisses.inc();
            }
        } catch (IOException exc) {
            LOG.error("Error encountered by the periodic flush", exc);
        }
    }
}<|MERGE_RESOLUTION|>--- conflicted
+++ resolved
@@ -33,6 +33,7 @@
 
 import java.io.IOException;
 import java.util.List;
+import java.util.LinkedList;
 import java.util.Queue;
 import java.util.concurrent.ConcurrentLinkedQueue;
 import java.util.concurrent.CountDownLatch;
@@ -146,11 +147,8 @@
     private boolean periodicFlushNeeded = false;
     private boolean streamEnded = false;
     private ScheduledFuture<?> periodicFlushSchedule = null;
-<<<<<<< HEAD
+    private boolean enforceLock = true;
     private final long ledgerSequenceNumber;
-=======
-    private boolean enforceLock = true;
->>>>>>> 6a35bb88
 
     private final Queue<BKTransmitPacket> transmitPacketQueue
         = new ConcurrentLinkedQueue<BKTransmitPacket>();
@@ -300,7 +298,11 @@
     }
 
     @Override
-    synchronized public Future<DLSN> write(LogRecord record) throws IOException {
+    synchronized public void write(LogRecord record) throws IOException {
+        asyncWrite(record);
+    }
+
+    synchronized public Future<DLSN> asyncWrite(LogRecord record) throws IOException {
         if (streamEnded) {
             throw new EndOfStreamException("Writing to a stream after it has been marked as completed");
         }
