--- conflicted
+++ resolved
@@ -189,10 +189,7 @@
      * Construct an edit log output stream which writes to a ledger.
      */
     protected BKPerStreamLogWriter(String streamName,
-<<<<<<< HEAD
-=======
                                    String logSegmentName,
->>>>>>> 4f0bf11d
                                    DistributedLogConfiguration conf,
                                    LedgerHandle lh, DistributedReentrantLock lock,
                                    long startTxId, long ledgerSequenceNumber,
@@ -217,15 +214,9 @@
         transmitControlSuccesses = transmitControlStatsLogger.getCounter("success");
 
         StatsLogger transmitOutstandingLogger = transmitStatsLogger.scope("outstanding");
-<<<<<<< HEAD
-        if (conf.getEnablePerStreamStat()) {
-            String statPrefixForStream = streamName.replaceAll(":|<|>|/", "_");
-            // outstanding requests
-=======
         String statPrefixForStream = streamName.replaceAll(":|<|>|/", "_");
         // outstanding requests
         if (conf.getEnablePerStreamStat()) {
->>>>>>> 4f0bf11d
             transmitOutstandingLogger.registerGauge(statPrefixForStream + "_requests", new Gauge<Number>() {
                 @Override
                 public Number getDefaultValue() {
