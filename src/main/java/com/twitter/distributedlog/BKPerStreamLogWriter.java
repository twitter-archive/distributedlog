--- conflicted
+++ resolved
@@ -369,20 +369,14 @@
             setReadyToFlush();
         }
 
-<<<<<<< HEAD
         Promise<DLSN> dlsn = new Promise<DLSN>();
 
-        // Set the count here. The caller would appropriately increment it
-        // if this log record is to be counted
-        record.setCount(recordCount);
-=======
         if (enableRecordCounts) {
             // Set the count here. The caller would appropriately increment it
             // if this log record is to be counted
             record.setCount(recordCount);
         }
 
->>>>>>> 5a289401
         writer.writeOp(record);
         packetCurrent.addToPromiseList(dlsn);
 
