--- conflicted
+++ resolved
@@ -33,13 +33,9 @@
     private final Counter readAheadMisses;
     private final Map<LedgerReadPosition, ReadAheadCacheValue> readAheadCache = Collections.synchronizedMap(new LinkedHashMap<LedgerReadPosition, ReadAheadCacheValue>(16, 0.75f, true));
     private AtomicReference<LedgerReadPosition> lastRemovedKey = new AtomicReference<LedgerReadPosition>();
-<<<<<<< HEAD
     private final AsyncNotification notification;
-    private BKLogPartitionReadHandler.ReadAheadWorker readAheadWorker = null;
-=======
     private AtomicLong cacheBytes = new AtomicLong(0);
     private BKLogPartitionReadHandler.ReadAheadCallback readAheadCallback = null;
->>>>>>> 5a289401
 
     LedgerDataAccessor(LedgerHandleCache ledgerHandleCache, StatsLogger statsLogger) {
         this(ledgerHandleCache, statsLogger, null);
@@ -51,9 +47,7 @@
         this.readAheadMisses = readAheadStatsLogger.getCounter("miss");
         this.readAheadHits = readAheadStatsLogger.getCounter("hit");
         this.readAheadWaits = readAheadStatsLogger.getCounter("wait");
-<<<<<<< HEAD
         this.notification = notification;
-=======
         //Number of entries in the readAheadCache
         readAheadStatsLogger.registerGauge("num_cache_entries", new Gauge<Number>() {
             @Override
@@ -77,7 +71,6 @@
                 return cacheBytes.get();
             }
         });
->>>>>>> 5a289401
     }
 
     public synchronized void setReadAheadCallback(BKLogPartitionReadHandler.ReadAheadWorker readAheadCallback, long maxEntries) {
@@ -244,22 +237,10 @@
     }
 
     public int getNumCacheEntries() {
-<<<<<<< HEAD
-        return cache.size();
-    }
-
-    public void removeLedger(long ledgerId) {
-        if (!cachedLedgerIds.contains(ledgerId)) {
-            LOG.trace("Ledger purge skipped");
-            return;
-        }
-        LOG.trace("Ledger purged");
-=======
         synchronized(readAheadCache) {
             return readAheadCache.size();
         }
     }
->>>>>>> 5a289401
 
     public void purgeReadAheadCache(LedgerReadPosition threshold) {
         boolean removedEntry = false;
