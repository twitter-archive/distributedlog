package com.twitter.distributedlog;

import org.apache.bookkeeper.client.BKException;
import org.apache.bookkeeper.client.LedgerEntry;
import org.apache.bookkeeper.stats.Counter;
import org.apache.bookkeeper.stats.NullStatsLogger;
import org.apache.bookkeeper.stats.StatsLogger;
import org.slf4j.Logger;
import org.slf4j.LoggerFactory;

import java.io.IOException;
import java.util.Enumeration;
import java.util.HashSet;
import java.util.Iterator;
import java.util.Map;
import java.util.concurrent.ConcurrentHashMap;
import java.util.concurrent.atomic.AtomicReference;

public class LedgerDataAccessor {
    static final Logger LOG = LoggerFactory.getLogger(LedgerDataAccessor.class);

    //
    private boolean readAheadEnabled = false;
    private int readAheadWaitTime = 100;
    private final LedgerHandleCache ledgerHandleCache;
    private Object notificationObject = null;
    private final Counter readAheadHits;
    private final Counter readAheadWaits;
    private final Counter readAheadMisses;
    private final ConcurrentHashMap<LedgerReadPosition, ReadAheadCacheValue> cache = new ConcurrentHashMap<LedgerReadPosition, ReadAheadCacheValue>();
    private HashSet<Long> cachedLedgerIds = new HashSet<Long>();
<<<<<<< HEAD
    private LedgerReadPosition lastRemovedKey = null;
=======
    private AtomicReference<LedgerReadPosition> lastRemovedKey = new AtomicReference<LedgerReadPosition>();
>>>>>>> 5eb169ca

    LedgerDataAccessor(LedgerHandleCache ledgerHandleCache) {
        this(ledgerHandleCache, NullStatsLogger.INSTANCE);
    }

    LedgerDataAccessor(LedgerHandleCache ledgerHandleCache, StatsLogger statsLogger) {
        this.ledgerHandleCache = ledgerHandleCache;
        StatsLogger readAheadStatsLogger = statsLogger.scope("readahead");
        this.readAheadMisses = readAheadStatsLogger.getCounter("miss");
        this.readAheadHits = readAheadStatsLogger.getCounter("hit");
        this.readAheadWaits = readAheadStatsLogger.getCounter("wait");
    }

    public void setNotificationObject(Object notificationObject) {
        this.notificationObject = notificationObject;
    }

    public void setReadAheadEnabled(boolean enabled, int waitTime) {
        readAheadEnabled = enabled;
        readAheadWaitTime = waitTime;
    }

    public long getLastAddConfirmed(LedgerDescriptor ledgerDesc) throws IOException {
        return ledgerHandleCache.getLastAddConfirmed(ledgerDesc);
    }

    public long getLength(LedgerDescriptor ledgerDesc) throws IOException {
        return ledgerHandleCache.getLength(ledgerDesc);
    }

    public void closeLedger(LedgerDescriptor ledgerDesc)
        throws InterruptedException, BKException, IOException {
        ledgerHandleCache.closeLedger(ledgerDesc);
    }

    public LedgerEntry getWithNoWait(LedgerDescriptor ledgerDesc, LedgerReadPosition key)
        throws InterruptedException, BKException, IOException {
        ReadAheadCacheValue value = cache.get(key);
        if ((null == value) || (null == value.getLedgerEntry())) {
            if (null != notificationObject) {
                synchronized (notificationObject) {
                    notificationObject.notifyAll();
                }
            }
            return null;
        } else {
            return value.getLedgerEntry();
        }
    }

    public LedgerEntry getWithWait(LedgerDescriptor ledgerDesc, LedgerReadPosition key)
        throws InterruptedException, BKException, IOException {
        if (readAheadEnabled) {
            ReadAheadCacheValue newValue = new ReadAheadCacheValue();
            ReadAheadCacheValue value = cache.putIfAbsent(key, newValue);
            if (null == value) {
                value = newValue;
            }
            if (null == value.getLedgerEntry() && null != notificationObject) {
                synchronized (notificationObject) {
                    notificationObject.notifyAll();
                }
            }
            synchronized (value) {
                if (null == value.getLedgerEntry()) {
                    value.wait(readAheadWaitTime);
                    readAheadWaits.inc();
                }
            }
            if (null != value.getLedgerEntry()) {
                readAheadHits.inc();
                return value.getLedgerEntry();
            }

            readAheadMisses.inc();
            if ((readAheadMisses.get() % 1000) == 0) {
                LOG.debug("Read ahead cache miss {}", readAheadMisses.get());
            }
        }

        Enumeration<LedgerEntry> entries
            = ledgerHandleCache.readEntries(ledgerDesc, key.getEntryId(), key.getEntryId());
        assert (entries.hasMoreElements());
        LedgerEntry e = entries.nextElement();
        assert !entries.hasMoreElements();
        return e;
    }

    public void set(LedgerReadPosition key, LedgerEntry entry) {
        // Read Ahead is completing the read after the foreground reader
        // Don't add the entry to the cache
<<<<<<< HEAD
        if ((null != lastRemovedKey) && (lastRemovedKey.getLedgerId() == key.getLedgerId()) &&
            (lastRemovedKey.getEntryId() >= key.getEntryId())) {
=======
        LedgerReadPosition removeKey = lastRemovedKey.get();
        if ((null != removeKey) && (removeKey.getLedgerId() == key.getLedgerId()) &&
            (removeKey.getEntryId() >= key.getEntryId())) {
>>>>>>> 5eb169ca
            return;
        }

        ReadAheadCacheValue newValue = new ReadAheadCacheValue();
        ReadAheadCacheValue value = cache.putIfAbsent(key, newValue);
        if (!cachedLedgerIds.contains(key.getLedgerId())) {
            cachedLedgerIds.add(key.getLedgerId());
        }
        if (null == value) {
            value = newValue;
        }
        synchronized (value) {
            value.setLedgerEntry(entry);
            value.notifyAll();
        }
    }

    public void remove(LedgerReadPosition key) {
<<<<<<< HEAD
        lastRemovedKey = key;
=======
        lastRemovedKey.set(key);
>>>>>>> 5eb169ca
        removeInternal(key);
    }

    public void removeInternal(LedgerReadPosition key) {
        if ((null != cache.remove(key)) && (null != notificationObject)) {
            synchronized (notificationObject) {
                notificationObject.notifyAll();
            }
        }
    }

    public int getNumCacheEntries() {
        return cache.size();
    }

    public void removeLedger(long ledgerId) {
        if (!cachedLedgerIds.contains(ledgerId)) {
            LOG.debug("Ledger purge skipped");
            return;
        }
        LOG.debug("Ledger purged");

        cachedLedgerIds = new HashSet<Long>();

        Iterator<Map.Entry<LedgerReadPosition, ReadAheadCacheValue>> it = cache.entrySet().iterator();
        while (it.hasNext()) {
            Map.Entry<LedgerReadPosition, ReadAheadCacheValue> entry = it.next();
            if (entry.getKey().getLedgerId() == ledgerId) {
                it.remove();
            } else {
                if (!cachedLedgerIds.contains(entry.getKey().getLedgerId())) {
                    cachedLedgerIds.add(entry.getKey().getLedgerId());
                }
            }
        }

        if (null != notificationObject) {
            synchronized (notificationObject) {
                notificationObject.notifyAll();
            }
        }
    }

    public void clear() {
        cache.clear();
    }

    static private class ReadAheadCacheValue {
        LedgerEntry entry = null;

        public ReadAheadCacheValue() {
            entry = null;
        }

        public LedgerEntry getLedgerEntry() {
            return entry;
        }

        public void setLedgerEntry(LedgerEntry value) {
            entry = value;
        }
    }
}<|MERGE_RESOLUTION|>--- conflicted
+++ resolved
@@ -29,11 +29,7 @@
     private final Counter readAheadMisses;
     private final ConcurrentHashMap<LedgerReadPosition, ReadAheadCacheValue> cache = new ConcurrentHashMap<LedgerReadPosition, ReadAheadCacheValue>();
     private HashSet<Long> cachedLedgerIds = new HashSet<Long>();
-<<<<<<< HEAD
-    private LedgerReadPosition lastRemovedKey = null;
-=======
     private AtomicReference<LedgerReadPosition> lastRemovedKey = new AtomicReference<LedgerReadPosition>();
->>>>>>> 5eb169ca
 
     LedgerDataAccessor(LedgerHandleCache ledgerHandleCache) {
         this(ledgerHandleCache, NullStatsLogger.INSTANCE);
@@ -125,14 +121,9 @@
     public void set(LedgerReadPosition key, LedgerEntry entry) {
         // Read Ahead is completing the read after the foreground reader
         // Don't add the entry to the cache
-<<<<<<< HEAD
-        if ((null != lastRemovedKey) && (lastRemovedKey.getLedgerId() == key.getLedgerId()) &&
-            (lastRemovedKey.getEntryId() >= key.getEntryId())) {
-=======
         LedgerReadPosition removeKey = lastRemovedKey.get();
         if ((null != removeKey) && (removeKey.getLedgerId() == key.getLedgerId()) &&
             (removeKey.getEntryId() >= key.getEntryId())) {
->>>>>>> 5eb169ca
             return;
         }
 
@@ -151,11 +142,7 @@
     }
 
     public void remove(LedgerReadPosition key) {
-<<<<<<< HEAD
-        lastRemovedKey = key;
-=======
         lastRemovedKey.set(key);
->>>>>>> 5eb169ca
         removeInternal(key);
     }
 
