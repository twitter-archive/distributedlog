--- conflicted
+++ resolved
@@ -403,7 +403,7 @@
 
         // acquire the lock if we enable recover in background
         if (null != metadataExecutor && conf.getRecoverLogSegmentsInBackground()) {
-            lock.acquire("WriteHandlerCreate");
+            lock.acquire(DistributedReentrantLock.LockReason.WRITEHANDLER);
         }
 
         // Rolling Policy
@@ -654,13 +654,12 @@
     protected BKPerStreamLogWriter doStartLogSegment(long txId, boolean bestEffort) throws IOException {
         checkLogExists();
 
-<<<<<<< HEAD
         if ((txId < 0) ||
             (txId == DistributedLogConstants.MAX_TXID)) {
             throw new IOException("Invalid Transaction Id");
         }
 
-        lock.acquire("StartLogSegment");
+        lock.acquire(DistributedReentrantLock.LockReason.WRITEHANDLER);
         startLogSegmentCount.incrementAndGet();
 
         // sanity check txn id.
@@ -675,20 +674,6 @@
                     LOG.error("We've already seen TxId {} the max TXId is {}", txId, highestTxIdWritten);
                     throw new TransactionIdOutOfOrderException(txId, highestTxIdWritten);
                 }
-=======
-        lock.acquire(DistributedReentrantLock.LockReason.WRITEHANDLER);
-        lockAcquired = true;
-        long highestTxIdWritten = maxTxId.get();
-        if (txId < highestTxIdWritten) {
-            if (highestTxIdWritten == DistributedLogConstants.MAX_TXID) {
-                LOG.error("We've already marked the stream as ended and attempting to start a new log segment");
-                throw new EndOfStreamException("Writing to a stream after it has been marked as completed");
-            }
-            else {
-                LOG.error("We've already seen TxId {} the max TXId is {}", txId, highestTxIdWritten);
-                LOG.error("Last Committed Ledger {}", getLedgerListDesc(false));
-                throw new TransactionIdOutOfOrderException(txId, highestTxIdWritten);
->>>>>>> 3616847a
             }
         }
         boolean wroteInprogressZnode = false;
@@ -811,13 +796,13 @@
 
         @Override
         void processOp() throws IOException {
-            lock.acquire("CompleteAndCloseLogSegment");
+            lock.acquire(DistributedReentrantLock.LockReason.COMPLETEANDCLOSE);
             try {
                 completeAndCloseLogSegment(inprogressZnodeName, ledgerSeqNo, ledgerId, firstTxId, lastTxId,
                         recordCount, lastEntryId, lastSlotId, false);
                 LOG.info("Recovered {} LastTxId:{}", getFullyQualifiedName(), lastTxId);
             } finally {
-                lock.release("CompleteAndCloseLogSegment");
+                lock.release(DistributedReentrantLock.LockReason.COMPLETEANDCLOSE);
             }
         }
 
@@ -972,18 +957,12 @@
         } catch (KeeperException e) {
             throw new ZKException("Error when finalising stream " + partitionRootPath, e);
         } finally {
-<<<<<<< HEAD
             if (acquiredLocally || (shouldReleaseLock && startLogSegmentCount.get() > 0)) {
-                lock.release("CompleteAndClose");
-                startLogSegmentCount.decrementAndGet();
-=======
-            if (acquiredLocally || (shouldReleaseLock && lockAcquired)) {
                 DistributedReentrantLock.LockReason reason = acquiredLocally ?
                     DistributedReentrantLock.LockReason.COMPLETEANDCLOSE:
                     DistributedReentrantLock.LockReason.WRITEHANDLER;
                 lock.release(reason);
-                lockAcquired = false;
->>>>>>> 3616847a
+                startLogSegmentCount.decrementAndGet();
             }
         }
     }
@@ -995,22 +974,13 @@
         new RecoverOp().process();
     }
 
-<<<<<<< HEAD
     class RecoverOp extends MetadataOp {
 
         @Override
         void processOp() throws IOException {
             Stopwatch stopwatch = new Stopwatch().start();
             boolean success = false;
-=======
-    private void doRecoverIncompleteLogSegments() throws IOException {
-        if (recovered) {
-            return;
-        }
-        LOG.info("Initiating Recovery For {}", getFullyQualifiedName());
-        lock.acquire(DistributedReentrantLock.LockReason.RECOVER);
-        synchronized (this) {
->>>>>>> 3616847a
+
             try {
                 synchronized (BKLogPartitionWriteHandler.this) {
                     if (recoverInitiated) {
@@ -1068,14 +1038,13 @@
             long lastSlotId = -1;
 
             LogRecordWithDLSN record;
-            lock.acquire("RecoverLogSegment");
+            lock.acquire(DistributedReentrantLock.LockReason.RECOVER);
             try {
                 LOG.info("Recovering last record in log segment {} for {}.", l, getFullyQualifiedName());
                 record = recoverLastRecordInLedger(l, false, true, true, true);
                 LOG.info("Recovered last record in log segment {} for {}.", l, getFullyQualifiedName());
             } finally {
-<<<<<<< HEAD
-                lock.release("RecoverLogSegment");
+                lock.release(DistributedReentrantLock.LockReason.RECOVER);
             }
 
             if (null != record) {
@@ -1083,9 +1052,6 @@
                 recordCount = record.getCount();
                 lastEntryId = record.getDlsn().getEntryId();
                 lastSlotId = record.getDlsn().getSlotId();
-=======
-                lock.release(DistributedReentrantLock.LockReason.RECOVER);
->>>>>>> 3616847a
             }
 
             if (endTxId == DistributedLogConstants.INVALID_TXID) {
@@ -1344,7 +1310,6 @@
     }
 
     public void close() throws IOException {
-<<<<<<< HEAD
         closed = true;
         List<MetadataOp> pendingOps;
         synchronized (pendingMetadataOps) {
@@ -1355,21 +1320,12 @@
             op.waitForCompleted();
         }
         if (startLogSegmentCount.get() > 0) {
-            try {
-                while (startLogSegmentCount.decrementAndGet() >= 0) {
-                    lock.release("WriteHandlerClose");
-                }
-            } catch (IOException ioe) {
-                LOG.error("Error on releasing WriteHandlerClose {} : ", getFullyQualifiedName(), ioe);
+            while (startLogSegmentCount.decrementAndGet() >= 0) {
+                lock.release(DistributedReentrantLock.LockReason.WRITEHANDLER);
             }
         }
         if (null != metadataExecutor && conf.getRecoverLogSegmentsInBackground()) {
-            lock.release("WriteHandlerClose");
-=======
-        if (lockAcquired) {
             lock.release(DistributedReentrantLock.LockReason.WRITEHANDLER);
-            lockAcquired = false;
->>>>>>> 3616847a
         }
         lock.close();
         deleteLock.close();
