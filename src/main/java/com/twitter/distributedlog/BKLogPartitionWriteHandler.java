package com.twitter.distributedlog;

import com.twitter.distributedlog.exceptions.EndOfStreamException;
import org.apache.bookkeeper.client.AsyncCallback;
import org.apache.bookkeeper.client.BKException;
import org.apache.bookkeeper.client.BookKeeper;
import org.apache.bookkeeper.client.LedgerHandle;
import org.apache.bookkeeper.proto.BookkeeperInternalCallbacks;
import org.apache.bookkeeper.stats.OpStatsLogger;
import org.apache.bookkeeper.stats.StatsLogger;
import org.apache.bookkeeper.util.MathUtils;
import org.apache.zookeeper.CreateMode;
import org.apache.zookeeper.KeeperException;
import org.apache.zookeeper.ZKUtil;
import org.apache.zookeeper.ZooDefs;
import org.apache.zookeeper.data.Stat;
import org.slf4j.Logger;
import org.slf4j.LoggerFactory;

import java.io.IOException;
import java.net.InetAddress;
import java.net.URI;
import java.util.ArrayList;
import java.util.List;
import java.util.concurrent.CountDownLatch;
import java.util.concurrent.ScheduledExecutorService;
import java.util.concurrent.atomic.AtomicInteger;

import static com.google.common.base.Charsets.UTF_8;

class BKLogPartitionWriteHandler extends BKLogPartitionHandler {
    static final Logger LOG = LoggerFactory.getLogger(BKLogPartitionReadHandler.class);

    private static final int LAYOUT_VERSION = -1;

    private final DistributedReentrantLock lock;
    private final DistributedReentrantLock deleteLock;
    private final String maxTxIdPath;
    private final MaxTxId maxTxId;
    private final int ensembleSize;
    private final int writeQuorumSize;
    private final int ackQuorumSize;
    private boolean lockAcquired;
    private LedgerHandle currentLedger = null;
    private long currentLedgerStartTxId = DistributedLogConstants.INVALID_TXID;
    private volatile boolean recovered = false;

    private static int bytesToInt(byte[] b) {
        assert b.length >= 4;
        return b[0] << 24 | b[1] << 16 | b[2] << 8 | b[3];
    }

    private static byte[] intToBytes(int i) {
        return new byte[]{
            (byte) (i >> 24),
            (byte) (i >> 16),
            (byte) (i >> 8),
            (byte) (i)};
    }

    // Stats
    private final OpStatsLogger closeOpStats;
    private final OpStatsLogger openOpStats;
    private final OpStatsLogger recoverOpStats;
    private final OpStatsLogger deleteOpStats;

    /**
     * Construct a Bookkeeper journal manager.
     */
    BKLogPartitionWriteHandler(String name,
                               String streamIdentifier,
                               DistributedLogConfiguration conf,
                               URI uri,
                               ZooKeeperClientBuilder zkcBuilder,
                               BookKeeperClientBuilder bkcBuilder,
                               ScheduledExecutorService executorService,
                               StatsLogger statsLogger,
                               String clientId) throws IOException {
        super(name, streamIdentifier, conf, uri, zkcBuilder, bkcBuilder, executorService, statsLogger);
        ensembleSize = conf.getEnsembleSize();
        writeQuorumSize = conf.getWriteQuorumSize();
        ackQuorumSize = conf.getAckQuorumSize();

        maxTxIdPath = partitionRootPath + "/maxtxid";
        String lockPath = partitionRootPath + "/lock";
        String versionPath = partitionRootPath + "/version";

        try {
            while (zooKeeperClient.get().exists(partitionRootPath, false) == null) {
                try {
                    Utils.zkCreateFullPathOptimistic(zooKeeperClient, partitionRootPath, new byte[]{'0'},
                        ZooDefs.Ids.OPEN_ACL_UNSAFE, CreateMode.PERSISTENT);

                    // HACK: Temporary for the test configuration used by test
                    try {
                        Thread.sleep(150);
                    } catch (Exception exc) {
                        // Ignore everything
                    }
                } catch (KeeperException.NodeExistsException exc) {
                    LOG.debug("Race on node creation, clean retry");
                }
            }

            Stat versionStat = zooKeeperClient.get().exists(versionPath, false);
            if (versionStat != null) {
                byte[] d = zooKeeperClient.get().getData(versionPath, false, versionStat);
                // There's only one version at the moment
                assert bytesToInt(d) == LAYOUT_VERSION;
            } else {
                zooKeeperClient.get().create(versionPath, intToBytes(LAYOUT_VERSION),
                    ZooDefs.Ids.OPEN_ACL_UNSAFE, CreateMode.PERSISTENT);
            }

            if (zooKeeperClient.get().exists(ledgerPath, false) == null) {
                zooKeeperClient.get().create(ledgerPath, new byte[]{'0'},
                    ZooDefs.Ids.OPEN_ACL_UNSAFE, CreateMode.PERSISTENT);
            }
        } catch (Exception e) {
            throw new IOException("Error initializing zk", e);
        }

        if (clientId.equals(DistributedLogConstants.UNKNOWN_CLIENT_ID)){
            try {
                clientId = InetAddress.getLocalHost().toString();
            } catch(Exception exc) {
                // Best effort
                clientId = DistributedLogConstants.UNKNOWN_CLIENT_ID;
            }
        }

<<<<<<< HEAD
        lock = new DistributedReentrantLock(zooKeeperClient, lockPath, conf.getLockTimeout() * 1000, clientId);
        deleteLock = new DistributedReentrantLock(zooKeeperClient, lockPath, conf.getLockTimeout() * 1000, clientId);
=======
        lock = new DistributedReentrantLock(executorService, zooKeeperClient, lockPath,
                            conf.getLockTimeoutMilliSeconds(), clientId);
        deleteLock = new DistributedReentrantLock(executorService, zooKeeperClient, lockPath,
                            conf.getLockTimeoutMilliSeconds(), clientId);
>>>>>>> 7448be03
        maxTxId = new MaxTxId(zooKeeperClient, maxTxIdPath);
        lastLedgerRollingTimeMillis = Utils.nowInMillis();
        lockAcquired = false;

        // Stats
        StatsLogger segmentsStatsLogger = statsLogger.scope("segments");
        openOpStats = segmentsStatsLogger.getOpStatsLogger("open");
        closeOpStats = segmentsStatsLogger.getOpStatsLogger("close");
        recoverOpStats = segmentsStatsLogger.getOpStatsLogger("recover");
        deleteOpStats = segmentsStatsLogger.getOpStatsLogger("delete");
    }

    /**
     * Start a new log segment in a BookKeeper ledger.
     * First ensure that we have the write lock for this journal.
     * Then create a ledger and stream based on that ledger.
     * The ledger id is written to the inprogress znode, so that in the
     * case of a crash, a recovery process can find the ledger we were writing
     * to when we crashed.
     *
     * @param txId First transaction id to be written to the stream
     */
    public BKPerStreamLogWriter startLogSegment(long txId) throws IOException {
        long start = MathUtils.nowInNano();
        boolean success = false;
        try {
            BKPerStreamLogWriter writer = doStartLogSegment(txId);
            success = true;
            return writer;
        } finally {
            long elapsed = MathUtils.elapsedMSec(start);
            if (success) {
                openOpStats.registerSuccessfulEvent(elapsed);
            } else {
                openOpStats.registerFailedEvent(elapsed);
            }
        }
    }

    private BKPerStreamLogWriter doStartLogSegment(long txId) throws IOException {
        checkLogExists();

        lock.acquire("StartLogSegment");
        lockAcquired = true;
        long highestTxIdWritten = maxTxId.get();
        if (txId < highestTxIdWritten) {
            if (highestTxIdWritten == DistributedLogConstants.MAX_TXID) {
                LOG.error("We've already marked the stream as ended and attempting to start a new log segment");
                throw new EndOfStreamException("Writing to a stream after it has been marked as completed");
            }
            else {
                LOG.error("We've already seen TxId {} the max TXId is {}", txId, maxTxId);
                LOG.error("Last Committed Ledger {}", getLedgerListDesc());
                throw new IOException("We've already seen " + txId
                    + ". A new stream cannot be created with it");
            }
        }
        boolean writeInprogressZnode = false;
        try {
            if (currentLedger != null) {
                try {
                    // bookkeeper errored on last stream, clean up ledger
                    currentLedger.close();
                } catch (BKException.BKLedgerClosedException lce) {
                    LOG.debug("Ledger already closed {}", lce);
                }
            }
            currentLedger = bookKeeperClient.get().createLedger(ensembleSize, writeQuorumSize, ackQuorumSize,
                BookKeeper.DigestType.CRC32,
                digestpw.getBytes(UTF_8));
            String znodePath = inprogressZNode(txId);

            // For any active stream we will always make sure that there is at least one
            // active ledger (except when the stream first starts out). Therefore when we
            // see no ledger metadata for a stream, we assume that this is the first ledger
            // in the stream
            long ledgerSeqNo = DistributedLogConstants.UNASSIGNED_LEDGER_SEQNO;

            if (conf.getDLLedgerMetadataLayoutVersion() >=
                DistributedLogConstants.FIRST_LEDGER_METADATA_VERSION_FOR_LEDGER_SEQNO) {
                List<LogSegmentLedgerMetadata> ledgerListDesc = getLedgerListDesc();
                ledgerSeqNo = DistributedLogConstants.FIRST_LEDGER_SEQNO;
                if (!ledgerListDesc.isEmpty()) {
                    ledgerSeqNo = ledgerListDesc.get(0).getLedgerSequenceNumber();
                }
            }

            LogSegmentLedgerMetadata l = new LogSegmentLedgerMetadata(znodePath, conf.getDLLedgerMetadataLayoutVersion(), currentLedger.getId(), txId, ledgerSeqNo);

            FailpointUtils.checkFailPoint(FailpointUtils.FailPointName.FP_StartLogSegmentAfterLedgerCreate);

            /*
             * Write the ledger metadata out to the inprogress ledger znode
             * This can fail if for some reason our write lock has
             * expired (@see DistributedExclusiveLock) and another process has managed to
             * create the inprogress znode.
             * In this case, throw an exception. We don't want to continue
             * as this would lead to a split brain situation.
             */
            l.write(zooKeeperClient, znodePath);
            writeInprogressZnode = true;
            LOG.debug("Storing MaxTxId in startLogSegment  {} {}", znodePath, txId);

            FailpointUtils.checkFailPoint(FailpointUtils.FailPointName.FP_StartLogSegmentAfterInProgressCreate);

            maxTxId.store(txId);
            currentLedgerStartTxId = txId;
            return new BKPerStreamLogWriter(conf, currentLedger, lock, txId, ledgerSeqNo, executorService, statsLogger);
        } catch (Exception e) {
            LOG.error("Exception during StartLogSegment", e);
            if (currentLedger != null) {
                try {
                    long id = currentLedger.getId();
                    currentLedger.close();
                    // If we already wrote inprogress znode, we should not delete the ledger.
                    // There are cases where if the thread was interrupted on the client
                    // while the ZNode was being written, it still may have been written while we
                    // hit an exception. For now we will leak the ledger and leave a warning
                    // With ledger pre-allocation we would have a separate node to track allocation
                    // and would be doing a ZK transaction to move the ledger to the stream , this
                    // leak will automatically be addressed in that change
                    // {@link https://jira.twitter.biz/browse/PUBSUB-1230}
                    if (!writeInprogressZnode) {
                        LOG.warn("Potentially leaking Ledger with Id {}", id);
                    }
                } catch (Exception e2) {
                    //log & ignore, an IOException will be thrown soon
                    LOG.error("Error closing ledger", e2);
                }
            }
            throw new IOException("Error creating ledger", e);
        }
    }

    public boolean shouldStartNewSegment() {

        boolean shouldSwitch = false;

        if (conf.getLogSegmentRollingIntervalMinutes() > 0) {
            shouldSwitch = (Utils.elapsedMSec(lastLedgerRollingTimeMillis) >
                ((long)conf.getLogSegmentRollingIntervalMinutes() * 60 * 1000));
        }

        if (shouldSwitch) {
            LOG.debug("Last Finalize Time: {} elapsed time (MSec): {}", lastLedgerRollingTimeMillis, Utils.elapsedMSec(lastLedgerRollingTimeMillis));
        }
        return shouldSwitch;
    }

    /**
     * Finalize a log segment. If the journal manager is currently
     * writing to a ledger, ensure that this is the ledger of the log segment
     * being finalized.
     * <p/>
     * Otherwise this is the recovery case. In the recovery case, ensure that
     * the firstTxId of the ledger matches firstTxId for the segment we are
     * trying to finalize.
     */
    public void completeAndCloseLogSegment(long lastTxId)
        throws IOException {
        completeAndCloseLogSegment(currentLedgerStartTxId, lastTxId, true);
    }

    /**
     * Finalize a log segment. If the journal manager is currently
     * writing to a ledger, ensure that this is the ledger of the log segment
     * being finalized.
     * <p/>
     * Otherwise this is the recovery case. In the recovery case, ensure that
     * the firstTxId of the ledger matches firstTxId for the segment we are
     * trying to finalize.
     */
    public void completeAndCloseLogSegment(long firstTxId, long lastTxId)
        throws IOException {
        completeAndCloseLogSegment(firstTxId, lastTxId, true);
    }

    /**
     * Finalize a log segment. If the journal manager is currently
     * writing to a ledger, ensure that this is the ledger of the log segment
     * being finalized.
     * <p/>
     * Otherwise this is the recovery case. In the recovery case, ensure that
     * the firstTxId of the ledger matches firstTxId for the segment we are
     * trying to finalize.
     */
    public void completeAndCloseLogSegment(long firstTxId, long lastTxId, boolean shouldReleaseLock)
            throws IOException {
        long start = MathUtils.nowInNano();
        boolean success = false;
        try {
            doCompleteAndCloseLogSegment(firstTxId, lastTxId, shouldReleaseLock);
            success = true;
        } finally {
            long elapsed = MathUtils.elapsedMSec(start);
            if (success) {
                closeOpStats.registerSuccessfulEvent(elapsed);
            } else {
                closeOpStats.registerFailedEvent(elapsed);
            }
        }
    }

    private void doCompleteAndCloseLogSegment(long firstTxId, long lastTxId, boolean shouldReleaseLock)
            throws IOException {
        checkLogExists();
        LOG.debug("Completing and Closing Log Segment {} {}", firstTxId, lastTxId);
        String inprogressPath = inprogressZNode(firstTxId);
        boolean acquiredLocally = false;
        try {
            Stat inprogressStat = zooKeeperClient.get().exists(inprogressPath, false);
            if (inprogressStat == null) {
                throw new IOException("Inprogress znode " + inprogressPath
                    + " doesn't exist");
            }

            acquiredLocally = lock.checkWriteLock(true);
            LogSegmentLedgerMetadata l
                = LogSegmentLedgerMetadata.read(zooKeeperClient, inprogressPath,
                    conf.getDLLedgerMetadataLayoutVersion());

            if (currentLedger != null) { // normal, non-recovery case
                if (l.getLedgerId() == currentLedger.getId()) {
                    try {
                        currentLedger.close();
                    } catch (BKException.BKLedgerClosedException lce) {
                        LOG.debug("Ledger already closed", lce);
                    } catch (BKException bke) {
                        LOG.error("Error closing current ledger", bke);
                    }
                    currentLedger = null;
                } else {
                    throw new IOException(
                        "Active ledger has different ID to inprogress. "
                            + l.getLedgerId() + " found, "
                            + currentLedger.getId() + " expected");
                }
            }

            if (l.getFirstTxId() != firstTxId) {
                throw new IOException("Transaction id not as expected, "
                    + l.getFirstTxId() + " found, " + firstTxId + " expected");
            }

            lastLedgerRollingTimeMillis = l.finalizeLedger(lastTxId);
            String pathForCompletedLedger = completedLedgerZNode(firstTxId, lastTxId);
            try {
                l.write(zooKeeperClient, pathForCompletedLedger);
            } catch (KeeperException.NodeExistsException nee) {
                if (!l.checkEquivalence(zooKeeperClient, pathForCompletedLedger)) {
                    throw new IOException("Node " + pathForCompletedLedger + " already exists"
                        + " but data doesn't match");
                }
            }
            LOG.debug("Storing MaxTxId in Finalize Path {} LastTxId {}", inprogressPath, lastTxId);
            maxTxId.store(lastTxId);

            if (FailpointUtils.checkFailPoint(FailpointUtils.FailPointName.FP_FinalizeLedgerBeforeDelete)) {
                return;
            }

            zooKeeperClient.get().delete(inprogressPath, inprogressStat.getVersion());
        } catch (InterruptedException e) {
            throw new IOException("Interrupted when finalising stream " + partitionRootPath, e);
        } catch (KeeperException.NoNodeException e) {
            throw new IOException("Error when finalising stream " + partitionRootPath, e);
        } catch (KeeperException e) {
            throw new IOException("Error when finalising stream " + partitionRootPath, e);
        } finally {
            if (acquiredLocally || (shouldReleaseLock && lockAcquired)) {
                lock.release("CompleteAndClose");
                lockAcquired = false;
            }
        }
    }

    public void recoverIncompleteLogSegments() throws IOException {
        long start = MathUtils.nowInNano();
        boolean success = false;
        try {
            doRecoverIncompleteLogSegments();
            success = true;
        } finally {
            long elapsed = MathUtils.elapsedMSec(start);
            if (success) {
                recoverOpStats.registerSuccessfulEvent(elapsed);
            } else {
                recoverOpStats.registerFailedEvent(elapsed);
            }
        }
    }

    private void doRecoverIncompleteLogSegments() throws IOException {
        if (recovered) {
            return;
        }
        LOG.info("Initiating Recovery For {}", getFullyQualifiedName());
        lock.acquire("RecoverIncompleteSegments");
        synchronized (this) {
            try {
                if (recovered) {
                    return;
                }
                for (LogSegmentLedgerMetadata l : getLedgerList()) {
                    if (!l.isInProgress()) {
                        continue;
                    }
                    long endTxId = recoverLastTxId(l, true);
                    if (endTxId == DistributedLogConstants.INVALID_TXID) {
                        LOG.error("Unrecoverable corruption has occurred in segment "
                            + l.toString() + " at path " + l.getZkPath()
                            + ". Unable to continue recovery.");
                        throw new IOException("Unrecoverable corruption,"
                            + " please check logs.");
                    } else if (endTxId == DistributedLogConstants.EMPTY_LEDGER_TX_ID) {
                        // TODO: Empty ledger - Ideally we should just remove it?
                        endTxId = l.getFirstTxId();
                    }

                    // Make the lock release symmetric by having this function acquire and
                    // release the lock and have complete and close only release the lock
                    // that's acquired in start log segment
                    completeAndCloseLogSegment(l.getFirstTxId(), endTxId, false);
                    LOG.info("Recovered {} LastTxId:{}", getFullyQualifiedName(), endTxId);

                }
                if (lastLedgerRollingTimeMillis < 0) {
                    lastLedgerRollingTimeMillis = Utils.nowInMillis();
                }
                recovered = true;
            } catch (IOException io) {
                throw new IOException("Couldn't get list of inprogress segments", io);
            } finally {
                lock.release("RecoverIncompleteSegments");
            }
        }
    }

    public void deleteLog() throws IOException {
        try {
            checkLogExists();
        } catch (IOException exc) {
            return;
        }

        try {
            deleteLock.acquire("DeleteLog");
        } catch (LockingException lockExc) {
            throw new IOException("deleteLog could not acquire exclusive lock on the partition" + getFullyQualifiedName());
        }

        try {
            purgeAllLogs();
        } finally {
            deleteLock.release("DeleteLog");
        }

        try {
            lock.close();
            deleteLock.close();
            zooKeeperClient.get().exists(ledgerPath, false);
            zooKeeperClient.get().exists(maxTxIdPath, false);
            if (partitionRootPath.toLowerCase().contains("distributedlog")) {
                ZKUtil.deleteRecursive(zooKeeperClient.get(), partitionRootPath);
            } else {
                LOG.warn("Skip deletion of unrecognized ZK Path {}", partitionRootPath);
            }
        } catch (InterruptedException ie) {
            LOG.error("Interrupted while deleting " + ledgerPath, ie);
        } catch (KeeperException ke) {
            LOG.error("Error deleting" + ledgerPath + "entry in zookeeper", ke);
        }
    }

    public void purgeAllLogs()
        throws IOException {
        purgeLogsOlderThanInternal(-1);
    }

    public void purgeLogsOlderThan(long minTxIdToKeep)
        throws IOException {
        assert (minTxIdToKeep > 0);
        purgeLogsOlderThanInternal(minTxIdToKeep);
    }

    void purgeLogsOlderThanTimestamp(final long minTimestampToKeep, final long sanityCheckThreshold,
                                     final BookkeeperInternalCallbacks.GenericCallback<Void> callback) {
        assert (minTimestampToKeep < Utils.nowInMillis());
        getLedgerList(LogSegmentLedgerMetadata.COMPARATOR, null, new BookkeeperInternalCallbacks.GenericCallback<List<LogSegmentLedgerMetadata>>() {
            @Override
            public void operationComplete(int rc, List<LogSegmentLedgerMetadata> result) {
                if (BKException.Code.OK != rc) {
                    LOG.error("Failed to get ledger list to purge for {} : ", getFullyQualifiedName(),
                            BKException.create(rc));
                    callback.operationComplete(rc, null);
                    return;
                }

                final List<LogSegmentLedgerMetadata> purgeList =
                        new ArrayList<LogSegmentLedgerMetadata>(result.size() - 1);
                boolean logTimestamp = true;
                for (int iterator = 0; iterator < (result.size() - 1); iterator++) {
                    LogSegmentLedgerMetadata l = result.get(iterator);
                    if ((!l.isInProgress() && l.getCompletionTime() < minTimestampToKeep)) {
                        if (logTimestamp) {
                            LOG.info("Deleting ledgers older than {}", minTimestampToKeep);
                            logTimestamp = false;
                        }

                        // Something went wrong - leave the ledger around for debugging
                        //
                        if (conf.getSanityCheckDeletes() && (l.getCompletionTime() < sanityCheckThreshold)) {
                            LOG.warn("Found a ledger {} older than {}", l, sanityCheckThreshold);
                        } else {
                            purgeList.add(l);
                        }
                    }
                }
                // purge logs
                purgeLogs(purgeList, callback);
            }
        });
    }

    public void purgeLogsOlderThanInternal(long minTxIdToKeep)
        throws IOException {
        List<LogSegmentLedgerMetadata> ledgerList = getLedgerList();

        // If we are deleting the log we can remove the last entry else we must retain
        // at least one ledger for the stream
        int numEntriesToProcess = ledgerList.size() - 1;

        if (minTxIdToKeep < 0) {
            numEntriesToProcess++;
        }

        for (int iterator = 0; iterator < numEntriesToProcess; iterator++) {
            LogSegmentLedgerMetadata l = ledgerList.get(iterator);
            if ((minTxIdToKeep < 0) ||
                (!l.isInProgress() && l.getLastTxId() < minTxIdToKeep)) {
                deleteLedgerAndMetadata(l);
            }
        }
    }

    private void purgeLogs(final List<LogSegmentLedgerMetadata> logs,
                           final BookkeeperInternalCallbacks.GenericCallback<Void> callback) {
        if (logs.size() == 0) {
            if (LOG.isTraceEnabled()) {
                LOG.trace("Nothing to purge.");
            }
            callback.operationComplete(BKException.Code.OK, null);
            return;
        }
        if (LOG.isTraceEnabled()) {
            LOG.trace("Purging logs : {}.", logs);
        }
        final AtomicInteger numLogs = new AtomicInteger(logs.size());
        final BookkeeperInternalCallbacks.GenericCallback<Void> deleteCallback =
                new BookkeeperInternalCallbacks.GenericCallback<Void>() {
                    @Override
                    public void operationComplete(int rc, Void result) {
                        // we don't really care about the delete result right now
                        if (numLogs.decrementAndGet() == 0) {
                            callback.operationComplete(BKException.Code.OK, null);
                        }
                    }
                };
        for (LogSegmentLedgerMetadata l : logs) {
            deleteLedgerAndMetadata(l, deleteCallback);
        }
    }

    private void deleteLedgerAndMetadata(final LogSegmentLedgerMetadata ledgerMetadata,
                                         final BookkeeperInternalCallbacks.GenericCallback<Void> callback) {
        LOG.info("Deleting ledger for {}", ledgerMetadata);
        try {
            bookKeeperClient.get().asyncDeleteLedger(ledgerMetadata.getLedgerId(), new AsyncCallback.DeleteCallback() {
                @Override
                public void deleteComplete(int rc, Object ctx) {
                    if (BKException.Code.NoSuchLedgerExistsException == rc) {
                        LOG.warn("No ledger {} found to delete for {}.", ledgerMetadata.getLedgerId(), ledgerMetadata);
                        callback.operationComplete(rc, null);
                    } else if (BKException.Code.OK != rc) {
                        LOG.error("Couldn't delete ledger {} from bookkeeper : ",
                                ledgerMetadata.getLedgerId(), BKException.create(rc));
                        callback.operationComplete(rc, null);
                        return;
                    }
                    // after the ledger is deleted, we delete the metadata znode
                    try {
                        zooKeeperClient.get().delete(ledgerMetadata.getZkPath(), ledgerMetadata.getZkVersion(),
                            new org.apache.zookeeper.AsyncCallback.VoidCallback() {
                                @Override
                                public void processResult(int rc, String path, Object ctx) {
                                    if (KeeperException.Code.OK.intValue() != rc) {
                                        LOG.error("Couldn't purge {} : ", ledgerMetadata,
                                                KeeperException.create(KeeperException.Code.get(rc)));
                                        callback.operationComplete(BKException.Code.ZKException, null);
                                        return;
                                    }
                                    callback.operationComplete(BKException.Code.OK, null);
                                }
                            }, null);
                    } catch (ZooKeeperClient.ZooKeeperConnectionException e) {
                        LOG.error("Encountered zookeeper connection issue when purging {} : ", ledgerMetadata, e);
                        callback.operationComplete(BKException.Code.ZKException, null);
                    } catch (InterruptedException e) {
                        LOG.error("Interrupted when purging {}.", ledgerMetadata);
                        callback.operationComplete(BKException.Code.InterruptedException, null);
                    }
                }
            }, null);
        } catch (IOException e) {
            callback.operationComplete(BKException.Code.BookieHandleNotAvailableException, null);
        }
    }

    private void deleteLedgerAndMetadata(LogSegmentLedgerMetadata ledgerMetadata) throws IOException {
        long start = MathUtils.nowInNano();
        boolean success = false;
        try {
            doDeleteLedgerAndMetadata(ledgerMetadata);
            success = true;
        } finally {
            long elapsed = MathUtils.elapsedMSec(start);
            if (success) {
                deleteOpStats.registerSuccessfulEvent(elapsed);
            } else {
                deleteOpStats.registerFailedEvent(elapsed);
            }
        }
    }

    private void doDeleteLedgerAndMetadata(LogSegmentLedgerMetadata ledgerMetadata) throws IOException {
        final AtomicInteger rcHolder = new AtomicInteger(0);
        final CountDownLatch latch = new CountDownLatch(1);
        deleteLedgerAndMetadata(ledgerMetadata, new BookkeeperInternalCallbacks.GenericCallback<Void>() {
            @Override
            public void operationComplete(int rc, Void result) {
                rcHolder.set(rc);
                latch.countDown();
            }
        });
        try {
            latch.await();
        } catch (InterruptedException e) {
            LOG.error("Interrupted while purging {}", ledgerMetadata);
        }
        if (BKException.Code.OK != rcHolder.get()) {
            LOG.error("Failed to purge {} : ", ledgerMetadata,
                    BKException.create(rcHolder.get()));
        }
    }

    public void close() throws IOException {
        try {
            super.close();
            if (lockAcquired) {
                lock.release("WriteHandlerClose");
                lockAcquired = false;
            }
        } catch (Exception e) {
            throw new IOException("Couldn't close zookeeper client", e);
        }
    }

    /**
     * Get the znode path for a finalize ledger
     */
    String completedLedgerZNode(long startTxId,
                                long endTxId) {
        return String.format("%s/logrecs_%018d_%018d",
            ledgerPath, startTxId, endTxId);
    }

    /**
     * Get the znode path for the inprogressZNode
     */
    String inprogressZNode(long startTxid) {
        return ledgerPath + "/inprogress_" + Long.toString(startTxid, 16);
    }
}<|MERGE_RESOLUTION|>--- conflicted
+++ resolved
@@ -129,15 +129,10 @@
             }
         }
 
-<<<<<<< HEAD
-        lock = new DistributedReentrantLock(zooKeeperClient, lockPath, conf.getLockTimeout() * 1000, clientId);
-        deleteLock = new DistributedReentrantLock(zooKeeperClient, lockPath, conf.getLockTimeout() * 1000, clientId);
-=======
         lock = new DistributedReentrantLock(executorService, zooKeeperClient, lockPath,
                             conf.getLockTimeoutMilliSeconds(), clientId);
         deleteLock = new DistributedReentrantLock(executorService, zooKeeperClient, lockPath,
                             conf.getLockTimeoutMilliSeconds(), clientId);
->>>>>>> 7448be03
         maxTxId = new MaxTxId(zooKeeperClient, maxTxIdPath);
         lastLedgerRollingTimeMillis = Utils.nowInMillis();
         lockAcquired = false;
