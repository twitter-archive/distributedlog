package com.twitter.distributedlog;

import com.twitter.distributedlog.exceptions.EndOfStreamException;
import com.twitter.distributedlog.exceptions.TransactionIdOutOfOrderException;
import org.apache.bookkeeper.client.AsyncCallback;
import org.apache.bookkeeper.client.BKException;
import org.apache.bookkeeper.client.BookKeeper;
import org.apache.bookkeeper.client.LedgerHandle;
import org.apache.bookkeeper.proto.BookkeeperInternalCallbacks;
import org.apache.bookkeeper.stats.OpStatsLogger;
import org.apache.bookkeeper.stats.StatsLogger;
import org.apache.bookkeeper.util.MathUtils;
import org.apache.zookeeper.CreateMode;
import org.apache.zookeeper.KeeperException;
import org.apache.zookeeper.ZKUtil;
import org.apache.zookeeper.ZooDefs;
import org.apache.zookeeper.data.Stat;
import org.slf4j.Logger;
import org.slf4j.LoggerFactory;

import java.io.IOException;
import java.net.InetAddress;
import java.net.URI;
import java.util.ArrayList;
import java.util.List;
import java.util.Map;
import java.util.concurrent.CountDownLatch;
import java.util.concurrent.ScheduledExecutorService;
import java.util.concurrent.atomic.AtomicInteger;

import static com.google.common.base.Charsets.UTF_8;

class BKLogPartitionWriteHandler extends BKLogPartitionHandler {
    static final Logger LOG = LoggerFactory.getLogger(BKLogPartitionReadHandler.class);

    private static final int LAYOUT_VERSION = -1;

    private final DistributedReentrantLock lock;
    private final DistributedReentrantLock deleteLock;
    private final String maxTxIdPath;
    private final MaxTxId maxTxId;
    private final int ensembleSize;
    private final int writeQuorumSize;
    private final int ackQuorumSize;
    private boolean lockAcquired;
    private LedgerHandle currentLedger = null;
    private long currentLedgerStartTxId = DistributedLogConstants.INVALID_TXID;
    private volatile boolean recovered = false;

    private static int bytesToInt(byte[] b) {
        assert b.length >= 4;
        return b[0] << 24 | b[1] << 16 | b[2] << 8 | b[3];
    }

    private static byte[] intToBytes(int i) {
        return new byte[]{
            (byte) (i >> 24),
            (byte) (i >> 16),
            (byte) (i >> 8),
            (byte) (i)};
    }

    // Stats
    private final OpStatsLogger closeOpStats;
    private final OpStatsLogger openOpStats;
    private final OpStatsLogger recoverOpStats;
    private final OpStatsLogger deleteOpStats;

    /**
     * Construct a Bookkeeper journal manager.
     */
    BKLogPartitionWriteHandler(String name,
                               String streamIdentifier,
                               DistributedLogConfiguration conf,
                               URI uri,
                               ZooKeeperClientBuilder zkcBuilder,
                               BookKeeperClientBuilder bkcBuilder,
                               ScheduledExecutorService executorService,
                               StatsLogger statsLogger,
                               String clientId) throws IOException {
        super(name, streamIdentifier, conf, uri, zkcBuilder, bkcBuilder, executorService, statsLogger);
        ensembleSize = conf.getEnsembleSize();

        if (ensembleSize < conf.getWriteQuorumSize()) {
            writeQuorumSize = ensembleSize;
            LOG.warn("Setting write quorum size {} greater than ensemble size {}",
                conf.getWriteQuorumSize(), ensembleSize);
        } else {
            writeQuorumSize = conf.getWriteQuorumSize();
        }

        if (writeQuorumSize < conf.getAckQuorumSize()) {
            ackQuorumSize = writeQuorumSize;
            LOG.warn("Setting write ack quorum size {} greater than write quorum size {}",
                conf.getAckQuorumSize(), writeQuorumSize);
        } else {
            ackQuorumSize = conf.getAckQuorumSize();
        }

        maxTxIdPath = partitionRootPath + "/maxtxid";
        String lockPath = partitionRootPath + "/lock";
        String versionPath = partitionRootPath + "/version";

        try {
            while (zooKeeperClient.get().exists(partitionRootPath, false) == null) {
                try {
                    Utils.zkCreateFullPathOptimistic(zooKeeperClient, partitionRootPath, new byte[]{'0'},
                        ZooDefs.Ids.OPEN_ACL_UNSAFE, CreateMode.PERSISTENT);

                    // HACK: Temporary for the test configuration used by test
                    try {
                        Thread.sleep(150);
                    } catch (Exception exc) {
                        // Ignore everything
                    }
                } catch (KeeperException.NodeExistsException exc) {
                    LOG.debug("Race on node creation, clean retry");
                }
            }

            Stat versionStat = zooKeeperClient.get().exists(versionPath, false);
            if (versionStat != null) {
                byte[] d = zooKeeperClient.get().getData(versionPath, false, versionStat);
                // There's only one version at the moment
                assert bytesToInt(d) == LAYOUT_VERSION;
            } else {
                zooKeeperClient.get().create(versionPath, intToBytes(LAYOUT_VERSION),
                    ZooDefs.Ids.OPEN_ACL_UNSAFE, CreateMode.PERSISTENT);
            }

            if (zooKeeperClient.get().exists(ledgerPath, false) == null) {
                zooKeeperClient.get().create(ledgerPath, new byte[]{'0'},
                    ZooDefs.Ids.OPEN_ACL_UNSAFE, CreateMode.PERSISTENT);
            }
        } catch (Exception e) {
            throw new IOException("Error initializing zk", e);
        }

        if (clientId.equals(DistributedLogConstants.UNKNOWN_CLIENT_ID)){
            try {
                clientId = InetAddress.getLocalHost().toString();
            } catch(Exception exc) {
                // Best effort
                clientId = DistributedLogConstants.UNKNOWN_CLIENT_ID;
            }
        }

        lock = new DistributedReentrantLock(executorService, zooKeeperClient, lockPath,
                            conf.getLockTimeoutMilliSeconds(), clientId);
        deleteLock = new DistributedReentrantLock(executorService, zooKeeperClient, lockPath,
                            conf.getLockTimeoutMilliSeconds(), clientId);
        maxTxId = new MaxTxId(zooKeeperClient, maxTxIdPath);
        lastLedgerRollingTimeMillis = Utils.nowInMillis();
        lockAcquired = false;

        // Stats
        StatsLogger segmentsStatsLogger = statsLogger.scope("segments");
        openOpStats = segmentsStatsLogger.getOpStatsLogger("open");
        closeOpStats = segmentsStatsLogger.getOpStatsLogger("close");
        recoverOpStats = segmentsStatsLogger.getOpStatsLogger("recover");
        deleteOpStats = segmentsStatsLogger.getOpStatsLogger("delete");
    }

    /**
     * Start a new log segment in a BookKeeper ledger.
     * First ensure that we have the write lock for this journal.
     * Then create a ledger and stream based on that ledger.
     * The ledger id is written to the inprogress znode, so that in the
     * case of a crash, a recovery process can find the ledger we were writing
     * to when we crashed.
     *
     * @param txId First transaction id to be written to the stream
     */
    public BKPerStreamLogWriter startLogSegment(long txId) throws IOException {
        long start = MathUtils.nowInNano();
        boolean success = false;
        try {
            BKPerStreamLogWriter writer = doStartLogSegment(txId);
            success = true;
            return writer;
        } finally {
            long elapsed = MathUtils.elapsedMSec(start);
            if (success) {
                openOpStats.registerSuccessfulEvent(elapsed);
            } else {
                openOpStats.registerFailedEvent(elapsed);
            }
        }
    }

    private BKPerStreamLogWriter doStartLogSegment(long txId) throws IOException {
        checkLogExists();

        lock.acquire("StartLogSegment");
        lockAcquired = true;
        long highestTxIdWritten = maxTxId.get();
        if (txId < highestTxIdWritten) {
            if (highestTxIdWritten == DistributedLogConstants.MAX_TXID) {
                LOG.error("We've already marked the stream as ended and attempting to start a new log segment");
                throw new EndOfStreamException("Writing to a stream after it has been marked as completed");
            }
            else {
                LOG.error("We've already seen TxId {} the max TXId is {}", txId, highestTxIdWritten);
                LOG.error("Last Committed Ledger {}", getLedgerListDesc(false));
                throw new TransactionIdOutOfOrderException(txId, highestTxIdWritten);
            }
        }
        boolean writeInprogressZnode = false;
        try {
            if (currentLedger != null) {
                try {
                    // bookkeeper errored on last stream, clean up ledger
                    currentLedger.close();
                } catch (BKException.BKLedgerClosedException lce) {
                    LOG.debug("Ledger already closed {}", lce);
                }
            }
            currentLedger = bookKeeperClient.get().createLedger(ensembleSize, writeQuorumSize, ackQuorumSize,
                BookKeeper.DigestType.CRC32,
                digestpw.getBytes(UTF_8));
            String znodePath = inprogressZNode(txId);

            // For any active stream we will always make sure that there is at least one
            // active ledger (except when the stream first starts out). Therefore when we
            // see no ledger metadata for a stream, we assume that this is the first ledger
            // in the stream
            long ledgerSeqNo = DistributedLogConstants.UNASSIGNED_LEDGER_SEQNO;

            if (conf.getDLLedgerMetadataLayoutVersion() >=
                DistributedLogConstants.FIRST_LEDGER_METADATA_VERSION_FOR_LEDGER_SEQNO) {
                List<LogSegmentLedgerMetadata> ledgerListDesc = getLedgerListDesc(false);
                ledgerSeqNo = DistributedLogConstants.FIRST_LEDGER_SEQNO;
                if (!ledgerListDesc.isEmpty()) {
                    ledgerSeqNo = ledgerListDesc.get(0).getLedgerSequenceNumber() + 1;
                }
            }

            LogSegmentLedgerMetadata l = new LogSegmentLedgerMetadata(znodePath, conf.getDLLedgerMetadataLayoutVersion(), currentLedger.getId(), txId, ledgerSeqNo);

            FailpointUtils.checkFailPoint(FailpointUtils.FailPointName.FP_StartLogSegmentAfterLedgerCreate);

            /*
             * Write the ledger metadata out to the inprogress ledger znode
             * This can fail if for some reason our write lock has
             * expired (@see DistributedExclusiveLock) and another process has managed to
             * create the inprogress znode.
             * In this case, throw an exception. We don't want to continue
             * as this would lead to a split brain situation.
             */
            l.write(zooKeeperClient, znodePath);
            writeInprogressZnode = true;
            LOG.debug("Storing MaxTxId in startLogSegment  {} {}", znodePath, txId);

            FailpointUtils.checkFailPoint(FailpointUtils.FailPointName.FP_StartLogSegmentAfterInProgressCreate);

            maxTxId.store(txId);
            currentLedgerStartTxId = txId;
            return new BKPerStreamLogWriter(conf, currentLedger, lock, txId, ledgerSeqNo, executorService, statsLogger);
        } catch (Exception e) {
            LOG.error("Exception during StartLogSegment", e);
            if (currentLedger != null) {
                try {
                    long id = currentLedger.getId();
                    currentLedger.close();
                    // If we already wrote inprogress znode, we should not delete the ledger.
                    // There are cases where if the thread was interrupted on the client
                    // while the ZNode was being written, it still may have been written while we
                    // hit an exception. For now we will leak the ledger and leave a warning
                    // With ledger pre-allocation we would have a separate node to track allocation
                    // and would be doing a ZK transaction to move the ledger to the stream , this
                    // leak will automatically be addressed in that change
                    // {@link https://jira.twitter.biz/browse/PUBSUB-1230}
                    if (!writeInprogressZnode) {
                        LOG.warn("Potentially leaking Ledger with Id {}", id);
                    }
                } catch (Exception e2) {
                    //log & ignore, an IOException will be thrown soon
                    LOG.error("Error closing ledger", e2);
                }
            }
            throw new IOException("Error creating ledger", e);
        }
    }

    public boolean shouldStartNewSegment() {

        boolean shouldSwitch = false;

        if (conf.getLogSegmentRollingIntervalMinutes() > 0) {
            shouldSwitch = (Utils.elapsedMSec(lastLedgerRollingTimeMillis) >
                ((long)conf.getLogSegmentRollingIntervalMinutes() * 60 * 1000));
        }

        if (shouldSwitch) {
            LOG.debug("Last Finalize Time: {} elapsed time (MSec): {}", lastLedgerRollingTimeMillis, Utils.elapsedMSec(lastLedgerRollingTimeMillis));
        }
        return shouldSwitch;
    }

    /**
     * Finalize a log segment. If the journal manager is currently
     * writing to a ledger, ensure that this is the ledger of the log segment
     * being finalized.
     * <p/>
     * Otherwise this is the recovery case. In the recovery case, ensure that
     * the firstTxId of the ledger matches firstTxId for the segment we are
     * trying to finalize.
     */
    public void completeAndCloseLogSegment(long lastTxId)
        throws IOException {
        completeAndCloseLogSegment(currentLedgerStartTxId, lastTxId, true);
    }

    /**
     * Finalize a log segment. If the journal manager is currently
     * writing to a ledger, ensure that this is the ledger of the log segment
     * being finalized.
     * <p/>
     * Otherwise this is the recovery case. In the recovery case, ensure that
     * the firstTxId of the ledger matches firstTxId for the segment we are
     * trying to finalize.
     */
    public void completeAndCloseLogSegment(long firstTxId, long lastTxId)
        throws IOException {
        completeAndCloseLogSegment(firstTxId, lastTxId, true);
    }

    /**
     * Finalize a log segment. If the journal manager is currently
     * writing to a ledger, ensure that this is the ledger of the log segment
     * being finalized.
     * <p/>
     * Otherwise this is the recovery case. In the recovery case, ensure that
     * the firstTxId of the ledger matches firstTxId for the segment we are
     * trying to finalize.
     */
    public void completeAndCloseLogSegment(long firstTxId, long lastTxId, boolean shouldReleaseLock)
        throws IOException {
        completeAndCloseLogSegment(firstTxId, lastTxId, -1, -1, shouldReleaseLock);
    }
    /**
     * Finalize a log segment. If the journal manager is currently
     * writing to a ledger, ensure that this is the ledger of the log segment
     * being finalized.
     * <p/>
     * Otherwise this is the recovery case. In the recovery case, ensure that
     * the firstTxId of the ledger matches firstTxId for the segment we are
     * trying to finalize.
     */
    public void completeAndCloseLogSegment(long firstTxId, long lastTxId, long lastEntryId, long lastSlotId, boolean shouldReleaseLock)
            throws IOException {
        long start = MathUtils.nowInNano();
        boolean success = false;
        try {
            doCompleteAndCloseLogSegment(firstTxId, lastTxId, lastEntryId, lastSlotId, shouldReleaseLock);
            success = true;
        } finally {
            long elapsed = MathUtils.elapsedMSec(start);
            if (success) {
                closeOpStats.registerSuccessfulEvent(elapsed);
            } else {
                closeOpStats.registerFailedEvent(elapsed);
            }
        }
    }

    private void doCompleteAndCloseLogSegment(long firstTxId, long lastTxId, long lastEntryId, long lastSlotId, boolean shouldReleaseLock)
            throws IOException {
        checkLogExists();
        LOG.debug("Completing and Closing Log Segment {} {}", firstTxId, lastTxId);
        String inprogressPath = inprogressZNode(firstTxId);
        boolean acquiredLocally = false;
        try {
            Stat inprogressStat = zooKeeperClient.get().exists(inprogressPath, false);
            if (inprogressStat == null) {
                throw new IOException("Inprogress znode " + inprogressPath
                    + " doesn't exist");
            }

            acquiredLocally = lock.checkWriteLock(true);
            LogSegmentLedgerMetadata l
                = LogSegmentLedgerMetadata.read(zooKeeperClient, inprogressPath,
                    conf.getDLLedgerMetadataLayoutVersion());

            if (currentLedger != null) { // normal, non-recovery case
                if (l.getLedgerId() == currentLedger.getId()) {
                    try {
                        currentLedger.close();
                    } catch (BKException.BKLedgerClosedException lce) {
                        LOG.debug("Ledger already closed", lce);
                    } catch (BKException bke) {
                        LOG.error("Error closing current ledger", bke);
                    }
                    currentLedger = null;
                } else {
                    throw new IOException(
                        "Active ledger has different ID to inprogress. "
                            + l.getLedgerId() + " found, "
                            + currentLedger.getId() + " expected");
                }
            }

            if (l.getFirstTxId() != firstTxId) {
                throw new IOException("Transaction id not as expected, "
                    + l.getFirstTxId() + " found, " + firstTxId + " expected");
            }

            lastLedgerRollingTimeMillis = l.finalizeLedger(lastTxId, lastEntryId, lastSlotId);
            String pathForCompletedLedger = completedLedgerZNode(firstTxId, lastTxId);
            try {
                l.write(zooKeeperClient, pathForCompletedLedger);
            } catch (KeeperException.NodeExistsException nee) {
                if (!l.checkEquivalence(zooKeeperClient, pathForCompletedLedger)) {
                    throw new IOException("Node " + pathForCompletedLedger + " already exists"
                        + " but data doesn't match");
                }
            }
            LOG.debug("Storing MaxTxId in Finalize Path {} LastTxId {}", inprogressPath, lastTxId);
            maxTxId.store(lastTxId);

            if (FailpointUtils.checkFailPoint(FailpointUtils.FailPointName.FP_FinalizeLedgerBeforeDelete)) {
                return;
            }

            zooKeeperClient.get().delete(inprogressPath, inprogressStat.getVersion());
        } catch (InterruptedException e) {
            throw new IOException("Interrupted when finalising stream " + partitionRootPath, e);
        } catch (KeeperException.NoNodeException e) {
            throw new IOException("Error when finalising stream " + partitionRootPath, e);
        } catch (KeeperException e) {
            throw new IOException("Error when finalising stream " + partitionRootPath, e);
        } finally {
            if (acquiredLocally || (shouldReleaseLock && lockAcquired)) {
                lock.release("CompleteAndClose");
                lockAcquired = false;
            }
        }
    }

    public void recoverIncompleteLogSegments() throws IOException {
        long start = MathUtils.nowInNano();
        boolean success = false;
        try {
            doRecoverIncompleteLogSegments();
            success = true;
        } finally {
            long elapsed = MathUtils.elapsedMSec(start);
            if (success) {
                recoverOpStats.registerSuccessfulEvent(elapsed);
            } else {
                recoverOpStats.registerFailedEvent(elapsed);
            }
        }
    }

    private void doRecoverIncompleteLogSegments() throws IOException {
        if (recovered) {
            return;
        }
        LOG.info("Initiating Recovery For {}", getFullyQualifiedName());
        lock.acquire("RecoverIncompleteSegments");
        synchronized (this) {
            try {
                if (recovered) {
                    return;
                }
                for (LogSegmentLedgerMetadata l : getLedgerList(false)) {
                    if (!l.isInProgress()) {
                        continue;
                    }
<<<<<<< HEAD
                    Map.Entry<Long, DLSN> recoveryPoint = recoverLastTxId(l, true);
                    long endTxId = recoveryPoint.getKey();
=======
                    long endTxId = recoverLastTxIdInLedger(l, true);
>>>>>>> 6aa87c5d
                    if (endTxId == DistributedLogConstants.INVALID_TXID) {
                        LOG.error("Unrecoverable corruption has occurred in segment "
                            + l.toString() + " at path " + l.getZkPath()
                            + ". Unable to continue recovery.");
                        throw new IOException("Unrecoverable corruption,"
                            + " please check logs.");
                    } else if (endTxId == DistributedLogConstants.EMPTY_LEDGER_TX_ID) {
                        // TODO: Empty ledger - Ideally we should just remove it?
                        endTxId = l.getFirstTxId();
                    }

                    // Make the lock release symmetric by having this function acquire and
                    // release the lock and have complete and close only release the lock
                    // that's acquired in start log segment
                    completeAndCloseLogSegment(l.getFirstTxId(), endTxId, recoveryPoint.getValue().getEntryId(), recoveryPoint.getValue().getSlotId(), false);
                    LOG.info("Recovered {} LastTxId:{}", getFullyQualifiedName(), endTxId);

                }
                if (lastLedgerRollingTimeMillis < 0) {
                    lastLedgerRollingTimeMillis = Utils.nowInMillis();
                }
                recovered = true;
            } catch (IOException io) {
                throw new IOException("Couldn't get list of inprogress segments", io);
            } finally {
                lock.release("RecoverIncompleteSegments");
            }
        }
    }

    public void deleteLog() throws IOException {
        try {
            checkLogExists();
        } catch (IOException exc) {
            return;
        }

        try {
            deleteLock.acquire("DeleteLog");
        } catch (LockingException lockExc) {
            throw new IOException("deleteLog could not acquire exclusive lock on the partition" + getFullyQualifiedName());
        }

        try {
            purgeAllLogs();
        } finally {
            deleteLock.release("DeleteLog");
        }

        try {
            lock.close();
            deleteLock.close();
            zooKeeperClient.get().exists(ledgerPath, false);
            zooKeeperClient.get().exists(maxTxIdPath, false);
            if (partitionRootPath.toLowerCase().contains("distributedlog")) {
                ZKUtil.deleteRecursive(zooKeeperClient.get(), partitionRootPath);
            } else {
                LOG.warn("Skip deletion of unrecognized ZK Path {}", partitionRootPath);
            }
        } catch (InterruptedException ie) {
            LOG.error("Interrupted while deleting " + ledgerPath, ie);
        } catch (KeeperException ke) {
            LOG.error("Error deleting" + ledgerPath + "entry in zookeeper", ke);
        }
    }

    public void purgeAllLogs()
        throws IOException {
        purgeLogsOlderThanInternal(-1);
    }

    public void purgeLogsOlderThan(long minTxIdToKeep)
        throws IOException {
        assert (minTxIdToKeep > 0);
        purgeLogsOlderThanInternal(minTxIdToKeep);
    }

    void purgeLogsOlderThanTimestamp(final long minTimestampToKeep, final long sanityCheckThreshold,
                                     final BookkeeperInternalCallbacks.GenericCallback<Void> callback) {
        assert (minTimestampToKeep < Utils.nowInMillis());
        asyncGetLedgerList(LogSegmentLedgerMetadata.COMPARATOR, null, new BookkeeperInternalCallbacks.GenericCallback<List<LogSegmentLedgerMetadata>>() {
            @Override
            public void operationComplete(int rc, List<LogSegmentLedgerMetadata> result) {
                if (BKException.Code.OK != rc) {
                    LOG.error("Failed to get ledger list to purge for {} : ", getFullyQualifiedName(),
                            BKException.create(rc));
                    callback.operationComplete(rc, null);
                    return;
                }

                final List<LogSegmentLedgerMetadata> purgeList =
                        new ArrayList<LogSegmentLedgerMetadata>(result.size() - 1);
                boolean logTimestamp = true;
                for (int iterator = 0; iterator < (result.size() - 1); iterator++) {
                    LogSegmentLedgerMetadata l = result.get(iterator);
                    if ((!l.isInProgress() && l.getCompletionTime() < minTimestampToKeep)) {
                        if (logTimestamp) {
                            LOG.info("Deleting ledgers older than {}", minTimestampToKeep);
                            logTimestamp = false;
                        }

                        // Something went wrong - leave the ledger around for debugging
                        //
                        if (conf.getSanityCheckDeletes() && (l.getCompletionTime() < sanityCheckThreshold)) {
                            LOG.warn("Found a ledger {} older than {}", l, sanityCheckThreshold);
                        } else {
                            purgeList.add(l);
                        }
                    }
                }
                // purge logs
                purgeLogs(purgeList, callback);
            }
        });
    }

    public void purgeLogsOlderThanInternal(long minTxIdToKeep)
        throws IOException {
        List<LogSegmentLedgerMetadata> ledgerList = getLedgerList(true);

        // If we are deleting the log we can remove the last entry else we must retain
        // at least one ledger for the stream
        int numEntriesToProcess = ledgerList.size() - 1;

        if (minTxIdToKeep < 0) {
            numEntriesToProcess++;
        }

        for (int iterator = 0; iterator < numEntriesToProcess; iterator++) {
            LogSegmentLedgerMetadata l = ledgerList.get(iterator);
            if ((minTxIdToKeep < 0) ||
                (!l.isInProgress() && l.getLastTxId() < minTxIdToKeep)) {
                deleteLedgerAndMetadata(l);
            }
        }
    }

    private void purgeLogs(final List<LogSegmentLedgerMetadata> logs,
                           final BookkeeperInternalCallbacks.GenericCallback<Void> callback) {
        if (logs.size() == 0) {
            if (LOG.isTraceEnabled()) {
                LOG.trace("Nothing to purge.");
            }
            callback.operationComplete(BKException.Code.OK, null);
            return;
        }
        if (LOG.isTraceEnabled()) {
            LOG.trace("Purging logs : {}.", logs);
        }
        final AtomicInteger numLogs = new AtomicInteger(logs.size());
        final BookkeeperInternalCallbacks.GenericCallback<Void> deleteCallback =
                new BookkeeperInternalCallbacks.GenericCallback<Void>() {
                    @Override
                    public void operationComplete(int rc, Void result) {
                        // we don't really care about the delete result right now
                        if (numLogs.decrementAndGet() == 0) {
                            callback.operationComplete(BKException.Code.OK, null);
                        }
                    }
                };
        for (LogSegmentLedgerMetadata l : logs) {
            deleteLedgerAndMetadata(l, deleteCallback);
        }
    }

    private void deleteLedgerAndMetadata(final LogSegmentLedgerMetadata ledgerMetadata,
                                         final BookkeeperInternalCallbacks.GenericCallback<Void> callback) {
        LOG.info("Deleting ledger for {}", ledgerMetadata);
        try {
            bookKeeperClient.get().asyncDeleteLedger(ledgerMetadata.getLedgerId(), new AsyncCallback.DeleteCallback() {
                @Override
                public void deleteComplete(int rc, Object ctx) {
                    if (BKException.Code.NoSuchLedgerExistsException == rc) {
                        LOG.warn("No ledger {} found to delete for {}.", ledgerMetadata.getLedgerId(), ledgerMetadata);
                        callback.operationComplete(rc, null);
                    } else if (BKException.Code.OK != rc) {
                        LOG.error("Couldn't delete ledger {} from bookkeeper : ",
                                ledgerMetadata.getLedgerId(), BKException.create(rc));
                        callback.operationComplete(rc, null);
                        return;
                    }
                    // after the ledger is deleted, we delete the metadata znode
                    try {
                        zooKeeperClient.get().delete(ledgerMetadata.getZkPath(), ledgerMetadata.getZkVersion(),
                            new org.apache.zookeeper.AsyncCallback.VoidCallback() {
                                @Override
                                public void processResult(int rc, String path, Object ctx) {
                                    if (KeeperException.Code.OK.intValue() != rc) {
                                        LOG.error("Couldn't purge {} : ", ledgerMetadata,
                                                KeeperException.create(KeeperException.Code.get(rc)));
                                        callback.operationComplete(BKException.Code.ZKException, null);
                                        return;
                                    }
                                    callback.operationComplete(BKException.Code.OK, null);
                                }
                            }, null);
                    } catch (ZooKeeperClient.ZooKeeperConnectionException e) {
                        LOG.error("Encountered zookeeper connection issue when purging {} : ", ledgerMetadata, e);
                        callback.operationComplete(BKException.Code.ZKException, null);
                    } catch (InterruptedException e) {
                        LOG.error("Interrupted when purging {}.", ledgerMetadata);
                        callback.operationComplete(BKException.Code.InterruptedException, null);
                    }
                }
            }, null);
        } catch (IOException e) {
            callback.operationComplete(BKException.Code.BookieHandleNotAvailableException, null);
        }
    }

    private void deleteLedgerAndMetadata(LogSegmentLedgerMetadata ledgerMetadata) throws IOException {
        long start = MathUtils.nowInNano();
        boolean success = false;
        try {
            doDeleteLedgerAndMetadata(ledgerMetadata);
            success = true;
        } finally {
            long elapsed = MathUtils.elapsedMSec(start);
            if (success) {
                deleteOpStats.registerSuccessfulEvent(elapsed);
            } else {
                deleteOpStats.registerFailedEvent(elapsed);
            }
        }
    }

    private void doDeleteLedgerAndMetadata(LogSegmentLedgerMetadata ledgerMetadata) throws IOException {
        final AtomicInteger rcHolder = new AtomicInteger(0);
        final CountDownLatch latch = new CountDownLatch(1);
        deleteLedgerAndMetadata(ledgerMetadata, new BookkeeperInternalCallbacks.GenericCallback<Void>() {
            @Override
            public void operationComplete(int rc, Void result) {
                rcHolder.set(rc);
                latch.countDown();
            }
        });
        try {
            latch.await();
        } catch (InterruptedException e) {
            LOG.error("Interrupted while purging {}", ledgerMetadata);
        }
        if (BKException.Code.OK != rcHolder.get()) {
            LOG.error("Failed to purge {} : ", ledgerMetadata,
                    BKException.create(rcHolder.get()));
        }
    }

    public void close() throws IOException {
        if (lockAcquired) {
            try {
                lock.release("WriteHandlerClose");
            } catch (IOException ioe) {
                LOG.error("Error on releasing WriteHandlerClose {} : ", getFullyQualifiedName(), ioe);
            }
            lockAcquired = false;
        }
        lock.close();
        deleteLock.close();
        // close the zookeeper client & bookkeeper client after closing the lock
        super.close();
    }

    /**
     * Get the znode path for a finalize ledger
     */
    String completedLedgerZNode(long startTxId,
                                long endTxId) {
        return String.format("%s/logrecs_%018d_%018d",
            ledgerPath, startTxId, endTxId);
    }

    /**
     * Get the znode path for the inprogressZNode
     */
    String inprogressZNode(long startTxid) {
        return ledgerPath + "/inprogress_" + Long.toString(startTxid, 16);
    }
}<|MERGE_RESOLUTION|>--- conflicted
+++ resolved
@@ -468,12 +468,8 @@
                     if (!l.isInProgress()) {
                         continue;
                     }
-<<<<<<< HEAD
-                    Map.Entry<Long, DLSN> recoveryPoint = recoverLastTxId(l, true);
+                    Map.Entry<Long, DLSN> recoveryPoint = recoverLastTxIdInLedger(l, true);
                     long endTxId = recoveryPoint.getKey();
-=======
-                    long endTxId = recoverLastTxIdInLedger(l, true);
->>>>>>> 6aa87c5d
                     if (endTxId == DistributedLogConstants.INVALID_TXID) {
                         LOG.error("Unrecoverable corruption has occurred in segment "
                             + l.toString() + " at path " + l.getZkPath()
