package com.twitter.distributedlog;

import com.google.common.base.Stopwatch;
import com.twitter.distributedlog.exceptions.DLInterruptedException;
import org.apache.bookkeeper.client.AsyncCallback;
import org.apache.bookkeeper.client.BKException;
import org.apache.bookkeeper.client.LedgerEntry;
import org.apache.bookkeeper.client.LedgerHandle;
import org.apache.bookkeeper.proto.BookkeeperInternalCallbacks;
import org.apache.bookkeeper.stats.Counter;
import org.apache.bookkeeper.stats.OpStatsLogger;
import org.apache.bookkeeper.stats.StatsLogger;
import org.apache.zookeeper.KeeperException;
import org.apache.zookeeper.WatchedEvent;
import org.apache.zookeeper.Watcher;
import org.slf4j.Logger;
import org.slf4j.LoggerFactory;

import java.io.IOException;
import java.net.URI;
import java.util.Enumeration;
import java.util.List;
import java.util.concurrent.RejectedExecutionException;
import java.util.concurrent.ScheduledExecutorService;
import java.util.concurrent.TimeUnit;
import java.util.concurrent.atomic.AtomicBoolean;
import java.util.concurrent.atomic.AtomicInteger;

class BKLogPartitionReadHandler extends BKLogPartitionHandler {
    static final Logger LOG = LoggerFactory.getLogger(BKLogPartitionReadHandler.class);

    private static final int LAYOUT_VERSION = -1;
    private LedgerDataAccessor ledgerDataAccessor = null;
    private final LedgerHandleCache handleCache;

    private ReadAheadWorker readAheadWorker = null;
    private boolean readAheadError = false;

    // stats
    private static Counter readAheadWorkerWaits;
    private static Counter readAheadEntryPiggyBackHits;
    private static Counter readAheadEntryPiggyBackMisses;
    private static Counter readAheadReadLACCounter;
    private static Counter readAheadReadLACAndEntryCounter;
    private static OpStatsLogger getInputStreamByTxIdStat;
    private static OpStatsLogger getInputStreamByDLSNStat;
    private static OpStatsLogger existsStat;
    private static OpStatsLogger readAheadReadEntriesStat;

    public enum ReadLACOption {
        DEFAULT (0), LONGPOLL(1), READENTRYPIGGYBACK_PARALLEL (2), READENTRYPIGGYBACK_SEQUENTIAL(3), INVALID_OPTION(4);
        private int value;

        private ReadLACOption(int value) {
            this.value = value;
        }
    }

    /**
     * Construct a Bookkeeper journal manager.
     */
    public BKLogPartitionReadHandler(String name,
                                     String streamIdentifier,
                                     DistributedLogConfiguration conf,
                                     URI uri,
                                     ZooKeeperClientBuilder zkcBuilder,
                                     BookKeeperClientBuilder bkcBuilder,
                                     ScheduledExecutorService executorService,
                                     StatsLogger statsLogger,
                                     AsyncNotification notification) throws IOException {
        super(name, streamIdentifier, conf, uri, zkcBuilder, bkcBuilder, executorService,
              statsLogger, notification, LogSegmentFilter.DEFAULT_FILTER);

<<<<<<< HEAD
        handleCache = new LedgerHandleCache(this.bookKeeperClient, this.digestpw, statsLogger);
        ledgerDataAccessor = new LedgerDataAccessor(handleCache, statsLogger, notification);
=======
        handleCache = new LedgerHandleCache(this.bookKeeperClient, this.digestpw);
        ledgerDataAccessor = new LedgerDataAccessor(handleCache, getFullyQualifiedName(), statsLogger);
>>>>>>> 44cc0ee2

        // Stats
        StatsLogger readAheadStatsLogger = statsLogger.scope("readahead_worker");
        if (null == readAheadWorkerWaits) {
            readAheadWorkerWaits = readAheadStatsLogger.getCounter("wait");
        }

        if (null == readAheadEntryPiggyBackHits) {
            readAheadEntryPiggyBackHits = readAheadStatsLogger.getCounter("entry_piggy_back_hits");
        }

        if (null == readAheadEntryPiggyBackMisses) {
            readAheadEntryPiggyBackMisses = readAheadStatsLogger.getCounter("entry_piggy_back_misses");
        }

        if (null == readAheadReadEntriesStat) {
            readAheadReadEntriesStat = readAheadStatsLogger.getOpStatsLogger("read_entries");
        }

        if (null == readAheadReadLACCounter) {
            readAheadReadLACCounter = readAheadStatsLogger.getCounter("read_lac_counter");
        }

        if (null == readAheadReadLACAndEntryCounter) {
            readAheadReadLACAndEntryCounter = readAheadStatsLogger.getCounter("read_lac_and_entry_counter");
        }

        StatsLogger readerStatsLogger = statsLogger.scope("reader");
        if (null == getInputStreamByDLSNStat) {
            getInputStreamByDLSNStat = readerStatsLogger.getOpStatsLogger("open_stream_by_dlsn");
        }
        if (null == getInputStreamByTxIdStat) {
            getInputStreamByTxIdStat = readerStatsLogger.getOpStatsLogger("open_stream_by_txid");
        }
        if (null == existsStat) {
            existsStat = readerStatsLogger.getOpStatsLogger("check_stream_exists");
        }
    }

    public ResumableBKPerStreamLogReader getInputStream(DLSN fromDLSN,
                                                        boolean fThrowOnEmpty,
                                                        boolean noBlocking,
                                                        boolean simulateErrors)
        throws IOException {
        Stopwatch stopwatch = new Stopwatch().start();
        try {
            ResumableBKPerStreamLogReader reader =
                    doGetInputStream(fromDLSN, fThrowOnEmpty, noBlocking, simulateErrors);
            getInputStreamByDLSNStat.registerSuccessfulEvent(stopwatch.stop().elapsed(TimeUnit.MICROSECONDS));
            return reader;
        } catch (IOException ioe) {
            getInputStreamByDLSNStat.registerFailedEvent(stopwatch.stop().elapsed(TimeUnit.MICROSECONDS));
            throw ioe;
        }
    }

    private ResumableBKPerStreamLogReader doGetInputStream(DLSN fromDLSN,
                                                           boolean fThrowOnEmpty,
                                                           boolean noBlocking,
                                                           boolean simulateErrors) throws IOException {
        if (doesLogExist()) {
            List<LogSegmentLedgerMetadata> segments = getFilteredLedgerList(false, false);
            for (LogSegmentLedgerMetadata l : segments) {
                if (LOG.isTraceEnabled()) {
                    LOG.trace("Inspecting Ledger: {} for {}", l, fromDLSN);
                }
                DLSN lastDLSN = new DLSN(l.getLedgerSequenceNumber(), l.getLastEntryId(), l.getLastSlotId());
                if (l.isInProgress()) {
                    try {
                        // as mostly doGetInputStream is to position on reader, so we disable forwardReading
                        // on readLastTxIdInLedger, then the reader could be positioned in the reader quickly
                        lastDLSN = readLastTxIdInLedger(l, false).getLast();
                    } catch (IOException exc) {
                        lastDLSN = new DLSN(l.getLedgerSequenceNumber(), -1, -1);
                        LOG.info("Reading beyond flush point");
                    }

                    if (lastDLSN == DLSN.InvalidDLSN) {
                        lastDLSN = new DLSN(l.getLedgerSequenceNumber(), -1, -1);
                    }
                }

                if (fromDLSN.compareTo(lastDLSN) <= 0) {
                    try {
                        long startBKEntry = 0;
                        if(l.getLedgerSequenceNumber() == fromDLSN.getLedgerSequenceNo()) {
                            startBKEntry = Math.max(0, fromDLSN.getEntryId());
                        }

                        if (noBlocking) {
                            startReadAhead(new LedgerReadPosition(l.getLedgerId(), l.getLedgerSequenceNumber(), startBKEntry), simulateErrors);
                        }

                        ResumableBKPerStreamLogReader s = new ResumableBKPerStreamLogReader(this,
                                                                    zooKeeperClient,
                                                                    ledgerDataAccessor,
                                                                    l,
                                                                    noBlocking,
                                                                    startBKEntry,
                                                                    statsLogger);


                        if (noBlocking) {
                            return s;
                        } else {
                            if (s.skipTo(fromDLSN)) {
                                return s;
                            } else {
                                s.close();
                                return null;
                            }
                        }
                    } catch (Exception e) {
                        LOG.error("Could not open ledger for the stream " + getFullyQualifiedName() + " for startDLSN " + fromDLSN, e);
                        throw new IOException("Could not open ledger for " + fromDLSN, e);
                    }
                } else {
                    if (fromDLSN.getLedgerSequenceNo() == lastDLSN.getLedgerSequenceNo()) {
                        // We specified a position past the end of the current ledger; position on the first record of the
                        // next ledger
                        fromDLSN = fromDLSN.positionOnTheNextLedger();
                    }

                    if (!noBlocking) {
                        ledgerDataAccessor.purgeReadAheadCache(new LedgerReadPosition(l.getLedgerId(), l.getLedgerSequenceNumber(), Long.MAX_VALUE));
                    }
                }
            }
        } else {
            if (fThrowOnEmpty || noBlocking) {
                throw new LogNotFoundException(String.format("Log %s does not exist or has been deleted", getFullyQualifiedName()));
            }
        }

        return null;
    }

    public ResumableBKPerStreamLogReader getInputStream(long fromTxId,
                                                        boolean fThrowOnEmpty,
                                                        boolean noBlocking,
                                                        boolean simulateErrors)
        throws IOException {
        Stopwatch stopwatch = new Stopwatch().start();
        try {
            ResumableBKPerStreamLogReader reader =
                    doGetInputStream(fromTxId, fThrowOnEmpty, noBlocking, simulateErrors);
            getInputStreamByTxIdStat.registerSuccessfulEvent(stopwatch.stop().elapsed(TimeUnit.MICROSECONDS));
            return reader;
        } catch (IOException ioe) {
            getInputStreamByTxIdStat.registerFailedEvent(stopwatch.stop().elapsed(TimeUnit.MICROSECONDS));
            throw ioe;
        }
    }


    private ResumableBKPerStreamLogReader doGetInputStream(long fromTxId,
                                                           boolean fThrowOnEmpty,
                                                           boolean noBlocking,
                                                           boolean simulateErrors)
            throws IOException {
        if (doesLogExist()) {
            List<LogSegmentLedgerMetadata> segments = getFilteredLedgerList(false, false);
            for (int i = 0; i < segments.size(); i++) {
                LogSegmentLedgerMetadata l = segments.get(i);
                if (LOG.isTraceEnabled()) {
                    LOG.trace("Inspecting Ledger: {}", l);
                }
                long lastTxId = l.getLastTxId();
                if (l.isInProgress()) {
                    try {
                        // as mostly doGetInputStream is to position on reader, so we disable forwardReading
                        // on readLastTxIdInLedger, then the reader could be positioned in the reader quickly
                        lastTxId = readLastTxIdInLedger(l, false).getFirst();
                    } catch (DLInterruptedException die) {
                        throw die;
                    } catch (IOException exc) {
                        lastTxId = l.getFirstTxId();
                        LOG.info("Reading beyond flush point");
                    }

                    if (lastTxId == DistributedLogConstants.INVALID_TXID) {
                        lastTxId = l.getFirstTxId();
                    }

                    // if the inprogress log segment isn't the last one
                    // we should not move on until it is closed and completed.
                    if (i != segments.size() - 1 && fromTxId > lastTxId) {
                        fromTxId = lastTxId;
                    }
                }

                if (fromTxId <= lastTxId) {
                    try {
                        if (noBlocking) {
                            startReadAhead(new LedgerReadPosition(l.getLedgerId(), l.getLedgerSequenceNumber(), 0), simulateErrors);
                        }
                        ResumableBKPerStreamLogReader s
                            = new ResumableBKPerStreamLogReader(this, zooKeeperClient, ledgerDataAccessor, l, noBlocking, statsLogger);

                        if (noBlocking) {
                            return s;
                        } else {
                            if (s.skipTo(fromTxId)) {
                                return s;
                            } else {
                                s.close();
                                return null;
                            }
                        }
                    } catch (IOException e) {
                        LOG.error("Could not open ledger for the stream " + getFullyQualifiedName() + " for startTxId " + fromTxId, e);
                        throw e;
                    }
                } else {
                    if (!noBlocking) {
                        ledgerDataAccessor.purgeReadAheadCache(new LedgerReadPosition(l.getLedgerId(), l.getLedgerSequenceNumber(), Long.MAX_VALUE));
                    }
                }
            }
        } else {
            if (fThrowOnEmpty) {
                throw new LogNotFoundException(String.format("Log %s does not exist or has been deleted", getFullyQualifiedName()));
            }
        }

        return null;
    }

    public void close() throws IOException {
        if (null != readAheadWorker) {
            readAheadWorker.stop();
        }
        if (null != ledgerDataAccessor) {
            ledgerDataAccessor.clear();
        }
        super.close();
    }

<<<<<<< HEAD
    public void startReadAhead(LedgerReadPosition startPosition, boolean simulateErrors) {
=======
    private void setWatcherOnLedgerRoot(Watcher watcher) throws ZooKeeperClient.ZooKeeperConnectionException, KeeperException, InterruptedException {
        zooKeeperClient.get().getChildren(ledgerPath, watcher);
    }

    public void startReadAhead(LedgerReadPosition startPosition) {
>>>>>>> 44cc0ee2
        if (null == readAheadWorker) {
            readAheadWorker = new ReadAheadWorker(getFullyQualifiedName(),
                this,
                startPosition,
                ledgerDataAccessor,
                simulateErrors,
                conf.getReadLACOption(),
                conf.getReadAheadBatchSize(),
                conf.getReadAheadMaxEntries(),
                conf.getReadAheadWaitTime());
            readAheadWorker.start();
            ledgerDataAccessor.setReadAheadEnabled(true, conf.getReadAheadWaitTime(), conf.getReadAheadBatchSize());
        }
    }

    public LedgerHandleCache getHandleCache() {
        return handleCache;
    }

    public void setReadAheadError() {
        readAheadError = true;
        if (null != notification) {
            notification.notifyOnError();
        }
    }

    private boolean doesLogExist() throws IOException {
        boolean logExists = false;
        boolean success = false;
        Stopwatch stopwatch = new Stopwatch().start();
        try {
            if (null != zooKeeperClient.get().exists(ledgerPath, false)) {
                logExists = true;
            }
            success = true;
        } catch (InterruptedException ie) {
            LOG.error("Interrupted while checking " + ledgerPath, ie);
            throw new DLInterruptedException("Interrupted while checking " + ledgerPath, ie);
        } catch (KeeperException ke) {
            LOG.error("Error deleting" + ledgerPath + "entry in zookeeper", ke);
            throw new LogEmptyException("Log " + getFullyQualifiedName() + " is empty");
        } finally {
            if (success) {
                existsStat.registerSuccessfulEvent(stopwatch.stop().elapsed(TimeUnit.MICROSECONDS));
            } else {
                existsStat.registerFailedEvent(stopwatch.stop().elapsed(TimeUnit.MICROSECONDS));
            }
        }
        return logExists;
    }

    public void setNotification(final AsyncNotification notification) {
        // If we are setting a notification, then we must ensure that
        // read ahead has already been started. Once we have the read
        // ahead setup, it will notify on errors or successful reads
        // If we don't have read ahead setup then there are two possibilities
        // 1. There is nothing in the log => we must exit immediately, this is
        // mostly applicable only for tests
        // 2. We don't have a log segment beyond the start read point, in this case
        // we set a watcher on the ledger root and wait for changes
        //
        if ((null != notification) && (null == readAheadWorker)) {
            try {
                setWatcherOnLedgerRoot(new Watcher() {
                    @Override
                    public void process(WatchedEvent event) {
                        notification.notifyOnOperationComplete();
                    }
                });
            } catch (InterruptedException exc) {
                // Propagate the interrupt bit
                Thread.currentThread().interrupt();
                notification.notifyOnError();
            } catch (KeeperException exc) {
                notification.notifyOnError();
            } catch (ZooKeeperClient.ZooKeeperConnectionException exc) {
                notification.notifyOnError();
            }
        }

        ledgerDataAccessor.setNotification(notification);
    }

    public void checkClosedOrInError() throws LogReadException {
        if (readAheadError) {
            throw new LogReadException("ReadAhead Thread encountered exceptions");
        }
    }

    static interface ReadAheadCallback {
        void resumeReadAhead();
    }

    /**
     * ReadAhead Worker process readahead in asynchronous way. The whole readahead process are chained into
     * different phases:
     *
     * <p>
     * ScheduleReadAheadPhase: Schedule the readahead request based on previous state (e.g. whether to backoff).
     * After the readahead request was scheduled, the worker enters ReadAhead phase.
     * </p>
     * <p>
     * ReadAhead Phase: This phase is divided into several sub-phases. All the sub-phases are chained into the
     * execution flow. If errors happened during execution, the worker enters Exceptions Handling Phase.
     * <br>
     * CheckInProgressChangedPhase: check whether there is in progress ledgers changed and updated the metadata.
     * <br>
     * OpenLedgerPhase: open ledgers if necessary for following read requests.
     * <br>
     * ReadEntriesPhase: read entries from bookkeeper and fill the readahead cache.
     * <br>
     * After that, the worker goes back to Schedule Phase to schedule next readahead request.
     * </p>
     * <p>
     * Exceptions Handling Phase: Handle all the exceptions and properly schedule next readahead request.
     * </p>
     */
    class ReadAheadWorker implements ReadAheadCallback, Runnable, Watcher {

        private final String fullyQualifiedName;
        private final BKLogPartitionReadHandler bkLedgerManager;
        private volatile boolean reInitializeMetadata = true;
        private LedgerReadPosition nextReadPosition;
        private LogSegmentLedgerMetadata currentMetadata = null;
        private int currentMetadataIndex;
        private LedgerDescriptor currentLH;
        private final LedgerDataAccessor ledgerDataAccessor;
        private volatile List<LogSegmentLedgerMetadata> ledgerList;
        private final boolean simulateErrors;
        private final ReadLACOption readLACOption;
        private final long readAheadBatchSize;
        private final long readAheadMaxEntries;
        private final long readAheadWaitTime;
        private static final int BKC_ZK_EXCEPTION_THRESHOLD_IN_SECONDS = 30;
        private static final int BKC_UNEXPECTED_EXCEPTION_THRESHOLD = 3;

        // Parameters for the state for this readahead worker.
        volatile boolean running = true;
        volatile boolean encounteredException = false;
        private final AtomicInteger bkcZkExceptions = new AtomicInteger(0);
        private final AtomicInteger bkcUnExpectedExceptions = new AtomicInteger(0);
        volatile boolean inProgressChanged = false;

        // Metadata Notification
        final Object notificationLock = new Object();
        AsyncNotification metadataNotification = null;

        // ReadAhead Phases
        final Phase schedulePhase = new ScheduleReadAheadPhase();
        final Phase exceptionHandler = new ExceptionHandlePhase(schedulePhase);
        final Phase readAheadPhase =
                new CheckInProgressChangedPhase(new OpenLedgerPhase(new ReadEntriesPhase(schedulePhase)));

        public ReadAheadWorker(String fullyQualifiedName,
                               BKLogPartitionReadHandler ledgerManager,
                               LedgerReadPosition startPosition,
                               LedgerDataAccessor ledgerDataAccessor,
                               boolean simulateErrors,
                               int readLACOptionInt,
                               int readAheadBatchSize,
                               int readAheadMaxEntries,
                               int readAheadWaitTime) {
            this.bkLedgerManager = ledgerManager;
            this.fullyQualifiedName = fullyQualifiedName;
            this.nextReadPosition = startPosition;
            this.ledgerDataAccessor = ledgerDataAccessor;
            this.simulateErrors = simulateErrors;
            if ((readLACOptionInt < ReadLACOption.INVALID_OPTION.value) &&
                (readLACOptionInt >= ReadLACOption.DEFAULT.value)) {
                this.readLACOption = ReadLACOption.values()[readLACOptionInt];
            } else {
                LOG.warn("Invalid value of ReadLACOption configured {}", readLACOptionInt);
                this.readLACOption = ReadLACOption.DEFAULT;
            }
            this.readAheadBatchSize = readAheadBatchSize;
            this.readAheadMaxEntries = readAheadMaxEntries;
            this.readAheadWaitTime = readAheadWaitTime;
        }

        public void start() {
            running = true;
            schedulePhase.process(BKException.Code.OK);
        }

        public void stop() {
            running = false;
        }

        @Override
        public void resumeReadAhead() {
            submit(this);
        }

        void submit(Runnable runnable) {
            try {
                executorService.submit(runnable);
            } catch (RejectedExecutionException ree) {
                bkLedgerManager.setReadAheadError();
            }
        }

        private void schedule(Runnable runnable, long timeInMillis) {
            try {
                readAheadWorkerWaits.inc();
                executorService.schedule(runnable, timeInMillis, TimeUnit.MILLISECONDS);
            } catch (RejectedExecutionException ree) {
                bkLedgerManager.setReadAheadError();
            }
        }

        abstract class Phase {

            final Phase next;

            Phase(Phase next) {
                this.next = next;
            }

            abstract void process(int rc);
        }

        /**
         * Schedule next readahead request. If we need to backoff, schedule in a backoff delay.
         */
        final class ScheduleReadAheadPhase extends Phase {

            ScheduleReadAheadPhase() {
                super(null);
            }

            @Override
            void process(int rc) {
                if (!running) {
                    LOG.info("Stopped ReadAheadWorker for {}", fullyQualifiedName);
                    return;
                }
                boolean simulate = simulateErrors && Utils.randomPercent(2);
                if (encounteredException || simulate) {
                    if ((bkcZkExceptions.get() > (BKC_ZK_EXCEPTION_THRESHOLD_IN_SECONDS * 1000 * 4 / readAheadWaitTime)) ||
                        simulate) {
                        LOG.error("BookKeeper Client used by the ReadAhead Thread has encountered zookeeper exception");
                        running = false;
                        bkLedgerManager.setReadAheadError();
                    } else if (bkcUnExpectedExceptions.get() > BKC_UNEXPECTED_EXCEPTION_THRESHOLD) {
                        LOG.error("ReadAhead Thread has encountered an unexpected BK exception");
                        running = false;
                        bkLedgerManager.setReadAheadError();
                    } else {
                        // We must always reinitialize metadata if the last attempt to read failed.
                        reInitializeMetadata = true;
                        encounteredException = false;
                        // Backoff before resuming
                        if (LOG.isTraceEnabled()) {
                            LOG.trace("Scheduling read ahead for {} after {} ms.", fullyQualifiedName, readAheadWaitTime/4);
                        }
                        schedule(ReadAheadWorker.this, readAheadWaitTime / 4);
                    }
                } else {
                    if (LOG.isTraceEnabled()) {
                        LOG.trace("Scheduling read ahead for {} now.", fullyQualifiedName);
                    }
                    submit(ReadAheadWorker.this);
                }
            }

        }

        /**
         * Phase on handling exceptions.
         */
        final class ExceptionHandlePhase extends Phase {

            ExceptionHandlePhase(Phase next) {
                super(next);
            }

            @Override
            void process(int rc) {
                if (BKException.Code.InterruptedException == rc) {
                    LOG.trace("ReadAhead Worker for {} is interrupted.", fullyQualifiedName);
                    running = false;
                    return;
                } else if (BKException.Code.ZKException == rc) {
                    encounteredException = true;
                    int numExceptions = bkcZkExceptions.incrementAndGet();
                    LOG.info("ReadAhead Worker for {} encountered zookeeper exception : total exceptions are {}.",
                            fullyQualifiedName, numExceptions);
                } else if (BKException.Code.OK != rc) {
                    encounteredException = true;
                    switch(rc) {
                        case BKException.Code.NoSuchEntryException:
                        case BKException.Code.LedgerRecoveryException:
                        case BKException.Code.NoSuchLedgerExistsException:
                            break;
                        default:
                            bkcUnExpectedExceptions.incrementAndGet();
                    }
                    LOG.info("ReadAhead Worker for {} encountered exception : {}",
                            fullyQualifiedName, BKException.create(rc));
                }
                // schedule next read ahead
                next.process(BKException.Code.OK);
            }
        }

        /**
         * Phase on checking in progress changed.
         */
        final class CheckInProgressChangedPhase extends Phase
            implements BookkeeperInternalCallbacks.GenericCallback<List<LogSegmentLedgerMetadata>> {

            CheckInProgressChangedPhase(Phase next) {
                super(next);
            }

            @Override
            public void operationComplete(final int rc, final List<LogSegmentLedgerMetadata> result) {
                // submit callback execution to dlg executor to avoid deadlock.
                submit(new Runnable() {
                    @Override
                    public void run() {
                        if (BKException.Code.OK != rc) {
                            reInitializeMetadata = true;
                            exceptionHandler.process(rc);
                            return;
                        }
                        ledgerList = result;
                        for (int i = 0; i < ledgerList.size(); i++) {
                            LogSegmentLedgerMetadata l = ledgerList.get(i);
                            if (l.getLedgerId() == nextReadPosition.getLedgerId()) {
                                if (currentMetadata != null) {
                                    inProgressChanged = currentMetadata.isInProgress() && !l.isInProgress();
                                }
                                currentMetadata = l;
                                currentMetadataIndex = i;
                                break;
                            }
                        }
                        if (LOG.isTraceEnabled()) {
                            LOG.trace("Initialized metadata for {}, starting reading ahead from {} : {}.",
                                    new Object[] { fullyQualifiedName, currentMetadataIndex, currentMetadata });
                        }
                        next.process(BKException.Code.OK);
                    }
                });
            }

            @Override
            void process(int rc) {
                inProgressChanged = false;
                if (LOG.isTraceEnabled()) {
                    LOG.trace("Checking {} if InProgress changed.", fullyQualifiedName);
                }
                if (reInitializeMetadata || null == currentMetadata) {
                    reInitializeMetadata = false;
                    if (LOG.isTraceEnabled()) {
                        LOG.trace("Reinitializing metadata for {}.", fullyQualifiedName);
                    }
                    bkLedgerManager.asyncGetLedgerList(LogSegmentLedgerMetadata.COMPARATOR, ReadAheadWorker.this, this);
                } else {
                    next.process(BKException.Code.OK);
                }
            }
        }

        final class OpenLedgerPhase extends Phase
                implements BookkeeperInternalCallbacks.GenericCallback<LedgerDescriptor>,
                            AsyncCallback.ReadLastConfirmedCallback,
                            AsyncCallback.ReadLastConfirmedAndEntryCallback {

            OpenLedgerPhase(Phase next) {
                super(next);
            }

            @Override
            void process(int rc) {
                if (currentMetadata.isInProgress()) { // we don't want to fence the current journal
                    if (null == currentLH) {
                        if (LOG.isTraceEnabled()) {
                            LOG.trace("Opening inprogress ledger of {} for {}.", currentMetadata, fullyQualifiedName);
                        }
                        bkLedgerManager.getHandleCache().asyncOpenLedger(currentMetadata, false, this);
                    } else {
                        long lastAddConfirmed;
                        try {
                            lastAddConfirmed = bkLedgerManager.getHandleCache().getLastAddConfirmed(currentLH);
                        } catch (IOException ie) {
                            // Exception is thrown due to no ledger handle
                            exceptionHandler.process(BKException.Code.NoSuchLedgerExistsException);
                            return;
                        }
                        if (lastAddConfirmed < nextReadPosition.getEntryId()) {
                            if (LOG.isTraceEnabled()) {
                                LOG.trace("Reading last add confirmed of {} for {}, as read poistion has moved over {} : {}, lac option: {}",
                                        new Object[] { currentMetadata, fullyQualifiedName, lastAddConfirmed, nextReadPosition, readLACOption.value});
                            }
                            synchronized (notificationLock) {
                                switch(readLACOption) {
                                    case LONGPOLL:
                                        ReadLastConfirmedCallbackWithNotification lpCallback =
                                                new ReadLastConfirmedCallbackWithNotification(lastAddConfirmed, this, null);
                                        metadataNotification = lpCallback;
                                        bkLedgerManager.getHandleCache().asyncReadLastConfirmedLongPoll(currentLH, readAheadWaitTime, lpCallback, null);
                                        lpCallback.callbackImmediately(reInitializeMetadata);
                                        readAheadReadLACCounter.inc();
                                        break;
                                    case READENTRYPIGGYBACK_PARALLEL:
                                        ReadLastConfirmedAndEntryCallbackWithNotification pCallback =
                                                new ReadLastConfirmedAndEntryCallbackWithNotification(lastAddConfirmed, this, null);
                                        metadataNotification = pCallback;
                                        bkLedgerManager.getHandleCache().asyncReadLastConfirmedAndEntry(currentLH, readAheadWaitTime, true, pCallback, null);
                                        pCallback.callbackImmediately(reInitializeMetadata);
                                        readAheadReadLACAndEntryCounter.inc();
                                        break;
                                    case READENTRYPIGGYBACK_SEQUENTIAL:
                                        ReadLastConfirmedAndEntryCallbackWithNotification sCallback =
                                                new ReadLastConfirmedAndEntryCallbackWithNotification(lastAddConfirmed, this, null);
                                        metadataNotification = sCallback;
                                        bkLedgerManager.getHandleCache().asyncReadLastConfirmedAndEntry(currentLH, readAheadWaitTime, false, sCallback, null);
                                        sCallback.callbackImmediately(reInitializeMetadata);
                                        readAheadReadLACAndEntryCounter.inc();
                                        break;
                                    default:
                                        metadataNotification = null;
                                        bkLedgerManager.getHandleCache().asyncTryReadLastConfirmed(currentLH, this, null);
                                        readAheadReadLACCounter.inc();
                                        break;
                                }
                            }
                        } else {
                            next.process(BKException.Code.OK);
                        }
                    }
                } else {
                    if (null != currentLH) {
                        try {
                            if (inProgressChanged) {
                                if (LOG.isTraceEnabled()) {
                                    LOG.trace("Closing completed ledger of {} for {}.", currentMetadata, fullyQualifiedName);
                                }
                                bkLedgerManager.getHandleCache().closeLedger(currentLH);
                                inProgressChanged = false;
                                currentLH = null;
                            } else if (nextReadPosition.getEntryId() > bkLedgerManager.getHandleCache().getLastAddConfirmed(currentLH)) {
                                if (LOG.isTraceEnabled()) {
                                    LOG.trace("Past the last Add Confirmed in ledger {} for {}", currentMetadata, fullyQualifiedName);
                                }
                                bkLedgerManager.getHandleCache().closeLedger(currentLH);
                                currentLH = null;
                                currentMetadata = null;
                                if (currentMetadataIndex + 1 < ledgerList.size()) {
                                    currentMetadata = ledgerList.get(++currentMetadataIndex);
                                    if (LOG.isTraceEnabled()) {
                                        LOG.trace("Moving read position to a new ledger {} for {}.",
                                                currentMetadata, fullyQualifiedName);
                                    }
                                    nextReadPosition.positionOnNewLedger(currentMetadata.getLedgerId(), currentMetadata.getLedgerSequenceNumber());
                                }
                            }
                            next.process(BKException.Code.OK);
                        } catch (InterruptedException ie) {
                            exceptionHandler.process(BKException.Code.InterruptedException);
                        } catch (IOException ioe) {
                            exceptionHandler.process(BKException.Code.NoSuchLedgerExistsException);
                        } catch (BKException bke) {
                            exceptionHandler.process(bke.getCode());
                        }
                    } else {
                        if (LOG.isTraceEnabled()) {
                            LOG.trace("Opening completed ledger of {} for {}.", currentMetadata, fullyQualifiedName);
                        }
                        bkLedgerManager.getHandleCache().asyncOpenLedger(currentMetadata, true, this);
                    }
                }

            }

            @Override
            public void operationComplete(final int rc, final LedgerDescriptor result) {
                // submit callback execution to dlg executor to avoid deadlock.
                submit(new Runnable() {
                    @Override
                    public void run() {
                        if (BKException.Code.OK != rc) {
                            exceptionHandler.process(rc);
                            return;
                        }
                        if (LOG.isTraceEnabled()) {
                            LOG.trace("Opened ledger of {} for {}.", currentMetadata, fullyQualifiedName);
                        }
                        currentLH = result;
                        bkcZkExceptions.set(0);
                        bkcUnExpectedExceptions.set(0);
                        next.process(rc);
                    }
                });
            }

            @Override
            public void readLastConfirmedComplete(final int rc, final long lastConfirmed, final Object ctx) {
                // submit callback execution to dlg executor to avoid deadlock.
                submit(new Runnable() {
                    @Override
                    public void run() {
                        if (BKException.Code.OK != rc) {
                            exceptionHandler.process(rc);
                            return;
                        }
                        bkcZkExceptions.set(0);
                        bkcUnExpectedExceptions.set(0);
                        if (LOG.isTraceEnabled()) {
                            LOG.trace("Advancing Last Add Confirmed of {} for {} : {}",
                                    new Object[] { currentMetadata, fullyQualifiedName, lastConfirmed });
                        }
                        next.process(rc);
                    }
                });
            }

            public void readLastConfirmedAndEntryComplete(final int rc, final long lastConfirmed, final LedgerEntry entry, Object ctx) {
                // submit callback execution to dlg executor to avoid deadlock.
                submit(new Runnable() {
                    @Override
                    public void run() {
                        if (BKException.Code.OK != rc) {
                            exceptionHandler.process(rc);
                            return;
                        }
                        bkcZkExceptions.set(0);
                        bkcUnExpectedExceptions.set(0);
                        if (LOG.isTraceEnabled()) {
                            try {
                            LOG.trace("Advancing Last Add Confirmed of {} for {} : {}, {}",
                                new Object[] { currentMetadata, fullyQualifiedName, lastConfirmed, bkLedgerManager.getHandleCache().getLastAddConfirmed(currentLH) });
                            } catch (IOException exc) {
                                // Ignore
                            }
                        }

                        if ((null != entry)
                            && (nextReadPosition.getEntryId() == entry.getEntryId())
                            && (nextReadPosition.getLedgerId() == entry.getLedgerId())) {

                            nextReadPosition.advance();
                            ledgerDataAccessor.set(new LedgerReadPosition(entry.getLedgerId(), currentLH.getLedgerSequenceNo(), entry.getEntryId()), entry);

                            if (LOG.isTraceEnabled()) {
                                LOG.trace("Reading the value received {} for {} : entryId {}",
                                    new Object[] { currentMetadata, fullyQualifiedName, entry.getEntryId() });
                            }
                            readAheadEntryPiggyBackHits.inc();
                        } else {
                            readAheadEntryPiggyBackMisses.inc();
                        }
                        next.process(rc);
                    }
                });
            }
        }

        final class ReadEntriesPhase extends Phase implements AsyncCallback.ReadCallback, Runnable {

            boolean cacheFull = false;
            long lastAddConfirmed = -1;

            ReadEntriesPhase(Phase next) {
                super(next);
            }

            @Override
            void process(int rc) {
                cacheFull = false;
                lastAddConfirmed = -1;
                if (null != currentLH) {
                    try {
                        lastAddConfirmed = bkLedgerManager.getHandleCache().getLastAddConfirmed(currentLH);
                    } catch (IOException e) {
                        exceptionHandler.process(BKException.Code.NoSuchLedgerExistsException);
                        return;
                    }
                    read();
                } else {
                    complete();
                }
            }

            private void read() {
                if (lastAddConfirmed < nextReadPosition.getEntryId()) {
                    if (LOG.isTraceEnabled()) {
                        LOG.trace("Nothing to read for {} of {} : lastAddConfirmed = {}, nextReadPosition = {}",
                                new Object[] { currentMetadata, fullyQualifiedName, lastAddConfirmed, nextReadPosition });
                    }
                    complete();
                    return;
                }
                if (LOG.isTraceEnabled()) {
                    LOG.trace("Reading entry {} for {} of {}.",
                            new Object[] { nextReadPosition, currentMetadata, fullyQualifiedName });
                }
                bkLedgerManager.getHandleCache().asyncReadEntries(currentLH, nextReadPosition.getEntryId(),
                        Math.min(lastAddConfirmed, (nextReadPosition.getEntryId() + readAheadBatchSize - 1)), this, null);
            }

            @Override
            public void readComplete(final int rc, final LedgerHandle lh,
                                     final Enumeration<LedgerEntry> seq, final Object ctx) {
                // submit callback execution to dlg executor to avoid deadlock.
                submit(new Runnable() {
                    @Override
                    public void run() {
                        if (BKException.Code.OK != rc || null == lh) {
                            readAheadReadEntriesStat.registerFailedEvent(0);
                            exceptionHandler.process(rc);
                            return;
                        }
                        if (LOG.isDebugEnabled()) {
                            LOG.debug("Read entries for {} of {}.", currentMetadata, fullyQualifiedName);
                        }
                        int numReads = 0;
                        while (seq.hasMoreElements()) {
                            bkcZkExceptions.set(0);
                            bkcUnExpectedExceptions.set(0);
                            nextReadPosition.advance();
                            LedgerEntry e = seq.nextElement();
                            ledgerDataAccessor.set(new LedgerReadPosition(e.getLedgerId(), currentLH.getLedgerSequenceNo(), e.getEntryId()), e);
                            ++numReads;
                        }
                        readAheadReadEntriesStat.registerSuccessfulEvent(numReads);
                        if (ledgerDataAccessor.getNumCacheEntries() >= readAheadMaxEntries) {
                            cacheFull = true;
                            complete();
                        } else {
                            read();
                        }
                    }
                });
            }

            private void complete() {
                if (cacheFull) {
                    if (LOG.isTraceEnabled()) {
                        LOG.info("Cache for {} is full. Backoff reading ahead for {} ms.",
                            fullyQualifiedName, readAheadWaitTime);
                    }
                    ledgerDataAccessor.setReadAheadCallback(ReadAheadWorker.this, readAheadMaxEntries);
                } else if ((null != currentMetadata) && currentMetadata.isInProgress() && (ReadLACOption.DEFAULT == readLACOption)) {
                    if (LOG.isTraceEnabled()) {
                        LOG.info("Reached End of inprogress ledger {}. Backoff reading ahead for {} ms.",
                            fullyQualifiedName, readAheadWaitTime);
                    }
                    // Backoff before resuming
                    schedule(ReadAheadWorker.this, readAheadWaitTime);
                } else {
                    run();
                }
            }

            @Override
            public void run() {
                next.process(BKException.Code.OK);
            }
        }

        @Override
        public void run() {
            readAheadPhase.process(BKException.Code.OK);
        }

        @Override
        public void process(WatchedEvent event) {
            if ((event.getType() == Watcher.Event.EventType.None)
                    && (event.getState() == Watcher.Event.KeeperState.SyncConnected)) {
                LOG.debug("Reconnected ...");
            } else {
                AsyncNotification notification;
                synchronized (notificationLock) {
                    reInitializeMetadata = true;
                    LOG.debug("{} Read ahead node changed", fullyQualifiedName);
                    notification = metadataNotification;
                    metadataNotification = null;
                }
                if (null != notification) {
                    notification.notifyOnOperationComplete();
                }
            }
        }

        abstract class LongPollNotification<T> implements AsyncNotification {

            final long lac;
            final T cb;
            final Object ctx;
            final AtomicBoolean called = new AtomicBoolean(false);

            LongPollNotification(long lac, T cb, Object ctx) {
                this.lac = lac;
                this.cb = cb;
                this.ctx = ctx;
            }

            abstract void complete();

            @Override
            public void notifyOnError() {
                complete();
            }

            @Override
            public void notifyOnOperationComplete() {
                complete();
            }

            void callbackImmediately(boolean immediate) {
                if (immediate) {
                    complete();
                }
            }
        }

        class ReadLastConfirmedCallbackWithNotification
                extends LongPollNotification<AsyncCallback.ReadLastConfirmedCallback>
                implements AsyncCallback.ReadLastConfirmedCallback {

            ReadLastConfirmedCallbackWithNotification(
                    long lac, AsyncCallback.ReadLastConfirmedCallback cb, Object ctx) {
                super(lac, cb, ctx);
            }

            @Override
            public void readLastConfirmedComplete(int rc, long lac, Object ctx) {
                if (called.compareAndSet(false, true)) {
                    this.cb.readLastConfirmedComplete(rc, lac, ctx);
                }
            }

            @Override
            void complete() {
                readLastConfirmedComplete(BKException.Code.OK, lac, ctx);
            }

        }

        class ReadLastConfirmedAndEntryCallbackWithNotification
                extends LongPollNotification<AsyncCallback.ReadLastConfirmedAndEntryCallback>
                implements AsyncCallback.ReadLastConfirmedAndEntryCallback {

            ReadLastConfirmedAndEntryCallbackWithNotification(
                    long lac, AsyncCallback.ReadLastConfirmedAndEntryCallback cb, Object ctx) {
                super(lac, cb, ctx);
            }

            @Override
            public void readLastConfirmedAndEntryComplete(int rc, long lac, LedgerEntry entry, Object ctx) {
                if (called.compareAndSet(false, true)) {
                    this.cb.readLastConfirmedAndEntryComplete(rc, lac, entry, ctx);
                }
            }

            @Override
            void complete() {
                readLastConfirmedAndEntryComplete(BKException.Code.OK, lac, null, ctx);
            }

        }
    }

}<|MERGE_RESOLUTION|>--- conflicted
+++ resolved
@@ -71,13 +71,8 @@
         super(name, streamIdentifier, conf, uri, zkcBuilder, bkcBuilder, executorService,
               statsLogger, notification, LogSegmentFilter.DEFAULT_FILTER);
 
-<<<<<<< HEAD
         handleCache = new LedgerHandleCache(this.bookKeeperClient, this.digestpw, statsLogger);
-        ledgerDataAccessor = new LedgerDataAccessor(handleCache, statsLogger, notification);
-=======
-        handleCache = new LedgerHandleCache(this.bookKeeperClient, this.digestpw);
-        ledgerDataAccessor = new LedgerDataAccessor(handleCache, getFullyQualifiedName(), statsLogger);
->>>>>>> 44cc0ee2
+        ledgerDataAccessor = new LedgerDataAccessor(handleCache, getFullyQualifiedName(), statsLogger, notification);
 
         // Stats
         StatsLogger readAheadStatsLogger = statsLogger.scope("readahead_worker");
@@ -316,15 +311,11 @@
         super.close();
     }
 
-<<<<<<< HEAD
-    public void startReadAhead(LedgerReadPosition startPosition, boolean simulateErrors) {
-=======
     private void setWatcherOnLedgerRoot(Watcher watcher) throws ZooKeeperClient.ZooKeeperConnectionException, KeeperException, InterruptedException {
         zooKeeperClient.get().getChildren(ledgerPath, watcher);
     }
 
-    public void startReadAhead(LedgerReadPosition startPosition) {
->>>>>>> 44cc0ee2
+    public void startReadAhead(LedgerReadPosition startPosition, boolean simulateErrors) {
         if (null == readAheadWorker) {
             readAheadWorker = new ReadAheadWorker(getFullyQualifiedName(),
                 this,
