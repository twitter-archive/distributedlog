--- conflicted
+++ resolved
@@ -68,7 +68,7 @@
                                                         int readAheadWaitTime)
         throws IOException {
         if (doesLogExist()) {
-            for (LogSegmentLedgerMetadata l : getLedgerList()) {
+            for (LogSegmentLedgerMetadata l : getLedgerList(false)) {
                 LOG.debug("Inspecting Ledger: {} for {}", l, fromDLSN);
                 DLSN lastDLSN = new DLSN(l.getLedgerSequenceNumber(), l.getLastEntryId(), l.getLastSlotId());
                 if (l.isInProgress()) {
@@ -155,26 +155,8 @@
                                                         boolean noBlocking,
                                                         int readAheadWaitTime)
         throws IOException {
-<<<<<<< HEAD
         if (doesLogExist()) {
-            for (LogSegmentLedgerMetadata l : getLedgerList()) {
-=======
-        boolean logExists = false;
-        try {
-            if (null != zooKeeperClient.get().exists(ledgerPath, false)) {
-                logExists = true;
-            }
-        } catch (InterruptedException ie) {
-            LOG.error("Interrupted while deleting " + ledgerPath, ie);
-            throw new LogEmptyException("Log " + getFullyQualifiedName() + " is empty");
-        } catch (KeeperException ke) {
-            LOG.error("Error deleting" + ledgerPath + "entry in zookeeper", ke);
-            throw new LogEmptyException("Log " + getFullyQualifiedName() + " is empty");
-        }
-
-        if (logExists) {
             for (LogSegmentLedgerMetadata l : getLedgerList(false)) {
->>>>>>> c9f602b8
                 LOG.debug("Inspecting Ledger: {}", l);
                 long lastTxId = l.getLastTxId();
                 if (l.isInProgress()) {
