--- conflicted
+++ resolved
@@ -333,15 +333,14 @@
         }
     }
 
-<<<<<<< HEAD
     public void simulateErrors() {
         if (null != readAheadWorker) {
             readAheadWorker.simulateErrors();
         }
-=======
+    }
+
     void dumpReadAheadState() {
         LOG.warn("Stream {}; Read Ahead state: {}", getFullyQualifiedName(), readAheadWorker);
->>>>>>> 3616847a
     }
 
     public LedgerHandleCache getHandleCache() {
@@ -844,10 +843,6 @@
                                         break;
                                 }
                             }
-<<<<<<< HEAD
-=======
-                            bkLedgerManager.getHandleCache().asyncTryReadLastConfirmed(currentLH, this, null);
->>>>>>> 3616847a
                         } else {
                             next.process(BKException.Code.OK);
                         }
