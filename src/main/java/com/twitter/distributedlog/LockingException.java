--- conflicted
+++ resolved
@@ -3,24 +3,11 @@
 import com.twitter.distributedlog.exceptions.DLException;
 import com.twitter.distributedlog.thrift.service.StatusCode;
 
-<<<<<<< HEAD
-import com.twitter.distributedlog.exceptions.DLException;
-import com.twitter.distributedlog.thrift.service.StatusCode;
-
-=======
->>>>>>> 7ad3e8e2
 public class LockingException extends DLException {
 
     private static final long serialVersionUID = 1L;
 
     public LockingException(String lockPath, String message) {
-<<<<<<< HEAD
-        super(StatusCode.LOCKING_EXCEPTION, String.format("LockPath - %s: %s", lockPath, message));
-    }
-
-    public LockingException(String lockPath, String message, Throwable cause) {
-        super(StatusCode.LOCKING_EXCEPTION, String.format("LockPath - %s: %s", lockPath, message), cause);
-=======
         this(StatusCode.LOCKING_EXCEPTION, lockPath, message);
     }
 
@@ -34,6 +21,5 @@
 
     protected LockingException(StatusCode code, String lockPath, String message, Throwable cause) {
         super(code, String.format("LockPath - %s: %s", lockPath, message), cause);
->>>>>>> 7ad3e8e2
     }
 }