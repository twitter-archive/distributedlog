package com.twitter.distributedlog;

public class DistributedLogConstants {
    public static final long INVALID_TXID = -999;
    public static final long EMPTY_LEDGER_TX_ID = -99;
    public static final long MAX_TXID = Long.MAX_VALUE;
    public static final long SMALL_LEDGER_THRESHOLD = 10;
    public static final int LEDGER_METADATA_CURRENT_LAYOUT_VERSION = 2;
    public static final String DEFAULT_STREAM = "<default>";
<<<<<<< HEAD
    public static final int FIRST_LEDGER_METADATA_VERSION_FOR_LEDGER_SEQNO = 2;
    public static final long UNASSIGNED_LEDGER_SEQNO = 0;
    public static final long FIRST_LEDGER_SEQNO = 1;
=======
    // Allow 4K overhead for metadata within the max transmission size
    public static final int MAX_LOGRECORD_SIZE = 1 * 1024 * 1024 - 8 * 1024; //1MB - 8KB
    // Allow 4K overhead for transmission overhead
    public static final int MAX_TRANSMISSION_SIZE = 1 * 1024 * 1024 - 4 * 1024; //1MB - 4KB
>>>>>>> e5fd3e76
}<|MERGE_RESOLUTION|>--- conflicted
+++ resolved
@@ -7,14 +7,11 @@
     public static final long SMALL_LEDGER_THRESHOLD = 10;
     public static final int LEDGER_METADATA_CURRENT_LAYOUT_VERSION = 2;
     public static final String DEFAULT_STREAM = "<default>";
-<<<<<<< HEAD
-    public static final int FIRST_LEDGER_METADATA_VERSION_FOR_LEDGER_SEQNO = 2;
-    public static final long UNASSIGNED_LEDGER_SEQNO = 0;
-    public static final long FIRST_LEDGER_SEQNO = 1;
-=======
     // Allow 4K overhead for metadata within the max transmission size
     public static final int MAX_LOGRECORD_SIZE = 1 * 1024 * 1024 - 8 * 1024; //1MB - 8KB
     // Allow 4K overhead for transmission overhead
     public static final int MAX_TRANSMISSION_SIZE = 1 * 1024 * 1024 - 4 * 1024; //1MB - 4KB
->>>>>>> e5fd3e76
+    public static final int FIRST_LEDGER_METADATA_VERSION_FOR_LEDGER_SEQNO = 2;
+    public static final long UNASSIGNED_LEDGER_SEQNO = 0;
+    public static final long FIRST_LEDGER_SEQNO = 1;
 }