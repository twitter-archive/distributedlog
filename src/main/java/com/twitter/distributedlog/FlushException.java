--- conflicted
+++ resolved
@@ -5,29 +5,19 @@
 
 public class FlushException extends DLException {
 
-<<<<<<< HEAD
-    private static final long serialVersionUID = -9060360360261130489L;
-
-    public FlushException(String message) {
-        super(StatusCode.FLUSH_TIMEOUT, message);
-    }
-
-    public FlushException(String message, Throwable cause) {
-        super(StatusCode.FLUSH_TIMEOUT, message, cause);
-=======
     private final long lastTxIdWritten;
     private final long lastTxIdAcknowledged;
 
-    private static final long serialVersionUID = 1L;
+    private static final long serialVersionUID = -9060360360261130489L;
 
     public FlushException(String message, long lastTxIdWritten, long lastTxIdAcknowledged) {
-        super(message);
+        super(StatusCode.FLUSH_TIMEOUT, message);
         this.lastTxIdWritten = lastTxIdWritten;
         this.lastTxIdAcknowledged = lastTxIdAcknowledged;
     }
 
     public FlushException(String message, long lastTxIdWritten, long lastTxIdAcknowledged, Throwable cause) {
-        super(message, cause);
+        super(StatusCode.FLUSH_TIMEOUT, message, cause);
         this.lastTxIdWritten = lastTxIdWritten;
         this.lastTxIdAcknowledged = lastTxIdAcknowledged;
     }
@@ -38,6 +28,5 @@
 
     public long getLastTxIdAcknowledged() {
         return lastTxIdAcknowledged;
->>>>>>> 3616847a
     }
 }