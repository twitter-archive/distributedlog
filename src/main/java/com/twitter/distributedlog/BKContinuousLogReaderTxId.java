package com.twitter.distributedlog;

import java.io.IOException;

public class BKContinuousLogReaderTxId extends BKContinuousLogReaderBase implements LogReader {
    private final long startTxId;
    private long lastTxId;

    public BKContinuousLogReaderTxId(BKDistributedLogManager bkdlm,
                                     String streamIdentifier,
                                     long startTxId,
                                     boolean readAheadEnabled,
                                     int readAheadWaitTime,
                                     boolean noBlocking) throws IOException {
        super(bkdlm, streamIdentifier, readAheadEnabled, readAheadWaitTime, noBlocking);
        this.startTxId = startTxId;
        lastTxId = startTxId - 1;
    }

    /**
     * Read the next log record from the stream
     *
     * @return an operation from the stream or null if at end of stream
     * @throws IOException if there is an error reading from the stream
     */
    @Override
    public LogRecordWithDLSN readNext(boolean shouldBlock) throws IOException {
        LogRecordWithDLSN record = super.readNext(shouldBlock);

        if (null != record) {
            lastTxId = record.getTransactionId();
        }

        return record;
    }

    @Override
<<<<<<< HEAD
    protected boolean createOrPositionReader(boolean advancedOnce) throws IOException {
        if (null == currentReader) {
            LOG.debug("Opening reader on partition {} starting at TxId: {}", bkLedgerManager.getFullyQualifiedName(), (lastTxId + 1));
            currentReader = bkLedgerManager.getInputStream(lastTxId + 1, true, false, (lastTxId >= startTxId), no);
            if (null != currentReader) {
                if(readAheadEnabled && bkLedgerManager.startReadAhead(currentReader.getNextLedgerEntryToRead())) {
                    bkLedgerManager.getLedgerDataAccessor().setReadAheadEnabled(true, readAheadWaitTime);
                }
                LOG.debug("Opened reader on partition {} starting at TxId: {}", bkLedgerManager.getFullyQualifiedName(), (lastTxId + 1));
            }
            advancedOnce = true;
        } else {
            currentReader.resume();
        }

        return advancedOnce;
=======
    protected ResumableBKPerStreamLogReader getCurrentReader() throws IOException {
        LOG.debug("Opening reader on partition {} starting at TxId: {}", bkLedgerManager.getFullyQualifiedName(), (lastTxId + 1));
        return bkLedgerManager.getInputStream(lastTxId + 1, true, false, (lastTxId >= startTxId));
>>>>>>> 95b7ff1a
    }
}<|MERGE_RESOLUTION|>--- conflicted
+++ resolved
@@ -35,27 +35,8 @@
     }
 
     @Override
-<<<<<<< HEAD
-    protected boolean createOrPositionReader(boolean advancedOnce) throws IOException {
-        if (null == currentReader) {
-            LOG.debug("Opening reader on partition {} starting at TxId: {}", bkLedgerManager.getFullyQualifiedName(), (lastTxId + 1));
-            currentReader = bkLedgerManager.getInputStream(lastTxId + 1, true, false, (lastTxId >= startTxId), no);
-            if (null != currentReader) {
-                if(readAheadEnabled && bkLedgerManager.startReadAhead(currentReader.getNextLedgerEntryToRead())) {
-                    bkLedgerManager.getLedgerDataAccessor().setReadAheadEnabled(true, readAheadWaitTime);
-                }
-                LOG.debug("Opened reader on partition {} starting at TxId: {}", bkLedgerManager.getFullyQualifiedName(), (lastTxId + 1));
-            }
-            advancedOnce = true;
-        } else {
-            currentReader.resume();
-        }
-
-        return advancedOnce;
-=======
     protected ResumableBKPerStreamLogReader getCurrentReader() throws IOException {
         LOG.debug("Opening reader on partition {} starting at TxId: {}", bkLedgerManager.getFullyQualifiedName(), (lastTxId + 1));
-        return bkLedgerManager.getInputStream(lastTxId + 1, true, false, (lastTxId >= startTxId));
->>>>>>> 95b7ff1a
+        return bkLedgerManager.getInputStream(lastTxId + 1, true, false, (lastTxId >= startTxId), noBlocking);
     }
 }