package com.twitter.distributedlog;

import java.io.Closeable;
import java.io.IOException;
import java.util.List;

public interface LogReader extends Closeable {
    /**
     * Close the stream.
     *
     * @throws IOException if an error occurred while closing
     */
    public void close() throws IOException;

    /**
     * Read the next log record from the stream
     *
     * @param nonBlocking should the read make blocking calls to the backend or rely on the
     * readAhead cache
     * @return an operation from the stream or null if at end of stream
     * @throws IOException if there is an error reading from the stream
     */
    public LogRecordWithDLSN readNext(boolean nonBlocking) throws IOException;

    /**
     * Read the next numLogRec log records from the stream
     *
     * @param nonBlocking should the read make blocking calls to the backend or rely on the
     * readAhead cache
     * @param numLogRecords
     * @return an operation from the stream or null if at end of stream
     * @throws IOException if there is an error reading from the stream
     */
    public List<LogRecordWithDLSN> readBulk(boolean nonBlocking, int numLogRecords) throws IOException;

    /**
     * Read the last transaction id
     * @return the last transaction Id that was successfully returned or consumed by the reader
     */
<<<<<<< HEAD
    //public long getLastTxId();
=======
    @Deprecated
    public long getLastTxId();
>>>>>>> a118420f
}<|MERGE_RESOLUTION|>--- conflicted
+++ resolved
@@ -37,10 +37,6 @@
      * Read the last transaction id
      * @return the last transaction Id that was successfully returned or consumed by the reader
      */
-<<<<<<< HEAD
+    //@Deprecated
     //public long getLastTxId();
-=======
-    @Deprecated
-    public long getLastTxId();
->>>>>>> a118420f
 }