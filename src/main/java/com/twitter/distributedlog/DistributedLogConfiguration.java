package com.twitter.distributedlog;

import org.apache.commons.configuration.CompositeConfiguration;
import org.apache.commons.configuration.Configuration;
import org.apache.commons.configuration.ConfigurationException;
import org.apache.commons.configuration.PropertiesConfiguration;
import org.apache.commons.configuration.SystemConfiguration;
import org.slf4j.Logger;
import org.slf4j.LoggerFactory;

import java.net.URL;

public class DistributedLogConfiguration extends CompositeConfiguration {
    static final Logger LOG = LoggerFactory.getLogger(DistributedLogConfiguration.class);

    private static ClassLoader defaultLoader;

    static {
        defaultLoader = Thread.currentThread().getContextClassLoader();
        if (null == defaultLoader) {
            defaultLoader = DistributedLogConfiguration.class.getClassLoader();
        }
    }

<<<<<<< HEAD
    public static final String BKDL_LEDGER_METADATA_LAYOUT_VERSION = "ledger-metadata-layout";
    public static final int BKDL_LEDGER_METADATA_LAYOUT_VERSION_DEFAULT = DistributedLogConstants.LEDGER_METADATA_CURRENT_LAYOUT_VERSION;

=======
>>>>>>> 3616847a
    // Name for the default (non-partitioned) stream
    public static final String BKDL_UNPARTITIONED_STREAM_NAME = "unpartitionedStreamName";
    public static final String BKDL_UNPARTITIONED_STREAM_NAME_DEFAULT = "<default>";

    // Controls when log records accumulated in the writer will be
    // transmitted to bookkeeper
    public static final String BKDL_OUTPUT_BUFFER_SIZE = "output-buffer-size";
    public static final int BKDL_OUTPUT_BUFFER_SIZE_DEFAULT = 1024;

    public static final String BKDL_PERIODIC_FLUSH_FREQUENCY_MILLISECONDS = "periodicFlushFrequencyMilliSeconds";
    public static final int BKDL_PERIODIC_FLUSH_FREQUENCY_MILLISECONDS_DEFAULT = 0;

    public static final String BKDL_ENABLE_IMMEDIATE_FLUSH = "enableImmediateFlush";
    public static final boolean BKDL_ENABLE_IMMEDIATE_FLUSH_DEFAULT = false;

    // Controls the retention period after which old ledgers are deleted
    public static final String BKDL_RETENTION_PERIOD_IN_HOURS = "retention-size";
    public static final int BKDL_RETENTION_PERIOD_IN_HOURS_DEFAULT = 72;

    // The time after which the a given log stream switches to a new ledger
    public static final String BKDL_ROLLING_INTERVAL_IN_MINUTES = "rolling-interval";
    public static final int BKDL_ROLLING_INTERVAL_IN_MINUTES_DEFAULT = 120;

    // Max LogSegment Bytes
    public static final String BKDL_MAX_LOGSEGMENT_BYTES = "maxLogSegmentBytes";
    public static final int BKDL_MAX_LOGSEGMENT_BYTES_DEFAULT = 256 * 1024 * 1024; // default 256MB

    // Bookkeeper ensemble size
    public static final String BKDL_BOOKKEEPER_ENSEMBLE_SIZE = "ensemble-size";
    public static final int BKDL_BOOKKEEPER_ENSEMBLE_SIZE_DEFAULT = 3;

    // Bookkeeper quorum size
    public static final String BKDL_BOOKKEEPER_QUORUM_SIZE = "quorum-size";
    public static final int BKDL_BOOKKEEPER_QUORUM_SIZE_DEFAULT = 2;

    // Bookkeeper write quorum size
    public static final String BKDL_BOOKKEEPER_WRITE_QUORUM_SIZE = "write-quorum-size";
    public static final int BKDL_BOOKKEEPER_WRITE_QUORUM_SIZE_DEFAULT = 2;

    // Bookkeeper ack quorum size
    public static final String BKDL_BOOKKEEPER_ACK_QUORUM_SIZE = "ack-quorum-size";
    public static final int BKDL_BOOKKEEPER_ACK_QUORUM_SIZE_DEFAULT = 2;

    // Bookkeeper digest
    public static final String BKDL_BOOKKEEPER_DIGEST_PW = "digestPw";
    public static final String BKDL_BOOKKEEPER_DIGEST_PW_DEFAULT = "";

    public static final String BKDL_BOOKKEEPER_LEDGERS_PATH = "bkLedgersPath";
    public static final String BKDL_BOOKKEEPER_LEDGERS_PATH_DEFAULT = "/ledgers";

    // Executor Parameters
    public static final String BKDL_NUM_WORKER_THREADS = "numWorkerThreads";

    // Reader parameters
    public static final String BKDL_READER_IDLE_WARN_THRESHOLD_MILLIS = "readerIdleWarnThresholdMillis";
    public static final int BKDL_READER_IDLE_WARN_THRESHOLD_MILLIS_DEFAULT = 120000;

    public static final String BKDL_READER_IDLE_ERROR_THRESHOLD_MILLIS = "readerIdleErrorThresholdMillis";
    public static final int BKDL_READER_IDLE_ERROR_THRESHOLD_MILLIS_DEFAULT = Integer.MAX_VALUE;

    // Read ahead related parameters
    public static final String BKDL_ENABLE_READAHEAD = "enableReadAhead";
    public static final boolean BKDL_ENABLE_READAHEAD_DEFAULT = true;

    public static final String BKDL_READAHEAD_MAX_ENTRIES = "ReadAheadMaxEntries";
    public static final int BKDL_READAHEAD_MAX_ENTRIES_DEFAULT = 10;

    public static final String BKDL_READAHEAD_BATCHSIZE = "ReadAheadBatchSize";
    public static final int BKDL_READAHEAD_BATCHSIZE_DEFAULT = 2;

    public static final String BKDL_READAHEAD_WAITTIME = "ReadAheadWaitTime";
    public static final int BKDL_READAHEAD_WAITTIME_DEFAULT = 200;

    public static final String BKDL_READLACLONGPOLL_TIMEOUT = "readLACLongPollTimeout";
    public static final int BKDL_READLACLONGPOLL_TIMEOUT_DEFAULT = 1000;

    // should each partition use a separate zookeeper client
    public static final String BKDL_SEPARATE_ZK_CLIENT = "separateZKClients";
    public static final boolean BKDL_SEPARATE_ZK_CLIENT_DEFAULT = false;

    public static final String BKDL_ZK_SESSION_TIMEOUT_SECONDS = "zkSessionTimeoutSeconds";
    public static final int BKDL_ZK_SESSION_TIMEOUT_SECONDS_DEFAULT = 30;

    public static final String BKDL_ZK_NUM_RETRIES = "zkNumRetries";
    public static final int BKDL_ZK_NUM_RETRIES_DEFAULT = 3;

    public static final String BKDL_ZK_RETRY_BACKOFF_START_MILLIS = "zkRetryStartBackoffMillis";
    public static final int BKDL_ZK_RETRY_BACKOFF_START_MILLIS_DEFAULT = 5000;

    public static final String BKDL_ZK_RETRY_BACKOFF_MAX_MILLIS = "zkRetryMaxBackoffMillis";
    public static final int BKDL_ZK_RETRY_BACKOFF_MAX_MILLIS_DEFAULT = 30000;

    public static final String BKDL_ZK_PREFIX = "dlZKPrefix";
    public static final String BKDL_ZK_PREFIX_DEFAULT = "/messaging/distributedlog";

    public static final String BKDL_SANITYCHECK_BEFORE_DELETE = "sanityCheckDelete";
    public static final boolean BKDL_SANITYCHECK_BEFORE_DELETE_DEFAULT = true;

    public static final String BKDL_ENABLE_RECORD_COUNTS = "enableRecordCounts";
    public static final boolean BKDL_ENABLE_RECORD_COUNTS_DEFAULT = true;

    // Various timeouts - names are self explanatory
    public static final String BKDL_LOG_FLUSH_TIMEOUT = "logFlushTimeoutSeconds";
    public static final int BKDL_LOG_FLUSH_TIMEOUT_DEFAULT = 30;

    public static final String BKDL_LOCK_TIMEOUT = "lockTimeoutSeconds";
    public static final long BKDL_LOCK_TIMEOUT_DEFAULT = 30;

    public static final String BKDL_BKCLIENT_ZK_SESSION_TIMEOUT = "bkcZKSessionTimeoutSeconds";
    public static final int BKDL_BKCLIENT_ZK_SESSION_TIMEOUT_DEFAULT = 30;

    public static final String BKDL_BKCLIENT_ZK_NUM_RETRIES = "bkcZKNumRetries";
    public static final int BKDL_BKCLIENT_ZK_NUM_RETRIES_DEFAULT = 3;

    public static final String BKDL_BKCLIENT_ZK_RETRY_BACKOFF_START_MILLIS = "bkcZKRetryStartBackoffMillis";
    public static final int BKDL_BKCLIENT_ZK_RETRY_BACKOFF_START_MILLIS_DEFAULT = 5000;

    public static final String BKDL_BKCLIENT_ZK_RETRY_BACKOFF_MAX_MILLIS = "bkcZKRetryMaxBackoffMillis";
    public static final int BKDL_BKCLIENT_ZK_RETRY_BACKOFF_MAX_MILLIS_DEFAULT = 30000;

    public static final String BKDL_BKCLIENT_READ_TIMEOUT = "bkcReadTimeoutSeconds";
    public static final int BKDL_BKCLIENT_READ_TIMEOUT_DEFAULT = 10;

    public static final String BKDL_BKCLIENT_WRITE_TIMEOUT = "bkcWriteTimeoutSeconds";
    public static final int BKDL_BKCLIENT_WRITE_TIMEOUT_DEFAULT = 10;

    public static final String BKDL_BKCLIENT_NUM_WORKER_THREADS = "bkcNumWorkerThreads";
    public static final int BKDL_BKCLEINT_NUM_WORKER_THREADS_DEFAULT = 1;

    public static final String BKDL_BKCLIENT_NUM_IO_THREADS = "bkcNumIOThreads";
<<<<<<< HEAD
    public static final int BKDL_BKCLIENT_NUM_IO_THREADS_DEFAULT = Runtime.getRuntime().availableProcessors() * 2;

    public static final String BKDL_MAXID_SANITYCHECK = "maxIdSanityCheck";
    public static final boolean BKDL_MAXID_SANITYCHECK_DEFAULT = true;

    public static final String BKDL_ENABLE_LEDGER_ALLOCATOR_POOL = "enableLedgerAllocatorPool";
    public static final boolean BKDL_ENABLE_LEDGER_ALLOCATOR_POOL_DEFAULT = false;

    public static final String BKDL_LEDGER_ALLOCATOR_POOL_NAME = "ledgerAllocatorPoolName";
    public static final String BKDL_LEDGER_ALLOCATOR_POOL_NAME_DEFAULT = null;

    public static final String BKDL_LEDGER_ALLOCATOR_POOL_CORE_SIZE = "ledgerAllocatorPoolCoreSize";
    public static final int BKDL_LEDGER_ALLOCATOR_POOL_CORE_SIZE_DEFAULT = 20;

    public static final String BKDL_CREATE_STREAM_IF_NOT_EXISTS = "createStreamIfNotExists";
    public static final boolean BKDL_CREATE_STREAM_IF_NOT_EXISTS_DEFAULT = true;

    public static final String BKDL_LOGSEGMENT_ROLLING_CONCURRENCY = "logSegmentRollingConcurrency";
    public static final int BKDL_LOGSEGMENT_ROLLING_CONCURRENCY_DEFAULT = 1;

    public static final String BKDL_ENCODE_REGION_ID_IN_VERSION = "encodeRegionIDInVersion";
    public static final boolean BKDL_ENCODE_REGION_ID_IN_VERSION_DEFAULT = false;

    public static final String BKDL_RECOVER_IN_BACKGROUND = "recoverLogSegmentsInBackground";
    public static final boolean BKDL_RECOVER_IN_BACKGROUND_DEFAULT = false;

    public static final String BKDL_LOGSEGMENT_NAME_VERSION = "logSegmentNameVersion";
    public static final int BKDL_LOGSEGMENT_NAME_VERSION_DEFAULT = DistributedLogConstants.LOGSEGMENT_NAME_VERSION;

    public static final String BKDL_READLAC_OPTION = "readLACLongPoll";
    public static final int BKDL_READLAC_OPTION_DEFAULT = 3;

    public static final String BKDL_BK_DNS_RESOLVER_OVERRIDES = "dnsResolverOverrides";
    public static final String BKDL_BK_DNS_RESOLVER_OVERRIDES_DEFAULT = "";

    public static final String BKDL_TRACE_READAHEAD_DELIVERY_LATENCY = "traceReadAheadDeliveryLatency";
    public static final boolean BKDL_TRACE_READAHEAD_DELIVERY_LATENCY_DEFAULT = false;
=======

    public static final String BKDL_ZKCLIENT_NUM_RETRY_THREADS = "zkcNumRetryThreads";
    public static final int BKDL_ZKCLIENT_NUM_RETRY_THREADS_DEFAULT = 1;

    public static final String BKDL_TIMEOUT_TIMER_TICK_DURATION_MS = "timerTickDuration";
    public static final long BKDL_TIMEOUT_TIMER_TICK_DURATION_MS_DEFAULT = 100;

    public static final String BKDL_TIMEOUT_TIMER_NUM_TICKS = "timerNumTicks";
    public static final int BKDL_TIMEOUT_TIMER_NUM_TICKS_DEFAULT = 1024;
>>>>>>> 3616847a

    public DistributedLogConfiguration() {
        super();
        // add configuration for system properties
        addConfiguration(new SystemConfiguration());
    }

    /**
     * You can load configurations in precedence order. The first one takes
     * precedence over any loaded later.
     *
     * @param confURL Configuration URL
     */
    public void loadConf(URL confURL) throws ConfigurationException {
        Configuration loadedConf = new PropertiesConfiguration(confURL);
        addConfiguration(loadedConf);
    }

    /**
     * You can load configuration from other configuration
     *
     * @param baseConf Other Configuration
     */
    public void loadConf(DistributedLogConfiguration baseConf) {
        addConfiguration(baseConf);
    }

    /**
     * Load configuration from other configuration object
     *
     * @param otherConf Other configuration object
     */
    public void loadConf(Configuration otherConf) {
        addConfiguration(otherConf);
    }

    /**
     * Get name of the unpartitioned stream
     *
     * @return unpartitioned stream
     */
    public String getUnpartitionedStreamName() {
        return getString(BKDL_UNPARTITIONED_STREAM_NAME, BKDL_UNPARTITIONED_STREAM_NAME_DEFAULT);
    }

    /**
     * Set name of the unpartitioned stream
     *
     * @param streamName name of the unpartitioned stream
     */
    public void setUnpartitionedStreamName(String streamName) {
        setProperty(BKDL_UNPARTITIONED_STREAM_NAME, streamName);
    }

    /**
     * Get retention period in hours
     *
     * @return retention period in hours
     */
    public int getRetentionPeriodHours() {
        return this.getInt(BKDL_RETENTION_PERIOD_IN_HOURS, BKDL_RETENTION_PERIOD_IN_HOURS_DEFAULT);
    }

    /**
     * Set retention period in hours
     *
     * @param retentionHours retention period in hours.
     * @return distributed log configuration
     */
    public DistributedLogConfiguration setRetentionPeriodHours(int retentionHours) {
        setProperty(BKDL_RETENTION_PERIOD_IN_HOURS, retentionHours);
        return this;
    }

    /**
     * Get rolling interval in minutes
     *
     * @return buffer size
     */
    public int getLogSegmentRollingIntervalMinutes() {
        return this.getInt(BKDL_ROLLING_INTERVAL_IN_MINUTES, BKDL_ROLLING_INTERVAL_IN_MINUTES_DEFAULT);
    }

    /**
     * Set rolling interval in minutes.
     *
     * @param rollingMinutes rolling interval in minutes.
     * @return distributed log configuration
     */
    public DistributedLogConfiguration setLogSegmentRollingIntervalMinutes(int rollingMinutes) {
        setProperty(BKDL_ROLLING_INTERVAL_IN_MINUTES, rollingMinutes);
        return this;
    }

    /**
     * Get Max LogSegment Size in Bytes.
     *
     * @return max logsegment size in bytes.
     */
    public long getMaxLogSegmentBytes() {
        return this.getLong(BKDL_MAX_LOGSEGMENT_BYTES, BKDL_MAX_LOGSEGMENT_BYTES_DEFAULT);
    }

    /**
     * Set Max LogSegment Size in Bytes.
     *
     * @param maxBytes
     *          max logsegment size in bytes.
     * @return configuration.
     */
    public DistributedLogConfiguration setMaxLogSegmentBytes(long maxBytes) {
        setProperty(BKDL_MAX_LOGSEGMENT_BYTES, maxBytes);
        return this;
    }

    /**
     * Get output buffer size
     *
     * @return buffer size
     */
    public int getOutputBufferSize() {
        return this.getInt(BKDL_OUTPUT_BUFFER_SIZE, BKDL_OUTPUT_BUFFER_SIZE_DEFAULT);
    }

    /**
     * Set output buffer size.
     *
     * @param opBufferSize output buffer size.
     * @return distributed log configuration
     */
    public DistributedLogConfiguration setOutputBufferSize(int opBufferSize) {
        setProperty(BKDL_OUTPUT_BUFFER_SIZE, opBufferSize);
        return this;
    }

    /**
     * Get ensemble size
     *
     * @return ensemble size
     */
    public int getEnsembleSize() {
        return this.getInt(BKDL_BOOKKEEPER_ENSEMBLE_SIZE, BKDL_BOOKKEEPER_ENSEMBLE_SIZE_DEFAULT);
    }

    /**
     * Set ensemble size.
     *
     * @param ensembleSize ensemble size.
     * @return distributed log configuration
     */
    public DistributedLogConfiguration setEnsembleSize(int ensembleSize) {
        setProperty(BKDL_BOOKKEEPER_ENSEMBLE_SIZE, ensembleSize);
        return this;
    }

    /**
     * Get quorum size
     *
     * @return quorum size
     */
    @Deprecated
    public int getQuorumSize() {
        return this.getInt(BKDL_BOOKKEEPER_QUORUM_SIZE, BKDL_BOOKKEEPER_QUORUM_SIZE_DEFAULT);
    }

    /**
     * Set quorum size.
     *
     * @param quorumSize quorum size.
     * @return distributed log configuration
     */
    @Deprecated
    public DistributedLogConfiguration setQuorumSize(int quorumSize) {
        setProperty(BKDL_BOOKKEEPER_QUORUM_SIZE, quorumSize);
        return this;
    }

    /**
     * Get write quorum size.
     *
     * @return write quorum size
     */
    public int getWriteQuorumSize() {
        return this.getInt(BKDL_BOOKKEEPER_WRITE_QUORUM_SIZE, BKDL_BOOKKEEPER_WRITE_QUORUM_SIZE_DEFAULT);
    }

    /**
     * Set write quorum size.
     *
     * @param quorumSize
     *          quorum size.
     * @return distributedlog configuration.
     */
    public DistributedLogConfiguration setWriteQuorumSize(int quorumSize) {
        setProperty(BKDL_BOOKKEEPER_WRITE_QUORUM_SIZE, quorumSize);
        return this;
    }

    /**
     * Get ack quorum size.
     *
     * @return ack quorum size
     */
    public int getAckQuorumSize() {
        return this.getInt(BKDL_BOOKKEEPER_ACK_QUORUM_SIZE, BKDL_BOOKKEEPER_ACK_QUORUM_SIZE_DEFAULT);
    }

    /**
     * Set ack quorum size.
     *
     * @param quorumSize
     *          quorum size.
     * @return distributedlog configuration.
     */
    public DistributedLogConfiguration setAckQuorumSize(int quorumSize) {
        setProperty(BKDL_BOOKKEEPER_ACK_QUORUM_SIZE, quorumSize);
        return this;
    }

    /**
     * Set BK password digest
     *
     * @param bkDigestPW BK password digest
     */
    public void setBKDigestPW(String bkDigestPW) {
        setProperty(BKDL_BOOKKEEPER_DIGEST_PW, bkDigestPW);
    }

    /**
     * Get BK password digest.
     *
     * @return zk ledgers root path
     */
    public String getBKDigestPW() {
        return getString(BKDL_BOOKKEEPER_DIGEST_PW, BKDL_BOOKKEEPER_DIGEST_PW_DEFAULT);
    }

    /**
     * Set if we should use separate ZK clients
     *
     * @param separateZKClients
     *          Use separate ZK Clients
     */
    public DistributedLogConfiguration setSeparateZKClients(boolean separateZKClients) {
        setProperty(BKDL_SEPARATE_ZK_CLIENT, separateZKClients);
        return this;
    }

    /**
     * Get if we should use separate ZK Clients
     *
     * @return if should use separate ZK Clients
     */
    public boolean getSeparateZKClients() {
        return getBoolean(BKDL_SEPARATE_ZK_CLIENT, BKDL_SEPARATE_ZK_CLIENT_DEFAULT);
    }

    /**
     * Set the number of worker threads used by distributedlog manager factory.
     *
     * @param numWorkerThreads
     *          number of worker threads used by distributedlog manager factory.
     * @return configuration
     */
    public DistributedLogConfiguration setNumWorkerThreads(int numWorkerThreads) {
        setProperty(BKDL_NUM_WORKER_THREADS, numWorkerThreads);
        return this;
    }

    /**
     * Get the number of worker threads used by distributedlog manager factory.
     *
     * @return number of worker threads used by distributedlog manager factory.
     */
    public int getNumWorkerThreads() {
        return getInt(BKDL_NUM_WORKER_THREADS, Runtime.getRuntime().availableProcessors());
    }

    /**
     * Get BK client number of i/o threads.
     *
     * @return number of bookkeeper netty i/o threads.
     */
    public int getBKClientNumberIOThreads() {
        return this.getInt(BKDL_BKCLIENT_NUM_IO_THREADS, getNumWorkerThreads());
    }

    /**
     * Set BK client number of i/o threads.
     *
     * @param numThreads
     *          number io threads.
     * @return distributedlog configuration.
     */
    public DistributedLogConfiguration setBKClientNumberIOThreads(int numThreads) {
        setProperty(BKDL_BKCLIENT_NUM_IO_THREADS, numThreads);
        return this;
    }

    /**
     * Set if we should enable read ahead
     *
     * @param enableReadAhead
     *          Enable read ahead
     */
    public DistributedLogConfiguration setEnableReadAhead(boolean enableReadAhead) {
        setProperty(BKDL_ENABLE_READAHEAD, enableReadAhead);
        return this;
    }

    /**
     * Get if we should use separate ZK Clients
     *
     * @return if should use separate ZK Clients
     */
    public boolean getEnableReadAhead() {
        return getBoolean(BKDL_ENABLE_READAHEAD, BKDL_ENABLE_READAHEAD_DEFAULT);
    }

    /**
     * Get ZK Session timeout
     *
     * @return ensemble size
     */
    public int getZKSessionTimeoutSeconds() {
        return this.getInt(BKDL_ZK_SESSION_TIMEOUT_SECONDS, BKDL_ZK_SESSION_TIMEOUT_SECONDS_DEFAULT);
    }

    /**
     * Get ZK Session timeout in milliseconds.
     *
     * @return zk session timeout in milliseconds.
     */
    public int getZKSessionTimeoutMilliseconds() {
        return this.getInt(BKDL_ZK_SESSION_TIMEOUT_SECONDS, BKDL_ZK_SESSION_TIMEOUT_SECONDS_DEFAULT) * 1000;
    }

    /**
     * Set ZK Session Timeout.
     *
     * @param zkSessionTimeoutSeconds session timeout.
     * @return distributed log configuration
     */
    public DistributedLogConfiguration setZKSessionTimeoutSeconds(int zkSessionTimeoutSeconds) {
        setProperty(BKDL_ZK_SESSION_TIMEOUT_SECONDS, zkSessionTimeoutSeconds);
        return this;
    }

    /**
     * Get num of retries for zookeeper client.
     *
     * @return num of retries of zookeeper client.
     */
    public int getZKNumRetries() {
        return this.getInt(BKDL_ZK_NUM_RETRIES, BKDL_ZK_NUM_RETRIES_DEFAULT);
    }

    /**
     * Get the start backoff time of zookeeper operation retries, in seconds.
     *
     * @return start backoff time of zookeeper operation retries.
     */
    public int getZKRetryBackoffStartMillis() {
        return this.getInt(BKDL_ZK_RETRY_BACKOFF_START_MILLIS,
<<<<<<< HEAD
                           BKDL_ZK_RETRY_BACKOFF_START_MILLIS_DEFAULT);
=======
            BKDL_ZK_RETRY_BACKOFF_START_MILLIS_DEFAULT);
>>>>>>> 3616847a
    }

    /**
     * Get the max backoff time of zookeeper operation retries, in seconds.
     *
     * @return max backoff time of zookeeper operation retries.
     */
    public int getZKRetryBackoffMaxMillis() {
        return this.getInt(BKDL_ZK_RETRY_BACKOFF_MAX_MILLIS,
<<<<<<< HEAD
                           BKDL_ZK_RETRY_BACKOFF_MAX_MILLIS_DEFAULT);
    }

    /**
=======
            BKDL_ZK_RETRY_BACKOFF_MAX_MILLIS_DEFAULT);
    }

    /**
     * Set num of retries for zookeeper client.
     *
     * @param zkNumRetries num of retries of zookeeper client.
     * @return distributed log configuration
     */
    public DistributedLogConfiguration setZKNumRetries(int zkNumRetries) {
        setProperty(BKDL_ZK_NUM_RETRIES, zkNumRetries);
        return this;
    }

    /**
     * Set the start backoff time of zookeeper operation retries, in seconds.
     *
     * @param zkRetryBackoffStartMillis start backoff time of zookeeper operation retries.
     * @return distributed log configuration
     */
    public DistributedLogConfiguration setZKRetryBackoffStartMillis(int zkRetryBackoffStartMillis) {
        setProperty(BKDL_ZK_RETRY_BACKOFF_START_MILLIS, zkRetryBackoffStartMillis);
        return this;
    }

    /**
     * Set the max backoff time of zookeeper operation retries, in seconds.
     *
     * @param zkRetryBackoffMaxMillis max backoff time of zookeeper operation retries.
     * @return distributed log configuration
     */
    public DistributedLogConfiguration setZKRetryBackoffMaxMillis(int zkRetryBackoffMaxMillis) {
        setProperty(BKDL_ZK_RETRY_BACKOFF_MAX_MILLIS, zkRetryBackoffMaxMillis);
        return this;
    }


    /**
>>>>>>> 3616847a
     * Get Log Flush timeout
     *
     * @return ensemble size
     */
    public int getLogFlushTimeoutSeconds() {
        return this.getInt(BKDL_LOG_FLUSH_TIMEOUT, BKDL_LOG_FLUSH_TIMEOUT_DEFAULT);
    }

    /**
     * Set Log Flush Timeout.
     *
     * @param logFlushTimeoutSeconds log flush timeout.
     * @return distributed log configuration
     */
    public DistributedLogConfiguration setLogFlushTimeoutSeconds(int logFlushTimeoutSeconds) {
        setProperty(BKDL_LOG_FLUSH_TIMEOUT, logFlushTimeoutSeconds);
        return this;
    }

    /**
     * Get Periodic Log Flush Frequency in seconds
     *
     * @return ensemble size
     */
    public int getPeriodicFlushFrequencyMilliSeconds() {
        return this.getInt(BKDL_PERIODIC_FLUSH_FREQUENCY_MILLISECONDS, BKDL_PERIODIC_FLUSH_FREQUENCY_MILLISECONDS_DEFAULT);
    }

    /**
     * Set Periodic Log Flush Frequency in seconds.
     *
     * @param flushFrequencyMs periodic flush frequency in milliseconds.
     * @return distributed log configuration
     */
    public DistributedLogConfiguration setPeriodicFlushFrequencyMilliSeconds(int flushFrequencyMs) {
        setProperty(BKDL_PERIODIC_FLUSH_FREQUENCY_MILLISECONDS, flushFrequencyMs);
        return this;
    }

    /**
     * Is immediate flush enabled
     *
     * @return whether immediate flush is enabled
     */
    public boolean getImmediateFlushEnabled() {
        return getBoolean(BKDL_ENABLE_IMMEDIATE_FLUSH, BKDL_ENABLE_IMMEDIATE_FLUSH_DEFAULT);
    }

    /**
     * Enable/Disable immediate flush
     *
     * @param enabled
     *          flag to enable/disable immediate flush.
     * @return configuration instance.
     */
    public DistributedLogConfiguration setImmediateFlushEnabled(boolean enabled) {
        setProperty(BKDL_ENABLE_IMMEDIATE_FLUSH, enabled);
        return this;
    }

    /**
     * Get ZK Session timeout
     *
     * @return ensemble size
     */
    public int getReadAheadBatchSize() {
        return this.getInt(BKDL_READAHEAD_BATCHSIZE, BKDL_READAHEAD_BATCHSIZE_DEFAULT);
    }

    /**
     * Set Read Ahead Batch Size.
     *
     * @param readAheadBatchSize
     *          Read ahead batch size.
     * @return distributed log configuration
     */
    public DistributedLogConfiguration setReadAheadBatchSize(int readAheadBatchSize) {
        setProperty(BKDL_READAHEAD_BATCHSIZE, readAheadBatchSize);
        return this;
    }

    /**
     * Get the wait time between successive attempts to poll for new log records
     *
     * @return read ahead wait time
     */
    public int getReadAheadWaitTime() {
        return this.getInt(BKDL_READAHEAD_WAITTIME, BKDL_READAHEAD_WAITTIME_DEFAULT);
    }

    /**
     * Set the wait time between successive attempts to poll for new log records
     *
     * @param readAheadWaitTime read ahead wait time
     * @return distributed log configuration
     */
    public DistributedLogConfiguration setReadAheadWaitTime(int readAheadWaitTime) {
        setProperty(BKDL_READAHEAD_WAITTIME, readAheadWaitTime);
        return this;
    }

    /**
     * Get the long poll time out for read last add confirmed requests
     *
     * @return long poll timeout
     */
    public int getReadLACLongPollTimeout() {
        return this.getInt(BKDL_READLACLONGPOLL_TIMEOUT, BKDL_READLACLONGPOLL_TIMEOUT_DEFAULT);
    }

    /**
     * Set the long poll time out for read last add confirmed requests
     *
     * @param readAheadLongPollTimeout long poll timeout
     * @return distributed log configuration
     */
    public DistributedLogConfiguration setReadLACLongPollTimeout(int readAheadLongPollTimeout) {
        setProperty(BKDL_READLACLONGPOLL_TIMEOUT, readAheadLongPollTimeout);
        return this;
    }


    /**
     * Get ZK Session timeout
     *
     * @return ensemble size
     */
    public int getReadAheadMaxEntries() {
        return this.getInt(BKDL_READAHEAD_MAX_ENTRIES, BKDL_READAHEAD_MAX_ENTRIES_DEFAULT);
    }

    /**
     * Set the maximum outstanding read ahead entries
     *
     * @param readAheadMaxEntries session timeout.
     * @return distributed log configuration
     */
    public DistributedLogConfiguration setReadAheadMaxEntries(int readAheadMaxEntries) {
        setProperty(BKDL_READAHEAD_MAX_ENTRIES, readAheadMaxEntries);
        return this;
    }

    /**
     * Set BK Ledgers path
     *
     * @deprecated BookKeeper configuration is self-managed by DL. You should not rely on this.
     * @param bkLedgersPath
     *          BK ledgers path
     */
    @Deprecated
    public DistributedLogConfiguration setBKLedgersPath(String bkLedgersPath) {
        setProperty(BKDL_BOOKKEEPER_LEDGERS_PATH, bkLedgersPath);
        return this;
    }

    /**
     * Get BK ledgers path.
     *
     * @deprecated BookKeeper configuration is self-managed by DL. You should not rely on this.
     * @return bk ledgers root path
     */
    @Deprecated
    public String getBKLedgersPath() {
        return getString(BKDL_BOOKKEEPER_LEDGERS_PATH, BKDL_BOOKKEEPER_LEDGERS_PATH_DEFAULT);
    }

    /**
     * Set path prefix for the distributedlog path in ZK
     *
     * @deprecated The DL zk prefix is self-explained in the URI. You should not rely on this.
     * @param dlZKPath
     *          distributedlog ZK path
     */
    @Deprecated
    public DistributedLogConfiguration setDLZKPathPrefix(String dlZKPath) {
        setProperty(BKDL_ZK_PREFIX, dlZKPath);
        return this;
    }

    /**
     * Get path prefix for the distributedlog path in ZK
     *
     * @deprecated The DL zk prefix is self-explained in the URI. You should not rely on this.
     * @return bk ledgers root path
     */
    @Deprecated
    public String getDLZKPathPrefix() {
        return getString(BKDL_ZK_PREFIX, BKDL_ZK_PREFIX_DEFAULT);
    }


    /**
     * Get lock timeout
     *
     * @return lock timeout
     */
    public long getLockTimeoutMilliSeconds() {
        return this.getLong(BKDL_LOCK_TIMEOUT, BKDL_LOCK_TIMEOUT_DEFAULT) * 1000;
    }

    /**
     * Set lock timeout
     *
     * @param lockTimeout lock timeout.
     * @return distributed log configuration
     */
    public DistributedLogConfiguration setLockTimeout(long lockTimeout) {
        setProperty(BKDL_LOCK_TIMEOUT, lockTimeout);
        return this;
    }

    /**
     * Get BK client read timeout
     *
     * @return read timeout
     */
    public int getBKClientReadTimeout() {
        return this.getInt(BKDL_BKCLIENT_READ_TIMEOUT, BKDL_BKCLIENT_READ_TIMEOUT_DEFAULT);
    }

    /**
     * Set BK client read timeout
     *
     * @param readTimeout read timeout.
     * @return distributed log configuration
     */
    public DistributedLogConfiguration setBKClientReadTimeout(int readTimeout) {
        setProperty(BKDL_BKCLIENT_READ_TIMEOUT, readTimeout);
        return this;
    }

    /**
     * Get BK client number of worker threads.
     *
     * @return number of bookkeeper client worker threads.
     */
    public int getBKClientNumberWorkerThreads() {
        return this.getInt(BKDL_BKCLIENT_NUM_WORKER_THREADS, BKDL_BKCLEINT_NUM_WORKER_THREADS_DEFAULT);
    }

    /**
     * Set BK client number of worker threads.
     *
     * @param numThreads
     *          number worker threads.
     * @return distributedlog configuration.
     */
    public DistributedLogConfiguration setBKClientNumberWorkerThreads(int numThreads) {
        setProperty(BKDL_BKCLIENT_NUM_WORKER_THREADS, numThreads);
        return this;
    }

    /**
<<<<<<< HEAD
     * Get BK client number of i/o threads.
     *
     * @return number of bookkeeper netty i/o threads.
     */
    public int getBKClientNumberIOThreads() {
        return this.getInt(BKDL_BKCLIENT_NUM_IO_THREADS, BKDL_BKCLIENT_NUM_IO_THREADS_DEFAULT);
    }

    /**
     * Set BK client number of i/o threads.
     *
     * @param numThreads
     *          number io threads.
     * @return distributedlog configuration.
     */
    public DistributedLogConfiguration setBKClientNumberIOThreads(int numThreads) {
        setProperty(BKDL_BKCLIENT_NUM_IO_THREADS, numThreads);
        return this;
    }

=======
     * Get ZK client number of retry executor threads.
     *
     * @return number of bookkeeper client worker threads.
     */
    public int getZKClientNumberRetryThreads() {
        return this.getInt(BKDL_ZKCLIENT_NUM_RETRY_THREADS, BKDL_ZKCLIENT_NUM_RETRY_THREADS_DEFAULT);
    }

    /**
     * Set ZK client number of retry executor threads.
     *
     * @param numThreads
     *          number of retry executor threads.
     * @return distributedlog configuration.
     */
    public DistributedLogConfiguration setZKClientNumberRetryThreads(int numThreads) {
        setProperty(BKDL_ZKCLIENT_NUM_RETRY_THREADS, numThreads);
        return this;
    }


>>>>>>> 3616847a
    /**
     * Get BK client read timeout
     *
     * @return session timeout in milliseconds
     */
    public int getBKClientZKSessionTimeoutMilliSeconds() {
        return this.getInt(BKDL_BKCLIENT_ZK_SESSION_TIMEOUT, BKDL_BKCLIENT_ZK_SESSION_TIMEOUT_DEFAULT) * 1000;
    }

    /**
     * Set the ZK Session Timeout used by the BK Client
     *
     * @param sessionTimeout session timeout for the ZK Client used by BK Client
     * @return distributed log configuration
     */
    public DistributedLogConfiguration setBKClientZKSessionTimeout(int sessionTimeout) {
        setProperty(BKDL_BKCLIENT_ZK_SESSION_TIMEOUT, sessionTimeout);
        return this;
    }

    /**
     * Get num of retries for zookeeper client.
     *
     * @return num of retries of zookeeper client.
     */
    public int getBKClientZKNumRetries() {
        return this.getInt(BKDL_BKCLIENT_ZK_NUM_RETRIES, BKDL_BKCLIENT_ZK_NUM_RETRIES_DEFAULT);
    }

    /**
     * Get the start backoff time of zookeeper operation retries, in seconds.
     *
     * @return start backoff time of zookeeper operation retries.
     */
    public int getBKClientZKRetryBackoffStartMillis() {
        return this.getInt(BKDL_BKCLIENT_ZK_RETRY_BACKOFF_START_MILLIS,
                           BKDL_BKCLIENT_ZK_RETRY_BACKOFF_START_MILLIS_DEFAULT);
    }

    /**
     * Get the max backoff time of zookeeper operation retries, in seconds.
     *
     * @return max backoff time of zookeeper operation retries.
     */
    public int getBKClientZKRetryBackoffMaxMillis() {
        return this.getInt(BKDL_BKCLIENT_ZK_RETRY_BACKOFF_MAX_MILLIS,
                           BKDL_BKCLIENT_ZK_RETRY_BACKOFF_MAX_MILLIS_DEFAULT);
    }

    /**
     * Get BK client read timeout
     *
     * @return read timeout
     */
    public int getBKClientWriteTimeout() {
        return this.getInt(BKDL_BKCLIENT_WRITE_TIMEOUT, BKDL_BKCLIENT_WRITE_TIMEOUT_DEFAULT);
    }

    /**
     * Set BK client read timeout
     *
     * @param writeTimeout write timeout.
     * @return distributed log configuration
     */
    public DistributedLogConfiguration setBKClientWriteTimeout(int writeTimeout) {
        setProperty(BKDL_BKCLIENT_WRITE_TIMEOUT, writeTimeout);
        return this;
    }

    /**
     * Set if we should sanity check before deleting
     *
     * @param sanityCheckDeletes check before deleting
     * @return distributed log configuration
     */
    public DistributedLogConfiguration setSanityCheckDeletes(boolean sanityCheckDeletes) {
        setProperty(BKDL_SANITYCHECK_BEFORE_DELETE, sanityCheckDeletes);
        return this;
    }

    /**
     * Whether sanity check is enabled before deletes
     *
     * @return if we should check before deleting
     */
    public boolean getSanityCheckDeletes() {
        return getBoolean(BKDL_SANITYCHECK_BEFORE_DELETE, BKDL_SANITYCHECK_BEFORE_DELETE_DEFAULT);
    }

    /**
    * Whether we should publish record counts in the log records and metadata
    *
    * @return if record counts should be persisted
    */
    public boolean getEnableRecordCounts() {
        return getBoolean(BKDL_ENABLE_RECORD_COUNTS, BKDL_ENABLE_RECORD_COUNTS_DEFAULT);
    }

    /**
     * Set if we should publish record counts in the log records and metadata
     *
     * @param enableRecordCounts enable record counts
     * @return distributed log configuration
     */
    public DistributedLogConfiguration setEnableRecordCounts(boolean enableRecordCounts) {
        setProperty(BKDL_ENABLE_RECORD_COUNTS, enableRecordCounts);
        return this;
    }

    /**
<<<<<<< HEAD
     * Get DL ledger metadata output layout version
     *
     * @return layout version
     */
    public int getDLLedgerMetadataLayoutVersion() {
        return this.getInt(BKDL_LEDGER_METADATA_LAYOUT_VERSION, BKDL_LEDGER_METADATA_LAYOUT_VERSION_DEFAULT);
    }

    /**
     * Set DL ledger metadata output layout version
     *
     * @param layoutVersion layout version
     * @return distributed log configuration
     */
    public DistributedLogConfiguration setDLLedgerMetadataLayoutVersion(int layoutVersion) throws IllegalArgumentException {
        if ((layoutVersion <= 0) ||
            (layoutVersion > DistributedLogConstants.LEDGER_METADATA_CURRENT_LAYOUT_VERSION)) {
            // Incorrect version specified
            throw new IllegalArgumentException("Incorrect value for ledger metadata layout version");
        }
        setProperty(BKDL_LEDGER_METADATA_LAYOUT_VERSION, layoutVersion);
=======
     * Get the time in milliseconds as the threshold for when an idle reader should dump warnings
     *
     * @return if record counts should be persisted
     */
    public int getReaderIdleWarnThresholdMillis() {
        return getInt(BKDL_READER_IDLE_WARN_THRESHOLD_MILLIS, BKDL_READER_IDLE_WARN_THRESHOLD_MILLIS_DEFAULT);
    }

    /**
     * Set the time in milliseconds as the threshold for when an idle reader should dump warnings
     *
     * @param warnThreshold time after which we should dump the read ahead state
     * @return distributed log configuration
     */
    public DistributedLogConfiguration setReaderIdleWarnThresholdMillis(int warnThreshold) {
        setProperty(BKDL_READER_IDLE_WARN_THRESHOLD_MILLIS, warnThreshold);
>>>>>>> 3616847a
        return this;
    }

    /**
<<<<<<< HEAD
     * Whether sanity check txn id.
     *
     * @return true if should check txn id with max txn id.
     */
    public boolean getSanityCheckTxnID() {
        return getBoolean(BKDL_MAXID_SANITYCHECK, BKDL_MAXID_SANITYCHECK_DEFAULT);
    }

    /**
     * Enable/Disable sanity check txn id.
     *
     * @param enabled
     *          enable/disable sanity check txn id.
     * @return configuration.
     */
    public DistributedLogConfiguration setSanityCheckTxnID(boolean enabled) {
        setProperty(BKDL_MAXID_SANITYCHECK, enabled);
        return this;
    }

    /**
     * Whether to enable ledger allocator pool or not.
     *
     * @return whether using ledger allocator pool or not.
     */
    public boolean getEnableLedgerAllocatorPool() {
        return getBoolean(BKDL_ENABLE_LEDGER_ALLOCATOR_POOL, BKDL_ENABLE_LEDGER_ALLOCATOR_POOL_DEFAULT);
    }

    /**
     * Enable/Disable ledger allocator pool.
     *
     * @param enabled
     *          enable/disable ledger allocator pool.
     * @return configuration.
     */
    public DistributedLogConfiguration setEnableLedgerAllocatorPool(boolean enabled) {
        setProperty(BKDL_ENABLE_LEDGER_ALLOCATOR_POOL, enabled);
        return this;
    }

    /**
     * The name of ledger allocator pool.
     *
     * @return name of ledger allocator pool.
     */
    public String getLedgerAllocatorPoolName() {
        return getString(BKDL_LEDGER_ALLOCATOR_POOL_NAME, BKDL_LEDGER_ALLOCATOR_POOL_NAME_DEFAULT);
    }

    /**
     * Set name of ledger allocator pool.
     *
     * @param name
     *          name of ledger allocator pool.
     * @return configuration.
     */
    public DistributedLogConfiguration setLedgerAllocatorPoolName(String name) {
        setProperty(BKDL_LEDGER_ALLOCATOR_POOL_NAME, name);
        return this;
    }

    /**
     * Core size of ledger allocator pool.
     *
     * @return core size of ledger allocator pool.
     */
    public int getLedgerAllocatorPoolCoreSize() {
        return getInt(BKDL_LEDGER_ALLOCATOR_POOL_CORE_SIZE, BKDL_LEDGER_ALLOCATOR_POOL_CORE_SIZE_DEFAULT);
    }

    /**
     * Set core size of ledger allocator pool.
     *
     * @param poolSize
     *          core size of ledger allocator pool.
     * @return distributedlog configuration.
     */
    public DistributedLogConfiguration setLedgerAllocatorPoolCoreSize(int poolSize) {
        setProperty(BKDL_LEDGER_ALLOCATOR_POOL_CORE_SIZE, poolSize);
        return this;
    }

    /**
     * Whether to create stream if not exists.
     *
     * @return true if it is abled to create stream if not exists.
     */
    public boolean getCreateStreamIfNotExists() {
        return getBoolean(BKDL_CREATE_STREAM_IF_NOT_EXISTS, BKDL_CREATE_STREAM_IF_NOT_EXISTS_DEFAULT);
    }

    /**
     * Enable/Disable creating stream if not exists.
     *
     * @param enabled
     *          enable/disable sanity check txn id.
     * @return distributed log configuration.
     */
    public DistributedLogConfiguration setCreateStreamIfNotExists(boolean enabled) {
        setProperty(BKDL_CREATE_STREAM_IF_NOT_EXISTS, enabled);
=======
     * Get the time in milliseconds as the threshold for when an idle reader should throw errors
     *
     * @return if record counts should be persisted
     */
    public int getReaderIdleErrorThresholdMillis() {
        return getInt(BKDL_READER_IDLE_ERROR_THRESHOLD_MILLIS, BKDL_READER_IDLE_ERROR_THRESHOLD_MILLIS_DEFAULT);
    }

    /**
     * Set the time in milliseconds as the threshold for when an idle reader should throw errors
     *
     * @param warnThreshold time after which we should throw idle reader errors
     * @return distributed log configuration
     */
    public DistributedLogConfiguration setReaderIdleErrorThresholdMillis(int warnThreshold) {
        setProperty(BKDL_READER_IDLE_ERROR_THRESHOLD_MILLIS, warnThreshold);
        return this;
    }


    /**
     * Get the tick duration in milliseconds that used for timeout timer.
     *
     * @return tick duration in milliseconds
     */
    public long getTimeoutTimerTickDurationMs() {
        return getLong(BKDL_TIMEOUT_TIMER_TICK_DURATION_MS, BKDL_TIMEOUT_TIMER_TICK_DURATION_MS_DEFAULT);
    }

    /**
     * Set the tick duration in milliseconds that used for timeout timer.
     *
     * @param tickDuration
     *          tick duration in milliseconds.
     * @return distributed log configuration.
     */
    public DistributedLogConfiguration setTimeoutTimerTickDurationMs(long tickDuration) {
        setProperty(BKDL_TIMEOUT_TIMER_TICK_DURATION_MS, tickDuration);
>>>>>>> 3616847a
        return this;
    }

    /**
<<<<<<< HEAD
     * Get log segment rolling concurrency.
     *
     * @return log segment rolling concurrency.
     */
    public int getLogSegmentRollingConcurrency() {
        return getInt(BKDL_LOGSEGMENT_ROLLING_CONCURRENCY, BKDL_LOGSEGMENT_ROLLING_CONCURRENCY_DEFAULT);
    }

    /**
     * Set log segment rolling concurrency. <i>0</i> means disable rolling concurrency.
     * <i>larger than 0</i> means how many log segment could be rolled at the same time.
     * <i>less than 0</i> means unlimited concurrency on rolling log segments.
     *
     * @param concurrency
     *          log segment rolling concurrency.
     * @return distributed log configuration.
     */
    public DistributedLogConfiguration setLogSegmentRollingConcurrency(int concurrency) {
        setProperty(BKDL_LOGSEGMENT_ROLLING_CONCURRENCY, concurrency);
        return this;
    }

    /**
     * Could recover log segments in background?
     *
     * @return is it ok to recover log segments in background.
     */
    public boolean getRecoverLogSegmentsInBackground() {
        return getBoolean(BKDL_RECOVER_IN_BACKGROUND, BKDL_RECOVER_IN_BACKGROUND_DEFAULT);
    }

    /**
     * Enable/Disable recovering log segments in background.
     *
     * @param enabled
     *          flag to enable/disable recovering log segments in background.
     * @return distributedlog configuration.
     */
    public DistributedLogConfiguration setRecoverLogSegmentsInBackground(boolean enabled) {
        setProperty(BKDL_RECOVER_IN_BACKGROUND, enabled);
        return this;
    }

    /**
     * Could encode region id in version?
     *
     * @return whether to encode region id in version.
     */
    public boolean getEncodeRegionIDInVersion() {
        return getBoolean(BKDL_ENCODE_REGION_ID_IN_VERSION, BKDL_ENCODE_REGION_ID_IN_VERSION_DEFAULT);
    }

    /**
     * Enable/Disable encoding region id in version.
     *
     * @param enabled
     *          flag to enable/disable encoding region id in version.
     * @return configuration instance.
     */
    public DistributedLogConfiguration setEncodeRegionIDInVersion(boolean enabled) {
        setProperty(BKDL_ENCODE_REGION_ID_IN_VERSION, enabled);
        return this;
    }

    /**
     * Get log segment name version.
     *
     * @return log segment name verison.
     */
    public int getLogSegmentNameVersion() {
        return getInt(BKDL_LOGSEGMENT_NAME_VERSION, BKDL_LOGSEGMENT_NAME_VERSION_DEFAULT);
    }

    /**
     * Set log segment name version.
     *
     * @param version
     *          log segment name version.
     * @return configuration object.
     */
    public DistributedLogConfiguration setLogSegmentNameVersion(int version) {
        setProperty(BKDL_LOGSEGMENT_NAME_VERSION, version);
        return this;
    }


    /**
     * Should read ahead use long polling or piggyback for read last confirmed
     *
     * @return whether read ahead should use long polling or piggyback for read last confirmed.
     */
    public int getReadLACOption() {
        return getInt(BKDL_READLAC_OPTION, BKDL_READLAC_OPTION_DEFAULT);
    }

    /**
     * Set the method that read-ahead's should use to get read last confirmed.
     *
     * @param enabled
     *          flag to set the read-ahead's option for read last confirmed.
     * @return configuration instance.
     */
    public DistributedLogConfiguration setReadLACOption(int option) {
        setProperty(BKDL_READLAC_OPTION, option);
        return this;
    }

    /**
     * Get mapping used to override the region mapping derived by the default resolver.
     *
     * @return dns resolver overrides.
     */
    public String getBkDNSResolverOverrides() {
        return getString(BKDL_BK_DNS_RESOLVER_OVERRIDES, BKDL_BK_DNS_RESOLVER_OVERRIDES_DEFAULT);
    }

    /**
     * Set mapping used to override the region mapping derived by the default resolver
     *
     * @param overrides
     *          dns resolver overrides
     * @return dl configuration.
     */
    public DistributedLogConfiguration setBkDNSResolverOverrides(String overrides) {
        setProperty(BKDL_BK_DNS_RESOLVER_OVERRIDES, overrides);
        return this;
    }

    /**
     * Whether to trace read ahead delivery latency or not?
     *
     * @return flag to trace read ahead delivery latency.
     */
    public boolean getTraceReadAheadDeliveryLatency() {
        return getBoolean(BKDL_TRACE_READAHEAD_DELIVERY_LATENCY, BKDL_TRACE_READAHEAD_DELIVERY_LATENCY_DEFAULT);
    }

    /**
     * Set the flag to trace readahead delivery latency.
     *
     * @param enabled
     *          flag to trace readahead delivery latency.
     * @return dl configuration.
     */
    public DistributedLogConfiguration setTraceReadAheadDeliveryLatency(boolean enabled) {
        setProperty(BKDL_TRACE_READAHEAD_DELIVERY_LATENCY, enabled);
        return this;
    }
=======
     * Get number of ticks that used for timeout timer.
     *
     * @return number of ticks that used for timeout timer.
     */
    public int getTimeoutTimerNumTicks() {
        return getInt(BKDL_TIMEOUT_TIMER_NUM_TICKS, BKDL_TIMEOUT_TIMER_NUM_TICKS_DEFAULT);
    }

    /**
     * Set number of ticks that used for timeout timer.
     *
     * @param numTicks
     *          number of ticks that used for timeout timer.
     * @return distributed log configuration.
     */
    public DistributedLogConfiguration setTimeoutTimerNumTicks(int numTicks) {
        setProperty(BKDL_TIMEOUT_TIMER_NUM_TICKS, numTicks);
        return this;
    }


>>>>>>> 3616847a
}<|MERGE_RESOLUTION|>--- conflicted
+++ resolved
@@ -22,12 +22,9 @@
         }
     }
 
-<<<<<<< HEAD
     public static final String BKDL_LEDGER_METADATA_LAYOUT_VERSION = "ledger-metadata-layout";
     public static final int BKDL_LEDGER_METADATA_LAYOUT_VERSION_DEFAULT = DistributedLogConstants.LEDGER_METADATA_CURRENT_LAYOUT_VERSION;
 
-=======
->>>>>>> 3616847a
     // Name for the default (non-partitioned) stream
     public static final String BKDL_UNPARTITIONED_STREAM_NAME = "unpartitionedStreamName";
     public static final String BKDL_UNPARTITIONED_STREAM_NAME_DEFAULT = "<default>";
@@ -158,7 +155,6 @@
     public static final int BKDL_BKCLEINT_NUM_WORKER_THREADS_DEFAULT = 1;
 
     public static final String BKDL_BKCLIENT_NUM_IO_THREADS = "bkcNumIOThreads";
-<<<<<<< HEAD
     public static final int BKDL_BKCLIENT_NUM_IO_THREADS_DEFAULT = Runtime.getRuntime().availableProcessors() * 2;
 
     public static final String BKDL_MAXID_SANITYCHECK = "maxIdSanityCheck";
@@ -196,7 +192,6 @@
 
     public static final String BKDL_TRACE_READAHEAD_DELIVERY_LATENCY = "traceReadAheadDeliveryLatency";
     public static final boolean BKDL_TRACE_READAHEAD_DELIVERY_LATENCY_DEFAULT = false;
-=======
 
     public static final String BKDL_ZKCLIENT_NUM_RETRY_THREADS = "zkcNumRetryThreads";
     public static final int BKDL_ZKCLIENT_NUM_RETRY_THREADS_DEFAULT = 1;
@@ -206,7 +201,6 @@
 
     public static final String BKDL_TIMEOUT_TIMER_NUM_TICKS = "timerNumTicks";
     public static final int BKDL_TIMEOUT_TIMER_NUM_TICKS_DEFAULT = 1024;
->>>>>>> 3616847a
 
     public DistributedLogConfiguration() {
         super();
@@ -571,11 +565,7 @@
      */
     public int getZKRetryBackoffStartMillis() {
         return this.getInt(BKDL_ZK_RETRY_BACKOFF_START_MILLIS,
-<<<<<<< HEAD
                            BKDL_ZK_RETRY_BACKOFF_START_MILLIS_DEFAULT);
-=======
-            BKDL_ZK_RETRY_BACKOFF_START_MILLIS_DEFAULT);
->>>>>>> 3616847a
     }
 
     /**
@@ -585,13 +575,7 @@
      */
     public int getZKRetryBackoffMaxMillis() {
         return this.getInt(BKDL_ZK_RETRY_BACKOFF_MAX_MILLIS,
-<<<<<<< HEAD
                            BKDL_ZK_RETRY_BACKOFF_MAX_MILLIS_DEFAULT);
-    }
-
-    /**
-=======
-            BKDL_ZK_RETRY_BACKOFF_MAX_MILLIS_DEFAULT);
     }
 
     /**
@@ -629,7 +613,6 @@
 
 
     /**
->>>>>>> 3616847a
      * Get Log Flush timeout
      *
      * @return ensemble size
@@ -883,28 +866,6 @@
     }
 
     /**
-<<<<<<< HEAD
-     * Get BK client number of i/o threads.
-     *
-     * @return number of bookkeeper netty i/o threads.
-     */
-    public int getBKClientNumberIOThreads() {
-        return this.getInt(BKDL_BKCLIENT_NUM_IO_THREADS, BKDL_BKCLIENT_NUM_IO_THREADS_DEFAULT);
-    }
-
-    /**
-     * Set BK client number of i/o threads.
-     *
-     * @param numThreads
-     *          number io threads.
-     * @return distributedlog configuration.
-     */
-    public DistributedLogConfiguration setBKClientNumberIOThreads(int numThreads) {
-        setProperty(BKDL_BKCLIENT_NUM_IO_THREADS, numThreads);
-        return this;
-    }
-
-=======
      * Get ZK client number of retry executor threads.
      *
      * @return number of bookkeeper client worker threads.
@@ -926,7 +887,6 @@
     }
 
 
->>>>>>> 3616847a
     /**
      * Get BK client read timeout
      *
@@ -1037,7 +997,6 @@
     }
 
     /**
-<<<<<<< HEAD
      * Get DL ledger metadata output layout version
      *
      * @return layout version
@@ -1059,7 +1018,10 @@
             throw new IllegalArgumentException("Incorrect value for ledger metadata layout version");
         }
         setProperty(BKDL_LEDGER_METADATA_LAYOUT_VERSION, layoutVersion);
-=======
+        return this;
+    }
+
+    /**
      * Get the time in milliseconds as the threshold for when an idle reader should dump warnings
      *
      * @return if record counts should be persisted
@@ -1076,12 +1038,10 @@
      */
     public DistributedLogConfiguration setReaderIdleWarnThresholdMillis(int warnThreshold) {
         setProperty(BKDL_READER_IDLE_WARN_THRESHOLD_MILLIS, warnThreshold);
->>>>>>> 3616847a
-        return this;
-    }
-
-    /**
-<<<<<<< HEAD
+        return this;
+    }
+
+    /**
      * Whether sanity check txn id.
      *
      * @return true if should check txn id with max txn id.
@@ -1183,7 +1143,9 @@
      */
     public DistributedLogConfiguration setCreateStreamIfNotExists(boolean enabled) {
         setProperty(BKDL_CREATE_STREAM_IF_NOT_EXISTS, enabled);
-=======
+        return this;
+    }
+    /*
      * Get the time in milliseconds as the threshold for when an idle reader should throw errors
      *
      * @return if record counts should be persisted
@@ -1222,12 +1184,10 @@
      */
     public DistributedLogConfiguration setTimeoutTimerTickDurationMs(long tickDuration) {
         setProperty(BKDL_TIMEOUT_TIMER_TICK_DURATION_MS, tickDuration);
->>>>>>> 3616847a
-        return this;
-    }
-
-    /**
-<<<<<<< HEAD
+        return this;
+    }
+
+    /**
      * Get log segment rolling concurrency.
      *
      * @return log segment rolling concurrency.
@@ -1376,7 +1336,8 @@
         setProperty(BKDL_TRACE_READAHEAD_DELIVERY_LATENCY, enabled);
         return this;
     }
-=======
+
+    /**
      * Get number of ticks that used for timeout timer.
      *
      * @return number of ticks that used for timeout timer.
@@ -1396,7 +1357,4 @@
         setProperty(BKDL_TIMEOUT_TIMER_NUM_TICKS, numTicks);
         return this;
     }
-
-
->>>>>>> 3616847a
 }