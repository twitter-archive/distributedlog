package com.twitter.distributedlog;

import java.io.Closeable;
import java.io.IOException;

public class AppendOnlyStreamWriter implements Closeable {
<<<<<<< HEAD
    private BKUnPartitionedSyncLogWriter logwriter;
    private long currentPos;

    public AppendOnlyStreamWriter(BKUnPartitionedSyncLogWriter logWriter, long position) {
        this.logwriter = logWriter;
=======
    private BKUnPartitionedSyncLogWriter logWriter;
    private long currentPos;

    public AppendOnlyStreamWriter(BKUnPartitionedSyncLogWriter logWriter, long position) {
        this.logWriter = logWriter;
>>>>>>> 19d46abb
        this.currentPos = position;
    }

    public void write(byte[] data) throws IOException {
        currentPos += data.length;
        logWriter.write(new LogRecord(currentPos, data));
    }

    public void force(boolean metadata) throws IOException {
        logWriter.setReadyToFlush();
        logWriter.flushAndSync();
    }

    public long position() {
        return currentPos;
    }

    @Override
    public void close() throws IOException {
        logWriter.closeAndComplete();
    }
}<|MERGE_RESOLUTION|>--- conflicted
+++ resolved
@@ -4,19 +4,11 @@
 import java.io.IOException;
 
 public class AppendOnlyStreamWriter implements Closeable {
-<<<<<<< HEAD
-    private BKUnPartitionedSyncLogWriter logwriter;
-    private long currentPos;
-
-    public AppendOnlyStreamWriter(BKUnPartitionedSyncLogWriter logWriter, long position) {
-        this.logwriter = logWriter;
-=======
     private BKUnPartitionedSyncLogWriter logWriter;
     private long currentPos;
 
     public AppendOnlyStreamWriter(BKUnPartitionedSyncLogWriter logWriter, long position) {
         this.logWriter = logWriter;
->>>>>>> 19d46abb
         this.currentPos = position;
     }
 
