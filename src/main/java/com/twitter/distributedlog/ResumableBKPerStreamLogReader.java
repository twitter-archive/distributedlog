package com.twitter.distributedlog;

import com.google.common.base.Stopwatch;
import java.io.IOException;
import java.util.concurrent.TimeUnit;
import java.util.concurrent.atomic.AtomicBoolean;

import com.twitter.distributedlog.exceptions.DLInterruptedException;
import org.apache.bookkeeper.client.BKException;
import org.apache.bookkeeper.stats.Counter;
import org.apache.bookkeeper.stats.OpStatsLogger;
import org.apache.bookkeeper.stats.StatsLogger;
import org.apache.zookeeper.KeeperException;
import org.apache.zookeeper.WatchedEvent;
import org.apache.zookeeper.Watcher;
import org.slf4j.Logger;
import org.slf4j.LoggerFactory;


class ResumableBKPerStreamLogReader extends BKPerStreamLogReader implements Watcher {
    static final Logger LOG = LoggerFactory.getLogger(ResumableBKPerStreamLogReader.class);

<<<<<<< HEAD
    private static Counter resumeMisses = null;
    private static OpStatsLogger resumeHitStat = null;
    private static OpStatsLogger resumeSetWatcherStat = null;

=======
>>>>>>> 5a289401
    private final LogSegmentLedgerMetadata metadata;
    private String zkPath;
    private final BKLogPartitionReadHandler ledgerManager;
    private final ZooKeeperClient zkc;
    private LedgerDataAccessor ledgerDataAccessor;
    private boolean shouldResume = true;
    private AtomicBoolean watchSet = new AtomicBoolean(false);
    private AtomicBoolean nodeDeleteNotification = new AtomicBoolean(false);
    private long startBkEntry;
    protected final boolean noBlocking;
    private boolean openedWithNoRecovery = true;

    /**
     * Construct BookKeeper log record input stream.
     */
    ResumableBKPerStreamLogReader(BKLogPartitionReadHandler ledgerManager,
                                  ZooKeeperClient zkc,
                                  LedgerDataAccessor ledgerDataAccessor,
                                  LogSegmentLedgerMetadata metadata,
                                  boolean noBlocking,
                                  long startBkEntry,
                                  StatsLogger statsLogger) throws IOException {
<<<<<<< HEAD
        super(ledgerManager, metadata, noBlocking, statsLogger);
=======
        super(metadata, statsLogger);
>>>>>>> 5a289401
        this.metadata = metadata;
        this.ledgerManager = ledgerManager;
        this.zkc = zkc;
        this.zkPath = metadata.getZkPath();
        this.ledgerDataAccessor = ledgerDataAccessor;
        ledgerDescriptor = null;
        this.startBkEntry = startBkEntry;
        this.noBlocking = noBlocking;
        // Stats
        StatsLogger readerStatsLogger = statsLogger.scope("reader");
        if (null == resumeMisses) {
            resumeMisses = readerStatsLogger.getCounter("resume_miss");
        }

        if (null == resumeHitStat) {
            resumeHitStat = readerStatsLogger.getOpStatsLogger("resume_hit");
        }

        if (null == resumeSetWatcherStat) {
            resumeSetWatcherStat = readerStatsLogger.getOpStatsLogger("resume_setwatcher");
        }

        resume(!noBlocking);
    }

    /**
     * Construct BookKeeper log record input stream.
     */
    ResumableBKPerStreamLogReader(BKLogPartitionReadHandler ledgerManager,
                                  ZooKeeperClient zkc,
                                  LedgerDataAccessor ledgerDataAccessor,
                                  LogSegmentLedgerMetadata metadata,
                                  boolean noBlocking,
                                  StatsLogger statsLogger) throws IOException {
        this(ledgerManager, zkc, ledgerDataAccessor, metadata, noBlocking, 0, statsLogger);
    }

    synchronized public void resume(boolean shouldReadLAC) throws IOException {
        if (!shouldResume) {
            return;
        }

        Stopwatch stopwatch = new Stopwatch().start();
        try {
            doResume(shouldReadLAC);
            resumeHitStat.registerSuccessfulEvent(stopwatch.stop().elapsedTime(TimeUnit.MICROSECONDS));
        } catch (IOException ioe) {
            resumeHitStat.registerFailedEvent(stopwatch.stop().elapsedTime(TimeUnit.MICROSECONDS));
            throw ioe;
        }
    }

    synchronized public void doResume(boolean shouldReadLAC) throws IOException {
        if (isInProgress() && watchSet.compareAndSet(false, true)) {
            Stopwatch stopwatch = new Stopwatch().start();
            try {
                if (null == zkc.get().exists(zkPath, this)) {
                    nodeDeleteNotification.set(true);
                }
                resumeSetWatcherStat.registerSuccessfulEvent(stopwatch.stop().elapsedTime(TimeUnit.MICROSECONDS));
            } catch (ZooKeeperClient.ZooKeeperConnectionException exc) {
                watchSet.set(false);
                LOG.debug("Error on setup latch due to zookeeper connection issue : ", exc);
                resumeSetWatcherStat.registerFailedEvent(stopwatch.stop().elapsedTime(TimeUnit.MICROSECONDS));
            } catch (KeeperException ke) {
                watchSet.set(false);
                LOG.debug("Error on setup latch due to zookeeper exception : ", ke);
                resumeSetWatcherStat.registerFailedEvent(stopwatch.stop().elapsedTime(TimeUnit.MICROSECONDS));
            } catch (InterruptedException ie) {
                watchSet.set(false);
                LOG.warn("Unable to setup latch", ie);
                resumeSetWatcherStat.registerFailedEvent(stopwatch.stop().elapsedTime(TimeUnit.MICROSECONDS));
                throw new DLInterruptedException("Interrupted on setup latch : ", ie);
            }
        }

        try {
<<<<<<< HEAD
            LedgerDescriptor h;
            if (null == ledgerDescriptor){
                h = ledgerManager.getHandleCache().openLedger(metadata, !isInProgress());
            }  else {
                startBkEntry = lin.nextEntryToRead();
                if(nodeDeleteNotification.compareAndSet(true, false)) {
                    ledgerManager.getHandleCache().readLastConfirmed(ledgerDescriptor);
                    LOG.debug("{}: Reading Last Add Confirmed {} after ledger close", ledgerManager.getFullyQualifiedName(), ledgerManager.getHandleCache().getLastAddConfirmed(ledgerDescriptor));
=======
            long startBkEntry = 0;
            LedgerDescriptor h = ledgerDescriptor;
            if (null == ledgerDescriptor){
                h = ledgerManager.getHandleCache().openLedger(metadata, !isInProgress());
                positionInputStream(h, ledgerDataAccessor, startBkEntry);
            }  else {
                startBkEntry = lin.nextEntryToRead();
                if(nodeDeleteNotification.compareAndSet(true, false)) {
                    if (!ledgerDescriptor.isFenced()) {
                        ledgerManager.getHandleCache().closeLedger(ledgerDescriptor);
                        h = ledgerManager.getHandleCache().openLedger(metadata, true);
                    }
                    LOG.debug("{} Reading Last Add Confirmed {} after ledger close", startBkEntry,
                        ledgerManager.getHandleCache().getLastAddConfirmed(h));
>>>>>>> 5a289401
                    inProgress = false;
                    positionInputStream(h, ledgerDataAccessor, startBkEntry);
                } else if (isInProgress()) {
                    if (shouldReadLAC && (startBkEntry > ledgerManager.getHandleCache().getLastAddConfirmed(ledgerDescriptor))) {
                        ledgerManager.getHandleCache().readLastConfirmed(ledgerDescriptor);
                    }
                    LOG.debug("{} : Advancing Last Add Confirmed {}", ledgerManager.getFullyQualifiedName(), ledgerManager.getHandleCache().getLastAddConfirmed(ledgerDescriptor));
                }
            }

<<<<<<< HEAD
            positionInputStream(h, ledgerDataAccessor, startBkEntry);
            startBkEntry = 0;
=======
            resetExhausted();
>>>>>>> 5a289401
            shouldResume = false;
        } catch (IOException e) {
            LOG.error("Could not open ledger {}", metadata.getLedgerId(), e);
            throw e;
        } catch (BKException e) {
            LOG.error("Could not open ledger {}", metadata.getLedgerId(), e);
            throw new IOException("Could not open ledger " + metadata.getLedgerId(), e);
        } catch (InterruptedException ie) {
            throw new DLInterruptedException("Interrupted on opening ledger " + metadata.getLedgerId(), ie);
        }
    }

    synchronized public void requireResume() {
        shouldResume = true;
    }

    public void process(WatchedEvent event) {
        if (event.getType() == Watcher.Event.EventType.NodeDeleted) {
            nodeDeleteNotification.set(true);
            LOG.debug("{} Node Deleted", ledgerManager.getFullyQualifiedName());
            ledgerManager.notifyOnOperationComplete();
            return;
        } else if (event.getType() == Watcher.Event.EventType.None) {
            if (event.getState() == Watcher.Event.KeeperState.SyncConnected) {
                LOG.debug("Reconnected ...");
            } else if (event.getState() == Watcher.Event.KeeperState.Expired) {
                LOG.info("ZK Session Expired");
            }
        } else {
            LOG.warn("Unexpected Watch {} Received for node {}", event, zkPath);
        }
        // Except when the node has been deleted, require the next resume call to
        // reset the watch as it may have been cleared by this invocation
        watchSet.set(false);
    }

    synchronized public LedgerReadPosition getNextLedgerEntryToRead() {
        assert (null != lin);
<<<<<<< HEAD
        return new LedgerReadPosition(metadata.getLedgerId(), lin.nextEntryToRead());
=======
        return new LedgerReadPosition(metadata.getLedgerId(), metadata.getLedgerSequenceNumber(), lin.nextEntryToRead());
>>>>>>> 5a289401
    }

    synchronized boolean reachedEndOfLogSegment() {
        return ((null != lin) && !inProgress && lin.reachedEndOfLedger());
    }

    synchronized public DLSN getNextDLSN() {
        if (null != lin) {
            return lin.getCurrentPosition();
        } else {
            return DLSN.InvalidDLSN;
        }
    }
}<|MERGE_RESOLUTION|>--- conflicted
+++ resolved
@@ -20,13 +20,10 @@
 class ResumableBKPerStreamLogReader extends BKPerStreamLogReader implements Watcher {
     static final Logger LOG = LoggerFactory.getLogger(ResumableBKPerStreamLogReader.class);
 
-<<<<<<< HEAD
     private static Counter resumeMisses = null;
     private static OpStatsLogger resumeHitStat = null;
     private static OpStatsLogger resumeSetWatcherStat = null;
 
-=======
->>>>>>> 5a289401
     private final LogSegmentLedgerMetadata metadata;
     private String zkPath;
     private final BKLogPartitionReadHandler ledgerManager;
@@ -49,11 +46,7 @@
                                   boolean noBlocking,
                                   long startBkEntry,
                                   StatsLogger statsLogger) throws IOException {
-<<<<<<< HEAD
         super(ledgerManager, metadata, noBlocking, statsLogger);
-=======
-        super(metadata, statsLogger);
->>>>>>> 5a289401
         this.metadata = metadata;
         this.ledgerManager = ledgerManager;
         this.zkc = zkc;
@@ -131,17 +124,6 @@
         }
 
         try {
-<<<<<<< HEAD
-            LedgerDescriptor h;
-            if (null == ledgerDescriptor){
-                h = ledgerManager.getHandleCache().openLedger(metadata, !isInProgress());
-            }  else {
-                startBkEntry = lin.nextEntryToRead();
-                if(nodeDeleteNotification.compareAndSet(true, false)) {
-                    ledgerManager.getHandleCache().readLastConfirmed(ledgerDescriptor);
-                    LOG.debug("{}: Reading Last Add Confirmed {} after ledger close", ledgerManager.getFullyQualifiedName(), ledgerManager.getHandleCache().getLastAddConfirmed(ledgerDescriptor));
-=======
-            long startBkEntry = 0;
             LedgerDescriptor h = ledgerDescriptor;
             if (null == ledgerDescriptor){
                 h = ledgerManager.getHandleCache().openLedger(metadata, !isInProgress());
@@ -155,7 +137,6 @@
                     }
                     LOG.debug("{} Reading Last Add Confirmed {} after ledger close", startBkEntry,
                         ledgerManager.getHandleCache().getLastAddConfirmed(h));
->>>>>>> 5a289401
                     inProgress = false;
                     positionInputStream(h, ledgerDataAccessor, startBkEntry);
                 } else if (isInProgress()) {
@@ -166,12 +147,7 @@
                 }
             }
 
-<<<<<<< HEAD
-            positionInputStream(h, ledgerDataAccessor, startBkEntry);
-            startBkEntry = 0;
-=======
             resetExhausted();
->>>>>>> 5a289401
             shouldResume = false;
         } catch (IOException e) {
             LOG.error("Could not open ledger {}", metadata.getLedgerId(), e);
@@ -210,11 +186,7 @@
 
     synchronized public LedgerReadPosition getNextLedgerEntryToRead() {
         assert (null != lin);
-<<<<<<< HEAD
-        return new LedgerReadPosition(metadata.getLedgerId(), lin.nextEntryToRead());
-=======
         return new LedgerReadPosition(metadata.getLedgerId(), metadata.getLedgerSequenceNumber(), lin.nextEntryToRead());
->>>>>>> 5a289401
     }
 
     synchronized boolean reachedEndOfLogSegment() {
