package com.twitter.distributedlog;

import com.google.common.base.Stopwatch;
import java.io.IOException;
import java.util.concurrent.TimeUnit;
import java.util.concurrent.atomic.AtomicBoolean;

import com.twitter.distributedlog.exceptions.DLInterruptedException;
import org.apache.bookkeeper.client.BKException;
import org.apache.bookkeeper.stats.Counter;
import org.apache.bookkeeper.stats.OpStatsLogger;
import org.apache.bookkeeper.stats.StatsLogger;
import org.apache.zookeeper.KeeperException;
import org.apache.zookeeper.WatchedEvent;
import org.apache.zookeeper.Watcher;
import org.slf4j.Logger;
import org.slf4j.LoggerFactory;


class ResumableBKPerStreamLogReader extends BKPerStreamLogReader implements Watcher {
    static final Logger LOG = LoggerFactory.getLogger(ResumableBKPerStreamLogReader.class);

    private static Counter resumeMisses = null;
    private static OpStatsLogger resumeHitStat = null;
    private static OpStatsLogger resumeSetWatcherStat = null;

    private final LogSegmentLedgerMetadata metadata;
    private String zkPath;
    private final BKLogPartitionReadHandler ledgerManager;
    private final ZooKeeperClient zkc;
    private LedgerDataAccessor ledgerDataAccessor;
    private boolean shouldResume = true;
    private AtomicBoolean watchSet = new AtomicBoolean(false);
    private AtomicBoolean nodeDeleteNotification = new AtomicBoolean(false);
    private long startBkEntry;
    protected final boolean noBlocking;
    private boolean openedWithNoRecovery = true;

    /**
     * Construct BookKeeper log record input stream.
     */
    ResumableBKPerStreamLogReader(BKLogPartitionReadHandler ledgerManager,
                                  ZooKeeperClient zkc,
                                  LedgerDataAccessor ledgerDataAccessor,
                                  LogSegmentLedgerMetadata metadata,
                                  boolean noBlocking,
                                  long startBkEntry,
                                  StatsLogger statsLogger) throws IOException {
        super(ledgerManager, metadata, noBlocking, statsLogger);
        this.metadata = metadata;
        this.ledgerManager = ledgerManager;
        this.zkc = zkc;
        this.zkPath = metadata.getZkPath();
        this.ledgerDataAccessor = ledgerDataAccessor;
        ledgerDescriptor = null;
        this.startBkEntry = startBkEntry;
        this.noBlocking = noBlocking;
        // Stats
        StatsLogger readerStatsLogger = statsLogger.scope("reader");
        if (null == resumeMisses) {
            resumeMisses = readerStatsLogger.getCounter("resume_miss");
        }

        if (null == resumeHitStat) {
            resumeHitStat = readerStatsLogger.getOpStatsLogger("resume_hit");
        }

        if (null == resumeSetWatcherStat) {
            resumeSetWatcherStat = readerStatsLogger.getOpStatsLogger("resume_setwatcher");
        }

        resume(!noBlocking);
    }

    /**
     * Construct BookKeeper log record input stream.
     */
    ResumableBKPerStreamLogReader(BKLogPartitionReadHandler ledgerManager,
                                  ZooKeeperClient zkc,
                                  LedgerDataAccessor ledgerDataAccessor,
                                  LogSegmentLedgerMetadata metadata,
                                  boolean noBlocking,
                                  StatsLogger statsLogger) throws IOException {
        this(ledgerManager, zkc, ledgerDataAccessor, metadata, noBlocking, 0, statsLogger);
    }

    synchronized public void resume(boolean shouldReadLAC) throws IOException {
        if (!shouldResume) {
            return;
        }

        Stopwatch stopwatch = new Stopwatch().start();
        try {
            doResume(shouldReadLAC);
            resumeHitStat.registerSuccessfulEvent(stopwatch.stop().elapsedTime(TimeUnit.MICROSECONDS));
        } catch (IOException ioe) {
            resumeHitStat.registerFailedEvent(stopwatch.stop().elapsedTime(TimeUnit.MICROSECONDS));
            throw ioe;
        }
    }

    synchronized public void doResume(boolean shouldReadLAC) throws IOException {
        if (isInProgress() && watchSet.compareAndSet(false, true)) {
            Stopwatch stopwatch = new Stopwatch().start();
            try {
                if (null == zkc.get().exists(zkPath, this)) {
                    nodeDeleteNotification.set(true);
                }
                resumeSetWatcherStat.registerSuccessfulEvent(stopwatch.stop().elapsedTime(TimeUnit.MICROSECONDS));
            } catch (ZooKeeperClient.ZooKeeperConnectionException exc) {
                watchSet.set(false);
                LOG.debug("Error on setup latch due to zookeeper connection issue : ", exc);
                resumeSetWatcherStat.registerFailedEvent(stopwatch.stop().elapsedTime(TimeUnit.MICROSECONDS));
            } catch (KeeperException ke) {
                watchSet.set(false);
                LOG.debug("Error on setup latch due to zookeeper exception : ", ke);
                resumeSetWatcherStat.registerFailedEvent(stopwatch.stop().elapsedTime(TimeUnit.MICROSECONDS));
            } catch (InterruptedException ie) {
                watchSet.set(false);
                LOG.warn("Unable to setup latch", ie);
                resumeSetWatcherStat.registerFailedEvent(stopwatch.stop().elapsedTime(TimeUnit.MICROSECONDS));
                throw new DLInterruptedException("Interrupted on setup latch : ", ie);
            }
        }

        try {
            LedgerDescriptor h;
            if (null == ledgerDescriptor){
                h = ledgerManager.getHandleCache().openLedger(metadata, !isInProgress());
            }  else {
                startBkEntry = lin.nextEntryToRead();
                if(nodeDeleteNotification.compareAndSet(true, false)) {
                    ledgerManager.getHandleCache().readLastConfirmed(ledgerDescriptor);
                    LOG.debug("{}: Reading Last Add Confirmed {} after ledger close", ledgerManager.getFullyQualifiedName(), ledgerManager.getHandleCache().getLastAddConfirmed(ledgerDescriptor));
                    inProgress = false;
                } else if (isInProgress()) {
                    if (shouldReadLAC && (startBkEntry > ledgerManager.getHandleCache().getLastAddConfirmed(ledgerDescriptor))) {
                        ledgerManager.getHandleCache().readLastConfirmed(ledgerDescriptor);
                    }
                    LOG.debug("{} : Advancing Last Add Confirmed {}", ledgerManager.getFullyQualifiedName(), ledgerManager.getHandleCache().getLastAddConfirmed(ledgerDescriptor));
                }
                h = ledgerDescriptor;
            }

            positionInputStream(h, ledgerDataAccessor, startBkEntry);
            startBkEntry = 0;
            shouldResume = false;
        } catch (IOException e) {
            LOG.error("Could not open ledger {}", metadata.getLedgerId(), e);
            throw e;
        } catch (BKException e) {
            LOG.error("Could not open ledger {}", metadata.getLedgerId(), e);
            throw new IOException("Could not open ledger " + metadata.getLedgerId(), e);
        } catch (InterruptedException ie) {
            throw new DLInterruptedException("Interrupted on opening ledger " + metadata.getLedgerId(), ie);
        }
    }

    synchronized public void requireResume() {
        shouldResume = true;
    }

    public void process(WatchedEvent event) {
        if (event.getType() == Watcher.Event.EventType.NodeDeleted) {
            nodeDeleteNotification.set(true);
            LOG.debug("Node Deleted");
            return;
        } else if (event.getType() == Watcher.Event.EventType.None) {
            if (event.getState() == Watcher.Event.KeeperState.SyncConnected) {
                LOG.debug("Reconnected ...");
            } else if (event.getState() == Watcher.Event.KeeperState.Expired) {
                LOG.info("ZK Session Expired");
            }
<<<<<<< HEAD
        } else if (event.getType() == Watcher.Event.EventType.NodeDeleted) {
            nodeDeleteNotification.set(true);
            LOG.debug("{} Node Deleted", ledgerManager.getFullyQualifiedName());
            ledgerManager.notifyOnOperationComplete();
=======
        } else {
            LOG.warn("Unexpected Watch {} Received for node {}", event, zkPath);
>>>>>>> a118420f
        }
        // Except when the node has been deleted, require the next resume call to
        // reset the watch as it may have been cleared by this invocation
        watchSet.set(false);
    }

    synchronized public LedgerReadPosition getNextLedgerEntryToRead() {
        assert (null != lin);
        return new LedgerReadPosition(metadata.getLedgerId(), lin.nextEntryToRead());
    }

    synchronized boolean reachedEndOfLogSegment() {
        return ((null != lin) && !inProgress && lin.reachedEndOfLedger());
    }

    synchronized public DLSN getNextDLSN() {
        if (null != lin) {
            return lin.getCurrentPosition();
        } else {
            return DLSN.InvalidDLSN;
        }
    }
}<|MERGE_RESOLUTION|>--- conflicted
+++ resolved
@@ -163,7 +163,8 @@
     public void process(WatchedEvent event) {
         if (event.getType() == Watcher.Event.EventType.NodeDeleted) {
             nodeDeleteNotification.set(true);
-            LOG.debug("Node Deleted");
+            LOG.debug("{} Node Deleted", ledgerManager.getFullyQualifiedName());
+            ledgerManager.notifyOnOperationComplete();
             return;
         } else if (event.getType() == Watcher.Event.EventType.None) {
             if (event.getState() == Watcher.Event.KeeperState.SyncConnected) {
@@ -171,15 +172,8 @@
             } else if (event.getState() == Watcher.Event.KeeperState.Expired) {
                 LOG.info("ZK Session Expired");
             }
-<<<<<<< HEAD
-        } else if (event.getType() == Watcher.Event.EventType.NodeDeleted) {
-            nodeDeleteNotification.set(true);
-            LOG.debug("{} Node Deleted", ledgerManager.getFullyQualifiedName());
-            ledgerManager.notifyOnOperationComplete();
-=======
         } else {
             LOG.warn("Unexpected Watch {} Received for node {}", event, zkPath);
->>>>>>> a118420f
         }
         // Except when the node has been deleted, require the next resume call to
         // reset the watch as it may have been cleared by this invocation
