package com.twitter.distributedlog;

import com.google.common.base.Stopwatch;
import java.io.IOException;
import java.util.concurrent.TimeUnit;
import java.util.concurrent.atomic.AtomicBoolean;

import com.twitter.distributedlog.exceptions.DLInterruptedException;
import org.apache.bookkeeper.client.BKException;
import org.apache.bookkeeper.stats.Counter;
import org.apache.bookkeeper.stats.OpStatsLogger;
import org.apache.bookkeeper.stats.StatsLogger;
import org.apache.zookeeper.KeeperException;
import org.apache.zookeeper.WatchedEvent;
import org.apache.zookeeper.Watcher;
import org.slf4j.Logger;
import org.slf4j.LoggerFactory;


class ResumableBKPerStreamLogReader extends BKPerStreamLogReader implements Watcher {
    static final Logger LOG = LoggerFactory.getLogger(ResumableBKPerStreamLogReader.class);

    private final LogSegmentLedgerMetadata metadata;
    private String zkPath;
    private final BKLogPartitionReadHandler ledgerManager;
    private final ZooKeeperClient zkc;
    private LedgerDataAccessor ledgerDataAccessor;
    private boolean shouldResume = true;
    private AtomicBoolean watchSet = new AtomicBoolean(false);
    private AtomicBoolean nodeDeleteNotification = new AtomicBoolean(false);
<<<<<<< HEAD
    private long startBkEntry;
    protected final boolean noBlocking;
    private boolean openedWithNoRecovery = true;
=======
    private static Counter resumeMisses = null;
    private static OpStatsLogger resumeHitStat = null;
    private static OpStatsLogger resumeSetWatcherStat = null;
>>>>>>> 19d46abb

    /**
     * Construct BookKeeper log record input stream.
     */
    ResumableBKPerStreamLogReader(BKLogPartitionReadHandler ledgerManager,
                                  ZooKeeperClient zkc,
                                  LedgerDataAccessor ledgerDataAccessor,
                                  LogSegmentLedgerMetadata metadata,
<<<<<<< HEAD
                                  boolean noBlocking,
                                  long startBkEntry) throws IOException {
        super(ledgerManager, metadata, noBlocking);
        this.metadata = metadata;
=======
                                  StatsLogger statsLogger) throws IOException {
        super(metadata, statsLogger);
        this.ledgerId = metadata.getLedgerId();
>>>>>>> 19d46abb
        this.ledgerManager = ledgerManager;
        this.zkc = zkc;
        this.zkPath = metadata.getZkPath();
        this.ledgerDataAccessor = ledgerDataAccessor;
        ledgerDescriptor = null;
<<<<<<< HEAD
        this.startBkEntry = startBkEntry;
        this.noBlocking = noBlocking;
        resume();
    }

    /**
     * Construct BookKeeper log record input stream.
     */
    ResumableBKPerStreamLogReader(BKLogPartitionReadHandler ledgerManager,
                                  ZooKeeperClient zkc,
                                  LedgerDataAccessor ledgerDataAccessor,
                                  LogSegmentLedgerMetadata metadata,
                                  boolean noBlocking) throws IOException {
        this(ledgerManager, zkc, ledgerDataAccessor, metadata, noBlocking, 0);
    }

    synchronized public void resume() throws IOException {
=======

        // Stats
        StatsLogger readerStatsLogger = statsLogger.scope("reader");
        if (null == resumeMisses) {
            resumeMisses = readerStatsLogger.getCounter("resume_miss");
        }

        if (null == resumeHitStat) {
            resumeHitStat = readerStatsLogger.getOpStatsLogger("resume_hit");
        }

        if (null == resumeSetWatcherStat) {
            resumeSetWatcherStat = readerStatsLogger.getOpStatsLogger("resume_setwatcher");
        }

        resume(true);
    }

    synchronized public void resume(boolean shouldReadLAC) throws IOException {
>>>>>>> 19d46abb
        if (!shouldResume) {

            return;
        }

        Stopwatch stopwatch = new Stopwatch().start();
        try {
            doResume(shouldReadLAC);
            resumeHitStat.registerSuccessfulEvent(stopwatch.stop().elapsedTime(TimeUnit.MICROSECONDS));
        } catch (IOException ioe) {
            resumeHitStat.registerFailedEvent(stopwatch.stop().elapsedTime(TimeUnit.MICROSECONDS));
            throw ioe;
        }
    }

    synchronized public void doResume(boolean shouldReadLAC) throws IOException {
        if (isInProgress() && watchSet.compareAndSet(false, true)) {
            Stopwatch stopwatch = new Stopwatch().start();
            try {
                if (null == zkc.get().exists(zkPath, this)) {
                    nodeDeleteNotification.set(true);
                }
                resumeSetWatcherStat.registerSuccessfulEvent(stopwatch.stop().elapsedTime(TimeUnit.MICROSECONDS));
            } catch (ZooKeeperClient.ZooKeeperConnectionException exc) {
                watchSet.set(false);
                LOG.debug("Error on setup latch due to zookeeper connection issue : ", exc);
                resumeSetWatcherStat.registerFailedEvent(stopwatch.stop().elapsedTime(TimeUnit.MICROSECONDS));
            } catch (KeeperException ke) {
                watchSet.set(false);
                LOG.debug("Error on setup latch due to zookeeper exception : ", ke);
                resumeSetWatcherStat.registerFailedEvent(stopwatch.stop().elapsedTime(TimeUnit.MICROSECONDS));
            } catch (InterruptedException ie) {
                watchSet.set(false);
<<<<<<< HEAD
                LOG.warn("Unable to setup latch", exc);
=======
                resumeSetWatcherStat.registerFailedEvent(stopwatch.stop().elapsedTime(TimeUnit.MICROSECONDS));
                throw new DLInterruptedException("Interrupted on setup latch : ", ie);
>>>>>>> 19d46abb
            }
        }

        try {
            LedgerDescriptor h;
            if (null == ledgerDescriptor){
                h = ledgerManager.getHandleCache().openLedger(metadata, !isInProgress());
            }  else {
                startBkEntry = lin.nextEntryToRead();
                if(nodeDeleteNotification.compareAndSet(true, false)) {
                    ledgerManager.getHandleCache().readLastConfirmed(ledgerDescriptor);
                    LOG.debug("{}: Reading Last Add Confirmed {} after ledger close", ledgerManager.getFullyQualifiedName(), ledgerManager.getHandleCache().getLastAddConfirmed(ledgerDescriptor));
                    inProgress = false;
                } else if (isInProgress()) {
                    if (shouldReadLAC && (startBkEntry > ledgerManager.getHandleCache().getLastAddConfirmed(ledgerDescriptor))) {
                        ledgerManager.getHandleCache().readLastConfirmed(ledgerDescriptor);
                    }
                    LOG.debug("{} : Advancing Last Add Confirmed {}", ledgerManager.getFullyQualifiedName(), ledgerManager.getHandleCache().getLastAddConfirmed(ledgerDescriptor));
                }
                h = ledgerDescriptor;
            }

            positionInputStream(h, ledgerDataAccessor, startBkEntry);
            startBkEntry = 0;
            shouldResume = false;
<<<<<<< HEAD
        } catch (Exception e) {
            LOG.error("Could not open ledger for partition " + metadata.getLedgerId(), e);
            throw new IOException("Could not open ledger for " + metadata.getLedgerId(), e);
=======
        } catch (IOException e) {
            LOG.error("Could not open ledger {}", ledgerId, e);
            throw e;
        } catch (BKException e) {
            LOG.error("Could not open ledger {}", ledgerId, e);
            throw new IOException("Could not open ledger " + ledgerId, e);
        } catch (InterruptedException ie) {
            throw new DLInterruptedException("Interrupted on opening ledger " + ledgerId, ie);
>>>>>>> 19d46abb
        }
    }

    synchronized public void requireResume() {
        shouldResume = true;
    }

    public void process(WatchedEvent event) {
        if (event.getType() == Watcher.Event.EventType.None) {
            if (event.getState() == Watcher.Event.KeeperState.SyncConnected) {
                LOG.debug("Reconnected ...");
            } else if (event.getState() == Watcher.Event.KeeperState.Expired) {
                watchSet.set(false);
            }
        } else if (event.getType() == Watcher.Event.EventType.NodeDeleted) {
            nodeDeleteNotification.set(true);
            LOG.debug("{} Node Deleted", ledgerManager.getFullyQualifiedName());
            ledgerManager.notifyOnOperationComplete();
        }
    }

    synchronized public LedgerReadPosition getNextLedgerEntryToRead() {
        assert (null != lin);
        return new LedgerReadPosition(metadata.getLedgerId(), lin.nextEntryToRead());
    }

    synchronized boolean reachedEndOfLogSegment() {
        return ((null != lin) && !inProgress && lin.reachedEndOfLedger());
    }

    synchronized public DLSN getNextDLSN() {
        if (null != lin) {
            return lin.getCurrentPosition();
        } else {
            return DLSN.InvalidDLSN;
        }
    }
}<|MERGE_RESOLUTION|>--- conflicted
+++ resolved
@@ -20,6 +20,10 @@
 class ResumableBKPerStreamLogReader extends BKPerStreamLogReader implements Watcher {
     static final Logger LOG = LoggerFactory.getLogger(ResumableBKPerStreamLogReader.class);
 
+    private static Counter resumeMisses = null;
+    private static OpStatsLogger resumeHitStat = null;
+    private static OpStatsLogger resumeSetWatcherStat = null;
+
     private final LogSegmentLedgerMetadata metadata;
     private String zkPath;
     private final BKLogPartitionReadHandler ledgerManager;
@@ -28,15 +32,9 @@
     private boolean shouldResume = true;
     private AtomicBoolean watchSet = new AtomicBoolean(false);
     private AtomicBoolean nodeDeleteNotification = new AtomicBoolean(false);
-<<<<<<< HEAD
     private long startBkEntry;
     protected final boolean noBlocking;
     private boolean openedWithNoRecovery = true;
-=======
-    private static Counter resumeMisses = null;
-    private static OpStatsLogger resumeHitStat = null;
-    private static OpStatsLogger resumeSetWatcherStat = null;
->>>>>>> 19d46abb
 
     /**
      * Construct BookKeeper log record input stream.
@@ -45,41 +43,18 @@
                                   ZooKeeperClient zkc,
                                   LedgerDataAccessor ledgerDataAccessor,
                                   LogSegmentLedgerMetadata metadata,
-<<<<<<< HEAD
                                   boolean noBlocking,
-                                  long startBkEntry) throws IOException {
-        super(ledgerManager, metadata, noBlocking);
+                                  long startBkEntry,
+                                  StatsLogger statsLogger) throws IOException {
+        super(ledgerManager, metadata, noBlocking, statsLogger);
         this.metadata = metadata;
-=======
-                                  StatsLogger statsLogger) throws IOException {
-        super(metadata, statsLogger);
-        this.ledgerId = metadata.getLedgerId();
->>>>>>> 19d46abb
         this.ledgerManager = ledgerManager;
         this.zkc = zkc;
         this.zkPath = metadata.getZkPath();
         this.ledgerDataAccessor = ledgerDataAccessor;
         ledgerDescriptor = null;
-<<<<<<< HEAD
         this.startBkEntry = startBkEntry;
         this.noBlocking = noBlocking;
-        resume();
-    }
-
-    /**
-     * Construct BookKeeper log record input stream.
-     */
-    ResumableBKPerStreamLogReader(BKLogPartitionReadHandler ledgerManager,
-                                  ZooKeeperClient zkc,
-                                  LedgerDataAccessor ledgerDataAccessor,
-                                  LogSegmentLedgerMetadata metadata,
-                                  boolean noBlocking) throws IOException {
-        this(ledgerManager, zkc, ledgerDataAccessor, metadata, noBlocking, 0);
-    }
-
-    synchronized public void resume() throws IOException {
-=======
-
         // Stats
         StatsLogger readerStatsLogger = statsLogger.scope("reader");
         if (null == resumeMisses) {
@@ -94,13 +69,23 @@
             resumeSetWatcherStat = readerStatsLogger.getOpStatsLogger("resume_setwatcher");
         }
 
-        resume(true);
+        resume(!noBlocking);
+    }
+
+    /**
+     * Construct BookKeeper log record input stream.
+     */
+    ResumableBKPerStreamLogReader(BKLogPartitionReadHandler ledgerManager,
+                                  ZooKeeperClient zkc,
+                                  LedgerDataAccessor ledgerDataAccessor,
+                                  LogSegmentLedgerMetadata metadata,
+                                  boolean noBlocking,
+                                  StatsLogger statsLogger) throws IOException {
+        this(ledgerManager, zkc, ledgerDataAccessor, metadata, noBlocking, 0, statsLogger);
     }
 
     synchronized public void resume(boolean shouldReadLAC) throws IOException {
->>>>>>> 19d46abb
         if (!shouldResume) {
-
             return;
         }
 
@@ -132,12 +117,9 @@
                 resumeSetWatcherStat.registerFailedEvent(stopwatch.stop().elapsedTime(TimeUnit.MICROSECONDS));
             } catch (InterruptedException ie) {
                 watchSet.set(false);
-<<<<<<< HEAD
-                LOG.warn("Unable to setup latch", exc);
-=======
+                LOG.warn("Unable to setup latch", ie);
                 resumeSetWatcherStat.registerFailedEvent(stopwatch.stop().elapsedTime(TimeUnit.MICROSECONDS));
                 throw new DLInterruptedException("Interrupted on setup latch : ", ie);
->>>>>>> 19d46abb
             }
         }
 
@@ -163,20 +145,14 @@
             positionInputStream(h, ledgerDataAccessor, startBkEntry);
             startBkEntry = 0;
             shouldResume = false;
-<<<<<<< HEAD
-        } catch (Exception e) {
-            LOG.error("Could not open ledger for partition " + metadata.getLedgerId(), e);
-            throw new IOException("Could not open ledger for " + metadata.getLedgerId(), e);
-=======
         } catch (IOException e) {
-            LOG.error("Could not open ledger {}", ledgerId, e);
+            LOG.error("Could not open ledger {}", metadata.getLedgerId(), e);
             throw e;
         } catch (BKException e) {
-            LOG.error("Could not open ledger {}", ledgerId, e);
-            throw new IOException("Could not open ledger " + ledgerId, e);
+            LOG.error("Could not open ledger {}", metadata.getLedgerId(), e);
+            throw new IOException("Could not open ledger " + metadata.getLedgerId(), e);
         } catch (InterruptedException ie) {
-            throw new DLInterruptedException("Interrupted on opening ledger " + ledgerId, ie);
->>>>>>> 19d46abb
+            throw new DLInterruptedException("Interrupted on opening ledger " + metadata.getLedgerId(), ie);
         }
     }
 
