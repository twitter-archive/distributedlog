/**
 * Licensed to the Apache Software Foundation (ASF) under one
 * or more contributor license agreements.  See the NOTICE file
 * distributed with this work for additional information
 * regarding copyright ownership.  The ASF licenses this file
 * to you under the Apache License, Version 2.0 (the
 * "License"); you may not use this file except in compliance
 * with the License.  You may obtain a copy of the License at
 *
 *     http://www.apache.org/licenses/LICENSE-2.0
 *
 * Unless required by applicable law or agreed to in writing, software
 * distributed under the License is distributed on an "AS IS" BASIS,
 * WITHOUT WARRANTIES OR CONDITIONS OF ANY KIND, either express or implied.
 * See the License for the specific language governing permissions and
 * limitations under the License.
 */
package com.twitter.distributedlog;

import com.twitter.distributedlog.exceptions.DLIllegalStateException;
import com.twitter.distributedlog.exceptions.DLInterruptedException;
import org.apache.bookkeeper.client.BKException;
import org.apache.bookkeeper.client.LedgerEntry;
import org.apache.bookkeeper.stats.Counter;
import org.apache.bookkeeper.stats.OpStatsLogger;
import org.apache.bookkeeper.stats.StatsLogger;
import org.jboss.netty.buffer.ChannelBufferInputStream;
import org.slf4j.Logger;
import org.slf4j.LoggerFactory;

import java.io.BufferedInputStream;
import java.io.DataInputStream;
import java.io.IOException;
import java.io.InputStream;
import java.util.concurrent.TimeUnit;

import com.google.common.base.Stopwatch;

/**
 * Input stream which reads from a BookKeeper ledger.
 */
class BKPerStreamLogReader {
    static final Logger LOG = LoggerFactory.getLogger(BKPerStreamLogReader.class);

    private final String fullyQualifiedName;
    private final long firstTxId;
    private final int logVersion;
    protected boolean inProgress;
    protected LedgerDescriptor ledgerDescriptor;
    protected LedgerDataAccessor ledgerDataAccessor;
    protected boolean isExhausted;
    private LogRecord currLogRec;
    private DLSN startDLSN = null;
    private final boolean dontSkipControl;
<<<<<<< HEAD
    protected final boolean noBlocking;

=======
    protected final StatsLogger statsLogger;
>>>>>>> 19d46abb

    protected LedgerInputStream lin;
    protected LogRecord.Reader reader;

<<<<<<< HEAD
    protected BKPerStreamLogReader(BKLogPartitionHandler handler, final LogSegmentLedgerMetadata metadata, boolean noBlocking) {
        this.fullyQualifiedName = handler.getFullyQualifiedName();
=======
    protected BKPerStreamLogReader(final LogSegmentLedgerMetadata metadata, StatsLogger statsLogger) {
>>>>>>> 19d46abb
        this.firstTxId = metadata.getFirstTxId();
        this.logVersion = metadata.getVersion();
        this.inProgress = metadata.isInProgress();
        this.statsLogger = statsLogger;
        this.isExhausted = false;
        this.dontSkipControl = false;
        this.noBlocking = noBlocking;
    }

    /**
     * Construct BookKeeper edit log input stream.
     * Starts reading from firstBookKeeperEntry. This allows the stream
     * to take a shortcut during recovery, as it doesn't have to read
     * every edit log transaction to find out what the last one is.
     */
<<<<<<< HEAD
    BKPerStreamLogReader(BKLogPartitionHandler handler, LedgerDescriptor desc, LogSegmentLedgerMetadata metadata,
                         long firstBookKeeperEntry, LedgerDataAccessor ledgerDataAccessor, boolean dontSkipControl)
=======
    BKPerStreamLogReader(LedgerDescriptor desc, LogSegmentLedgerMetadata metadata,
                         long firstBookKeeperEntry, LedgerDataAccessor ledgerDataAccessor, boolean dontSkipControl, StatsLogger statsLogger)
>>>>>>> 19d46abb
        throws IOException {
        this.fullyQualifiedName = handler.getFullyQualifiedName();
        this.firstTxId = metadata.getFirstTxId();
        this.logVersion = metadata.getVersion();
        this.inProgress = metadata.isInProgress();
        this.dontSkipControl = dontSkipControl;
<<<<<<< HEAD
        this.noBlocking = false;
=======
        this.statsLogger = statsLogger;
>>>>>>> 19d46abb
        positionInputStream(desc, ledgerDataAccessor, firstBookKeeperEntry);
    }

    protected synchronized void positionInputStream(LedgerDescriptor desc, LedgerDataAccessor ledgerDataAccessor,
                                                    long firstBookKeeperEntry)
        throws IOException {
<<<<<<< HEAD
        this.lin = new LedgerInputStream(fullyQualifiedName, desc, ledgerDataAccessor, firstBookKeeperEntry, noBlocking);
        this.reader = new LogRecord.Reader(lin, new DataInputStream(
=======
        this.lin = new LedgerInputStream(desc, ledgerDataAccessor, firstBookKeeperEntry, statsLogger);
        this.reader = new LogRecord.Reader(new DataInputStream(
>>>>>>> 19d46abb
            new BufferedInputStream(lin,
                // Size the buffer only as much look ahead we need for skipping
                DistributedLogConstants.INPUTSTREAM_MARK_LIMIT)),
            logVersion);
        this.isExhausted = false;
        // Note: The caller of the function (or a derived class is expected to open the
        // LedgerDescriptor and pass the ownership to the BKPerStreamLogReader
        this.ledgerDescriptor = desc;
        this.ledgerDataAccessor = ledgerDataAccessor;
    }

    protected synchronized LedgerDescriptor getLedgerDescriptor() {
        return this.ledgerDescriptor;
    }

    protected synchronized LedgerDataAccessor getLedgerDataAccessor() {
        return this.ledgerDataAccessor;
    }

    public long getFirstTxId() {
        return firstTxId;
    }

<<<<<<< HEAD
    @Override
    public LogRecordWithDLSN readOp() throws IOException {
        LogRecordWithDLSN toRet = null;
=======
    public LogRecord readOp(boolean nonBlocking) throws IOException {
        boolean oldValue = lin.isNonBlocking();
        lin.setNonBlocking(nonBlocking);
        LogRecord toRet = null;
>>>>>>> 19d46abb
        if (!isExhausted) {
            do {
                toRet = reader.readOp();
                isExhausted = (toRet == null);
            } while ((toRet != null) && !dontSkipControl && toRet.isControl());
        }
        lin.setNonBlocking(oldValue);
        return toRet;
    }

    public void close() throws IOException {
        try {
            getLedgerDataAccessor().closeLedger(getLedgerDescriptor());
        } catch (Throwable t) {
          // we caught all the potential exceptions when closing
          // {@link https://jira.twitter.biz/browse/PUBSUB-1146}
          LOG.error("Exception closing ledger {} : ", ledgerDescriptor, t);
        }
    }


    public long length() throws IOException {
        return getLedgerDataAccessor().getLength(getLedgerDescriptor());
    }

    public boolean isInProgress() {
        return inProgress;
    }

    /**
     * Skip forward to specified transaction id.
     * Currently we do this by just iterating forward.
     * If this proves to be too expensive, this can be reimplemented
     * with a binary search over bk entries
     */
    public boolean skipTo(long txId) throws IOException {
        isExhausted = !reader.skipTo(txId);
        return !isExhausted;
    }

    public boolean skipTo(DLSN dlsn) throws IOException {
        LOG.info("Skip To {}", dlsn);
        isExhausted = !reader.skipTo(dlsn);
        return !isExhausted;
    }


    /**
     * Input stream implementation which can be used by
     * LogRecord.Reader
     */
    protected static class LedgerInputStream extends InputStream implements RecordStream {
        private long readEntries;
        private InputStream entryStream = null;
        LedgerReadPosition readPosition = null;
        private long currentSlotId = 0;
        private final LedgerDescriptor ledgerDesc;
        private LedgerDataAccessor ledgerDataAccessor;
<<<<<<< HEAD
        private final boolean noBlocking;
        private final String fullyQualifiedName;
=======
        private boolean nonBlocking;
        private static Counter getWithNoWaitCount = null;
        private static Counter getWithWaitCount = null;
        private static OpStatsLogger getWithNoWaitStat = null;
        private static OpStatsLogger getWithWaitStat = null;
        private static Counter illegalStateCount = null;
>>>>>>> 19d46abb

        /**
         * Construct ledger input stream
         *
         * @param ledgerDesc ledger descriptor
         * @param ledgerDataAccessor ledger data accessor
         * @param firstBookKeeperEntry ledger entry to start reading from
         */
<<<<<<< HEAD
        LedgerInputStream(String fullyQualifiedName,
                          LedgerDescriptor ledgerDesc, LedgerDataAccessor ledgerDataAccessor,
                          long firstBookKeeperEntry, boolean noBlocking)
            throws IOException {
            LOG.debug("{} : First BookKeeper Entry {}", fullyQualifiedName, firstBookKeeperEntry);
            this.fullyQualifiedName = fullyQualifiedName;
            this.ledgerDesc = ledgerDesc;
            readEntries = firstBookKeeperEntry;
            this.ledgerDataAccessor = ledgerDataAccessor;
            this.noBlocking = noBlocking;
=======
        LedgerInputStream(LedgerDescriptor ledgerDesc, LedgerDataAccessor ledgerDataAccessor,
                          long firstBookKeeperEntry, StatsLogger statsLogger) {
            this.ledgerDesc = ledgerDesc;
            readEntries = firstBookKeeperEntry;
            this.ledgerDataAccessor = ledgerDataAccessor;

            StatsLogger getEntryStatsLogger = statsLogger.scope("get_entry");

            if (null == getWithWaitCount) {
                getWithWaitCount = getEntryStatsLogger.getCounter("block");
            }

            if (null == getWithNoWaitCount) {
                getWithNoWaitCount = getEntryStatsLogger.getCounter("no_block");
            }

            if (null == getWithNoWaitStat) {
                getWithNoWaitStat = getEntryStatsLogger.getOpStatsLogger("no_block_latency");
            }

            if (null == getWithWaitStat) {
                getWithWaitStat = getEntryStatsLogger.getOpStatsLogger("block_latency");
            }

            if (null == illegalStateCount) {
                illegalStateCount = statsLogger.getCounter("illegal_state");
            }
>>>>>>> 19d46abb
        }

        /**
         * Get input stream representing next entry in the
         * ledger.
         *
         * @return input stream, or null if no more entries
         */
        private InputStream nextStream() throws IOException {
<<<<<<< HEAD
            try {
                long maxEntry = ledgerDataAccessor.getLastAddConfirmed(ledgerDesc);
                if (readEntries > maxEntry) {
                    if (LOG.isTraceEnabled()) {
                        LOG.trace(fullyQualifiedName + ": Read Entries {} Max Entry {}", readEntries, maxEntry);
                    }
                    return null;
                }

                readPosition = new LedgerReadPosition(ledgerDesc.getLedgerId(), readEntries);
                LedgerEntry e;
                if (noBlocking) {
                    e = ledgerDataAccessor.getWithNoWait(ledgerDesc, readPosition);
                    if (null == e) {
                        LOG.debug(fullyQualifiedName + ": Read Entries {} Max Entry {}, Nothing in the cache", readEntries, maxEntry);
                        return null;
                    }
                } else {
                    e = ledgerDataAccessor.getWithWait(ledgerDesc, readPosition);
                }
                assert (e != null);
                ledgerDataAccessor.remove(readPosition);
                LOG.debug(fullyQualifiedName + ": Read Entry {}", readPosition.getEntryId());
                readEntries++;
                currentSlotId = 0;
                return e.getEntryInputStream();
            } catch (BKException bke) {
                if ((bke.getCode() == BKException.Code.NoSuchLedgerExistsException) ||
                    (ledgerDesc.isFenced() &&
                        (bke.getCode() == BKException.Code.NoSuchEntryException))) {
                    throw new LogReadException("Ledger or Entry Not Found In A Closed Ledger");
                }
                LOG.info("Reached the end of the stream", bke);
            } catch (Exception e) {
                LOG.error(fullyQualifiedName + ": Error reading entries from bookkeeper");
                throw new IOException(fullyQualifiedName + ": Error reading entries from bookkeeper", e);
=======
            long maxEntry = ledgerDataAccessor.getLastAddConfirmed(ledgerDesc);
            if (readEntries > maxEntry) {
                LOG.debug("Read Entries {} Max Entry {}", readEntries, maxEntry);
                return null;
            }

            LedgerReadPosition readPosition = new LedgerReadPosition(ledgerDesc.getLedgerId(), readEntries);
            LedgerEntry e;
            Stopwatch stopwatch = new Stopwatch().start();
            if (nonBlocking) {
                getWithNoWaitCount.inc();
                e = ledgerDataAccessor.getWithNoWait(ledgerDesc, readPosition);
                getWithNoWaitStat.registerSuccessfulEvent(stopwatch.stop().elapsedTime(TimeUnit.MICROSECONDS));
                if (null == e) {
                    LOG.debug("Read Entries {} Max Entry {}, Nothing in the cache", readEntries, maxEntry);
                    return null;
                }
            } else {
                getWithWaitCount.inc();
                try {
                    e = ledgerDataAccessor.getWithWait(ledgerDesc, readPosition);
                    getWithWaitStat.registerSuccessfulEvent(stopwatch.elapsedTime(TimeUnit.MICROSECONDS));
                    if (null == e) {
                        return null;
                    }
                } catch (IOException ioe) {
                    getWithWaitStat.registerFailedEvent(stopwatch.elapsedTime(TimeUnit.MICROSECONDS));
                    throw ioe;
                }
>>>>>>> 19d46abb
            }
            assert (e != null);
            ledgerDataAccessor.remove(readPosition);
            readEntries++;
            return e.getEntryInputStream();
        }

        @Override
        public int read() throws IOException {
            byte[] b = new byte[1];
            if (read(b, 0, 1) != 1) {
                return -1;
            } else {
                return b[0];
            }
        }

        @Override
        public int read(byte[] b, int off, int len) throws IOException {
            try {
                return doRead(b, off, len);
            } catch (ArrayIndexOutOfBoundsException e) {
                illegalStateCount.inc();
                StringBuilder sb = new StringBuilder();
                sb.append("read(array=").append(b.length).append(", off=").append(off)
                  .append(", len=").append(len).append("), remaining bytes in entry ")
                  .append(readEntries).append(" of ").append(ledgerDesc).append(" is ");
                if (entryStream instanceof ChannelBufferInputStream) {
                    ChannelBufferInputStream cbis = (ChannelBufferInputStream) entryStream;
                    sb.append(cbis.available());
                } else {
                    sb.append("null");
                }
                throw new DLIllegalStateException("IllegalState on " + sb.toString(), e);
            }
        }

        private int doRead(byte[] b, int off, int len) throws IOException {
            int read = 0;
            if (entryStream == null) {
                entryStream = nextStream();
                if (entryStream == null) {
                    return read;
                }
            }

            while (read < len) {
                int thisread = entryStream.read(b, off + read, (len - read));
                if (thisread == -1) {
                    entryStream = nextStream();
                    if (entryStream == null) {
                        return read;
                    }
                } else {
                    read += thisread;
                }
            }
            return read;
        }

        public void setNonBlocking(boolean nonBlocking) {
            this.nonBlocking = nonBlocking;
        }

        public boolean isNonBlocking() {
            return nonBlocking;
        }

        long nextEntryToRead() {
            return readEntries;
        }

        public void setLedgerDataAccessor(LedgerDataAccessor ledgerDataAccessor) {
            this.ledgerDataAccessor = ledgerDataAccessor;
        }

        @Override
        public void advanceToNextRecord() {
            if (null == readPosition) {
                return;
            }
            currentSlotId++;
        }

        @Override
        public DLSN getCurrentPosition() {
            if (null == readPosition) {
                return DLSN.InvalidDLSN;
            }

            return new DLSN(ledgerDesc.getLedgerSequenceNo(), readPosition.getEntryId(), currentSlotId);
        }

        public boolean reachedEndOfLedger() {
            try {
                long maxEntry = ledgerDataAccessor.getLastAddConfirmed(ledgerDesc);
                return (readEntries > maxEntry);
            } catch (IOException exc) {
                return false;
            }
        }

        @Override
        public String getName() {
            return fullyQualifiedName;
        }
    }
}<|MERGE_RESOLUTION|>--- conflicted
+++ resolved
@@ -52,22 +52,14 @@
     private LogRecord currLogRec;
     private DLSN startDLSN = null;
     private final boolean dontSkipControl;
-<<<<<<< HEAD
+    protected final StatsLogger statsLogger;
     protected final boolean noBlocking;
-
-=======
-    protected final StatsLogger statsLogger;
->>>>>>> 19d46abb
 
     protected LedgerInputStream lin;
     protected LogRecord.Reader reader;
 
-<<<<<<< HEAD
-    protected BKPerStreamLogReader(BKLogPartitionHandler handler, final LogSegmentLedgerMetadata metadata, boolean noBlocking) {
+    protected BKPerStreamLogReader(BKLogPartitionHandler handler, final LogSegmentLedgerMetadata metadata, boolean noBlocking, StatsLogger statsLogger) {
         this.fullyQualifiedName = handler.getFullyQualifiedName();
-=======
-    protected BKPerStreamLogReader(final LogSegmentLedgerMetadata metadata, StatsLogger statsLogger) {
->>>>>>> 19d46abb
         this.firstTxId = metadata.getFirstTxId();
         this.logVersion = metadata.getVersion();
         this.inProgress = metadata.isInProgress();
@@ -83,37 +75,24 @@
      * to take a shortcut during recovery, as it doesn't have to read
      * every edit log transaction to find out what the last one is.
      */
-<<<<<<< HEAD
     BKPerStreamLogReader(BKLogPartitionHandler handler, LedgerDescriptor desc, LogSegmentLedgerMetadata metadata,
-                         long firstBookKeeperEntry, LedgerDataAccessor ledgerDataAccessor, boolean dontSkipControl)
-=======
-    BKPerStreamLogReader(LedgerDescriptor desc, LogSegmentLedgerMetadata metadata,
                          long firstBookKeeperEntry, LedgerDataAccessor ledgerDataAccessor, boolean dontSkipControl, StatsLogger statsLogger)
->>>>>>> 19d46abb
         throws IOException {
         this.fullyQualifiedName = handler.getFullyQualifiedName();
         this.firstTxId = metadata.getFirstTxId();
         this.logVersion = metadata.getVersion();
         this.inProgress = metadata.isInProgress();
         this.dontSkipControl = dontSkipControl;
-<<<<<<< HEAD
         this.noBlocking = false;
-=======
         this.statsLogger = statsLogger;
->>>>>>> 19d46abb
         positionInputStream(desc, ledgerDataAccessor, firstBookKeeperEntry);
     }
 
     protected synchronized void positionInputStream(LedgerDescriptor desc, LedgerDataAccessor ledgerDataAccessor,
                                                     long firstBookKeeperEntry)
         throws IOException {
-<<<<<<< HEAD
-        this.lin = new LedgerInputStream(fullyQualifiedName, desc, ledgerDataAccessor, firstBookKeeperEntry, noBlocking);
+        this.lin = new LedgerInputStream(fullyQualifiedName, desc, ledgerDataAccessor, firstBookKeeperEntry, noBlocking, statsLogger);
         this.reader = new LogRecord.Reader(lin, new DataInputStream(
-=======
-        this.lin = new LedgerInputStream(desc, ledgerDataAccessor, firstBookKeeperEntry, statsLogger);
-        this.reader = new LogRecord.Reader(new DataInputStream(
->>>>>>> 19d46abb
             new BufferedInputStream(lin,
                 // Size the buffer only as much look ahead we need for skipping
                 DistributedLogConstants.INPUTSTREAM_MARK_LIMIT)),
@@ -137,16 +116,10 @@
         return firstTxId;
     }
 
-<<<<<<< HEAD
-    @Override
-    public LogRecordWithDLSN readOp() throws IOException {
-        LogRecordWithDLSN toRet = null;
-=======
-    public LogRecord readOp(boolean nonBlocking) throws IOException {
+    public LogRecordWithDLSN readOp(boolean nonBlocking) throws IOException {
         boolean oldValue = lin.isNonBlocking();
         lin.setNonBlocking(nonBlocking);
-        LogRecord toRet = null;
->>>>>>> 19d46abb
+        LogRecordWithDLSN toRet = null;
         if (!isExhausted) {
             do {
                 toRet = reader.readOp();
@@ -205,17 +178,13 @@
         private long currentSlotId = 0;
         private final LedgerDescriptor ledgerDesc;
         private LedgerDataAccessor ledgerDataAccessor;
-<<<<<<< HEAD
-        private final boolean noBlocking;
         private final String fullyQualifiedName;
-=======
         private boolean nonBlocking;
         private static Counter getWithNoWaitCount = null;
         private static Counter getWithWaitCount = null;
         private static OpStatsLogger getWithNoWaitStat = null;
         private static OpStatsLogger getWithWaitStat = null;
         private static Counter illegalStateCount = null;
->>>>>>> 19d46abb
 
         /**
          * Construct ledger input stream
@@ -224,23 +193,16 @@
          * @param ledgerDataAccessor ledger data accessor
          * @param firstBookKeeperEntry ledger entry to start reading from
          */
-<<<<<<< HEAD
         LedgerInputStream(String fullyQualifiedName,
                           LedgerDescriptor ledgerDesc, LedgerDataAccessor ledgerDataAccessor,
-                          long firstBookKeeperEntry, boolean noBlocking)
+                          long firstBookKeeperEntry, boolean nonBlocking, StatsLogger statsLogger)
             throws IOException {
             LOG.debug("{} : First BookKeeper Entry {}", fullyQualifiedName, firstBookKeeperEntry);
             this.fullyQualifiedName = fullyQualifiedName;
             this.ledgerDesc = ledgerDesc;
             readEntries = firstBookKeeperEntry;
             this.ledgerDataAccessor = ledgerDataAccessor;
-            this.noBlocking = noBlocking;
-=======
-        LedgerInputStream(LedgerDescriptor ledgerDesc, LedgerDataAccessor ledgerDataAccessor,
-                          long firstBookKeeperEntry, StatsLogger statsLogger) {
-            this.ledgerDesc = ledgerDesc;
-            readEntries = firstBookKeeperEntry;
-            this.ledgerDataAccessor = ledgerDataAccessor;
+            this.nonBlocking = nonBlocking;
 
             StatsLogger getEntryStatsLogger = statsLogger.scope("get_entry");
 
@@ -263,7 +225,6 @@
             if (null == illegalStateCount) {
                 illegalStateCount = statsLogger.getCounter("illegal_state");
             }
->>>>>>> 19d46abb
         }
 
         /**
@@ -273,51 +234,13 @@
          * @return input stream, or null if no more entries
          */
         private InputStream nextStream() throws IOException {
-<<<<<<< HEAD
-            try {
-                long maxEntry = ledgerDataAccessor.getLastAddConfirmed(ledgerDesc);
-                if (readEntries > maxEntry) {
-                    if (LOG.isTraceEnabled()) {
-                        LOG.trace(fullyQualifiedName + ": Read Entries {} Max Entry {}", readEntries, maxEntry);
-                    }
-                    return null;
-                }
-
-                readPosition = new LedgerReadPosition(ledgerDesc.getLedgerId(), readEntries);
-                LedgerEntry e;
-                if (noBlocking) {
-                    e = ledgerDataAccessor.getWithNoWait(ledgerDesc, readPosition);
-                    if (null == e) {
-                        LOG.debug(fullyQualifiedName + ": Read Entries {} Max Entry {}, Nothing in the cache", readEntries, maxEntry);
-                        return null;
-                    }
-                } else {
-                    e = ledgerDataAccessor.getWithWait(ledgerDesc, readPosition);
-                }
-                assert (e != null);
-                ledgerDataAccessor.remove(readPosition);
-                LOG.debug(fullyQualifiedName + ": Read Entry {}", readPosition.getEntryId());
-                readEntries++;
-                currentSlotId = 0;
-                return e.getEntryInputStream();
-            } catch (BKException bke) {
-                if ((bke.getCode() == BKException.Code.NoSuchLedgerExistsException) ||
-                    (ledgerDesc.isFenced() &&
-                        (bke.getCode() == BKException.Code.NoSuchEntryException))) {
-                    throw new LogReadException("Ledger or Entry Not Found In A Closed Ledger");
-                }
-                LOG.info("Reached the end of the stream", bke);
-            } catch (Exception e) {
-                LOG.error(fullyQualifiedName + ": Error reading entries from bookkeeper");
-                throw new IOException(fullyQualifiedName + ": Error reading entries from bookkeeper", e);
-=======
             long maxEntry = ledgerDataAccessor.getLastAddConfirmed(ledgerDesc);
             if (readEntries > maxEntry) {
                 LOG.debug("Read Entries {} Max Entry {}", readEntries, maxEntry);
                 return null;
             }
 
-            LedgerReadPosition readPosition = new LedgerReadPosition(ledgerDesc.getLedgerId(), readEntries);
+            readPosition = new LedgerReadPosition(ledgerDesc.getLedgerId(), readEntries);
             LedgerEntry e;
             Stopwatch stopwatch = new Stopwatch().start();
             if (nonBlocking) {
@@ -340,11 +263,11 @@
                     getWithWaitStat.registerFailedEvent(stopwatch.elapsedTime(TimeUnit.MICROSECONDS));
                     throw ioe;
                 }
->>>>>>> 19d46abb
             }
             assert (e != null);
             ledgerDataAccessor.remove(readPosition);
             readEntries++;
+            currentSlotId = 0;
             return e.getEntryInputStream();
         }
 
