/**
 * Licensed to the Apache Software Foundation (ASF) under one
 * or more contributor license agreements.  See the NOTICE file
 * distributed with this work for additional information
 * regarding copyright ownership.  The ASF licenses this file
 * to you under the Apache License, Version 2.0 (the
 * "License"); you may not use this file except in compliance
 * with the License.  You may obtain a copy of the License at
 *
 *     http://www.apache.org/licenses/LICENSE-2.0
 *
 * Unless required by applicable law or agreed to in writing, software
 * distributed under the License is distributed on an "AS IS" BASIS,
 * WITHOUT WARRANTIES OR CONDITIONS OF ANY KIND, either express or implied.
 * See the License for the specific language governing permissions and
 * limitations under the License.
 */
package com.twitter.distributedlog;

import org.apache.bookkeeper.client.BKException;
import org.apache.bookkeeper.client.LedgerEntry;
import org.slf4j.Logger;
import org.slf4j.LoggerFactory;

import java.io.BufferedInputStream;
import java.io.DataInputStream;
import java.io.IOException;
import java.io.InputStream;

/**
 * Input stream which reads from a BookKeeper ledger.
 */
class BKPerStreamLogReader implements PerStreamLogReader {
    static final Logger LOG = LoggerFactory.getLogger(BKPerStreamLogReader.class);

    private final long firstTxId;
    private final int logVersion;
    protected boolean inProgress;
    protected LedgerDescriptor ledgerDescriptor;
    protected LedgerDataAccessor ledgerDataAccessor;
    protected boolean isExhausted;
    private LogRecord currLogRec;
    private DLSN startDLSN = null;
    private final boolean dontSkipControl;
    protected final boolean noBlocking;

    protected LedgerInputStream lin;
    protected LogRecord.Reader reader;

    protected BKPerStreamLogReader(final LogSegmentLedgerMetadata metadata, boolean noBlocking) {
        this.firstTxId = metadata.getFirstTxId();
        this.logVersion = metadata.getVersion();
        this.inProgress = metadata.isInProgress();
        this.isExhausted = false;
        this.dontSkipControl = false;
        this.noBlocking = noBlocking;
    }

    /**
     * Construct BookKeeper edit log input stream.
     * Starts reading from firstBookKeeperEntry. This allows the stream
     * to take a shortcut during recovery, as it doesn't have to read
     * every edit log transaction to find out what the last one is.
     */
    BKPerStreamLogReader(LedgerDescriptor desc, LogSegmentLedgerMetadata metadata,
                         long firstBookKeeperEntry, LedgerDataAccessor ledgerDataAccessor, boolean dontSkipControl)
        throws IOException {
        this.firstTxId = metadata.getFirstTxId();
        this.logVersion = metadata.getVersion();
        this.inProgress = metadata.isInProgress();
        this.dontSkipControl = dontSkipControl;
        this.noBlocking = false;
        positionInputStream(desc, ledgerDataAccessor, firstBookKeeperEntry);
    }

    protected synchronized void positionInputStream(LedgerDescriptor desc, LedgerDataAccessor ledgerDataAccessor,
                                                    long firstBookKeeperEntry)
        throws IOException {
<<<<<<< HEAD
        this.lin = new LedgerInputStream(desc, ledgerDataAccessor, firstBookKeeperEntry, noBlocking);
        this.reader = new LogRecord.Reader(lin, new DataInputStream(new BufferedInputStream(lin, 24)), logVersion);
=======
        this.lin = new LedgerInputStream(desc, ledgerDataAccessor, firstBookKeeperEntry);
        this.reader = new LogRecord.Reader(lin, new DataInputStream(
            new BufferedInputStream(lin,
                // Size the buffer only as much look ahead we need for skipping
                DistributedLogConstants.INPUTSTREAM_MARK_LIMIT + Long.SIZE)),
            logVersion);
>>>>>>> 2e5011d1
        this.isExhausted = false;
        // Note: The caller of the function (or a derived class is expected to open the
        // LedgerDescriptor and pass the ownership to the BKPerStreamLogReader
        this.ledgerDescriptor = desc;
        this.ledgerDataAccessor = ledgerDataAccessor;
    }

    protected synchronized LedgerDescriptor getLedgerDescriptor() {
        return this.ledgerDescriptor;
    }

    protected synchronized LedgerDataAccessor getLedgerDataAccessor() {
        return this.ledgerDataAccessor;
    }

    @Override
    public long getFirstTxId() {
        return firstTxId;
    }

    @Override
    public LogRecordWithDLSN readOp() throws IOException {
        LogRecordWithDLSN toRet = null;
        if (!isExhausted) {
            do {
                toRet = reader.readOp();
                isExhausted = (toRet == null);
            } while ((toRet != null) && !dontSkipControl && toRet.isControl());
        }
        return toRet;
    }

    @Override
    public void close() throws IOException {
        try {
            getLedgerDataAccessor().closeLedger(getLedgerDescriptor());
        } catch (Throwable t) {
          // we caught all the potential exceptions when closing
          // {@link https://jira.twitter.biz/browse/PUBSUB-1146}
          LOG.error("Exception closing ledger {} : ", ledgerDescriptor, t);
        }
    }


    @Override
    public long length() throws IOException {
        return getLedgerDataAccessor().getLength(getLedgerDescriptor());
    }

    @Override
    public boolean isInProgress() {
        return inProgress;
    }

    /**
     * Skip forward to specified transaction id.
     * Currently we do this by just iterating forward.
     * If this proves to be too expensive, this can be reimplemented
     * with a binary search over bk entries
     */
    public boolean skipTo(long txId) throws IOException {
        isExhausted = !reader.skipTo(txId);
        return !isExhausted;
    }

    public boolean skipTo(DLSN dlsn) throws IOException {
        LOG.info("Skip To {}", dlsn);
        isExhausted = !reader.skipTo(dlsn);
        return !isExhausted;
    }


    /**
     * Input stream implementation which can be used by
     * LogRecord.Reader
     */
    protected static class LedgerInputStream extends InputStream implements RecordStream {
        private long readEntries;
        private InputStream entryStream = null;
        LedgerReadPosition readPosition = null;
        private long currentSlotId = 0;
        private final LedgerDescriptor ledgerDesc;
        private LedgerDataAccessor ledgerDataAccessor;
        private final boolean noBlocking;

        /**
         * Construct ledger input stream
         *
         * @param ledgerDesc ledger descriptor
         * @param ledgerDataAccessor ledger data accessor
         * @param firstBookKeeperEntry ledger entry to start reading from
         */
        LedgerInputStream(LedgerDescriptor ledgerDesc, LedgerDataAccessor ledgerDataAccessor,
                          long firstBookKeeperEntry, boolean noBlocking)
            throws IOException {
            LOG.debug("First BookKeeper Entry {}", firstBookKeeperEntry);
            this.ledgerDesc = ledgerDesc;
            readEntries = firstBookKeeperEntry;
            this.ledgerDataAccessor = ledgerDataAccessor;
            this.noBlocking = noBlocking;
        }

        /**
         * Get input stream representing next entry in the
         * ledger.
         *
         * @return input stream, or null if no more entries
         */
        private InputStream nextStream() throws IOException {
            try {
                long maxEntry = ledgerDataAccessor.getLastAddConfirmed(ledgerDesc);
                if (readEntries > maxEntry) {
                    LOG.debug("Read Entries {} Max Entry {}", readEntries, maxEntry);
                    return null;
                }

                readPosition = new LedgerReadPosition(ledgerDesc.getLedgerId(), readEntries);
                LedgerEntry e;
                if (noBlocking) {
                    e = ledgerDataAccessor.getWithNoWait(ledgerDesc, readPosition);
                    if (null == e) {
                        LOG.debug("Read Entries {} Max Entry {}, Nothing in the cache", readEntries, maxEntry);
                        return null;
                    }
                } else {
                    e = ledgerDataAccessor.getWithWait(ledgerDesc, readPosition);
                }
                assert (e != null);
                ledgerDataAccessor.remove(readPosition);
                LOG.debug("Read Entry {}", readPosition.getEntryId());
                readEntries++;
                currentSlotId = 0;
                return e.getEntryInputStream();
            } catch (BKException bke) {
                if ((bke.getCode() == BKException.Code.NoSuchLedgerExistsException) ||
                    (ledgerDesc.isFenced() &&
                        (bke.getCode() == BKException.Code.NoSuchEntryException))) {
                    throw new LogReadException("Ledger or Entry Not Found In A Closed Ledger");
                }
                LOG.info("Reached the end of the stream", bke);
            } catch (Exception e) {
                throw new IOException("Error reading entries from bookkeeper", e);
            }
            return null;
        }

        @Override
        public int read() throws IOException {
            byte[] b = new byte[1];
            if (read(b, 0, 1) != 1) {
                return -1;
            } else {
                return b[0];
            }
        }

        @Override
        public int read(byte[] b, int off, int len) throws IOException {
            try {
                int read = 0;
                if (entryStream == null) {
                    entryStream = nextStream();
                    if (entryStream == null) {
                        return read;
                    }
                }

                while (read < len) {
                    int thisread = entryStream.read(b, off + read, (len - read));
                    if (thisread == -1) {
                        entryStream = nextStream();
                        if (entryStream == null) {
                            return read;
                        }
                    } else {
                        read += thisread;
                    }
                }
                return read;
            } catch (IOException e) {
                throw e;
            }

        }

        long nextEntryToRead() {
            return readEntries;
        }

        public void setLedgerDataAccessor(LedgerDataAccessor ledgerDataAccessor) {
            this.ledgerDataAccessor = ledgerDataAccessor;
        }

        @Override
        public void advanceToNextRecord() {
            if (null == readPosition) {
                return;
            }
            currentSlotId++;
        }

        @Override
        public DLSN getCurrentPosition() {
            if (null == readPosition) {
                return DLSN.InvalidDLSN;
            }

            return new DLSN(ledgerDesc.getLedgerSequenceNo(), readPosition.getEntryId(), currentSlotId);
        }

        public boolean reachedEndOfLedger() {
            try {
                long maxEntry = ledgerDataAccessor.getLastAddConfirmed(ledgerDesc);
                return (readEntries > maxEntry);
            } catch (IOException exc) {
                return false;
            }
        }
    }
}<|MERGE_RESOLUTION|>--- conflicted
+++ resolved
@@ -76,17 +76,12 @@
     protected synchronized void positionInputStream(LedgerDescriptor desc, LedgerDataAccessor ledgerDataAccessor,
                                                     long firstBookKeeperEntry)
         throws IOException {
-<<<<<<< HEAD
         this.lin = new LedgerInputStream(desc, ledgerDataAccessor, firstBookKeeperEntry, noBlocking);
-        this.reader = new LogRecord.Reader(lin, new DataInputStream(new BufferedInputStream(lin, 24)), logVersion);
-=======
-        this.lin = new LedgerInputStream(desc, ledgerDataAccessor, firstBookKeeperEntry);
         this.reader = new LogRecord.Reader(lin, new DataInputStream(
             new BufferedInputStream(lin,
                 // Size the buffer only as much look ahead we need for skipping
                 DistributedLogConstants.INPUTSTREAM_MARK_LIMIT + Long.SIZE)),
             logVersion);
->>>>>>> 2e5011d1
         this.isExhausted = false;
         // Note: The caller of the function (or a derived class is expected to open the
         // LedgerDescriptor and pass the ownership to the BKPerStreamLogReader
