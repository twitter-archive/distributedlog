/**
 * Licensed to the Apache Software Foundation (ASF) under one
 * or more contributor license agreements.  See the NOTICE file
 * distributed with this work for additional information
 * regarding copyright ownership.  The ASF licenses this file
 * to you under the Apache License, Version 2.0 (the
 * "License"); you may not use this file except in compliance
 * with the License.  You may obtain a copy of the License at
 *
 *     http://www.apache.org/licenses/LICENSE-2.0
 *
 * Unless required by applicable law or agreed to in writing, software
 * distributed under the License is distributed on an "AS IS" BASIS,
 * WITHOUT WARRANTIES OR CONDITIONS OF ANY KIND, either express or implied.
 * See the License for the specific language governing permissions and
 * limitations under the License.
 */
package com.twitter.distributedlog;

import com.twitter.distributedlog.metadata.BKDLConfig;

import org.apache.bookkeeper.client.BKException;
import org.apache.bookkeeper.proto.BookkeeperInternalCallbacks;
import org.apache.bookkeeper.stats.StatsLogger;
import org.apache.zookeeper.AsyncCallback;
import org.apache.zookeeper.KeeperException;
import org.apache.zookeeper.Watcher;
import org.apache.zookeeper.data.Stat;
import org.slf4j.Logger;
import org.slf4j.LoggerFactory;

import java.io.IOException;
import java.net.URI;
import java.util.AbstractMap;
import java.util.ArrayList;
import java.util.Collections;
import java.util.Comparator;
import java.util.List;
import java.util.Map;
import java.util.concurrent.ScheduledExecutorService;
import java.util.concurrent.atomic.AtomicInteger;

/**
 * BookKeeper Distributed Log Manager
 * <p/>
 * The URI format for bookkeeper is distributed://[zkEnsemble]/[rootZnode]
 * [zookkeeper ensemble] is a list of semi-colon separated, zookeeper host:port
 * pairs. In the example above there are 3 servers, in the ensemble,
 * zk1, zk2 &amp; zk3, each one listening on port 2181.
 * <p/>
 * [root znode] is the path of the zookeeper znode, under which the editlog
 * information will be stored.
 * <p/>
 * Other configuration options are:
 * <ul>
 * <li><b>output-buffer-size</b>
 * Number of bytes a bookkeeper journal stream will buffer before
 * forcing a flush. Default is 1024.</li>
 * <li><b>ensemble-size</b>
 * Number of bookkeeper servers in edit log ledger ensembles. This
 * is the number of bookkeeper servers which need to be available
 * for the ledger to be writable. Default is 3.</li>
 * <li><b>quorum-size</b>
 * Number of bookkeeper servers in the write quorum. This is the
 * number of bookkeeper servers which must have acknowledged the
 * write of an entry before it is considered written.
 * Default is 2.</li>
 * <li><b>digestPw</b>
 * Password to use when creating ledgers. </li>
 * </ul>
 */
abstract class BKLogPartitionHandler {
    static final Logger LOG = LoggerFactory.getLogger(BKLogPartitionHandler.class);

    private static final int LAYOUT_VERSION = -1;

    protected final String name;
    protected final String streamIdentifier;
    protected final ZooKeeperClient zooKeeperClient;
    protected final DistributedLogConfiguration conf;
    protected final BookKeeperClient bookKeeperClient;
    protected final String partitionRootPath;
    protected final String ledgerPath;
    protected final String digestpw;
    protected long lastLedgerRollingTimeMillis = -1;
    protected final ScheduledExecutorService executorService;
    protected final StatsLogger statsLogger;

    /**
     * Construct a Bookkeeper journal manager.
     */
    BKLogPartitionHandler(String name,
                          String streamIdentifier,
                          DistributedLogConfiguration conf,
                          URI uri,
                          ZooKeeperClientBuilder zkcBuilder,
                          BookKeeperClientBuilder bkcBuilder,
                          ScheduledExecutorService executorService,
                          StatsLogger statsLogger) throws IOException {
        this.name = name;
        this.streamIdentifier = streamIdentifier;
        this.conf = conf;
        this.executorService = executorService;
        this.statsLogger = statsLogger;
        partitionRootPath = String.format("%s/%s/%s", uri.getPath(), name, streamIdentifier);

        ledgerPath = partitionRootPath + "/ledgers";
        digestpw = conf.getBKDigestPW();

        try {
            if (null == zkcBuilder) {
                zkcBuilder = ZooKeeperClientBuilder.newBuilder()
                        .sessionTimeoutMs(conf.getZKSessionTimeoutMilliseconds())
                        .uri(uri).buildNew(false);
            }
            this.zooKeeperClient = zkcBuilder.build();
            LOG.debug("Using ZK Path {}", partitionRootPath);
            if (null == bkcBuilder) {
                // resolve uri
                BKDLConfig bkdlConfig = BKDLConfig.resolveDLConfig(this.zooKeeperClient, uri);
                bkcBuilder = BookKeeperClientBuilder.newBuilder()
                        .dlConfig(conf).bkdlConfig(bkdlConfig)
                        .name(String.format("%s:shared", name)).statsLogger(statsLogger);
            }
            this.bookKeeperClient = bkcBuilder.build();
        } catch (Exception e) {
            throw new IOException("Error initializing zk", e);
        }
    }

    public long getLastTxId(boolean recover) throws IOException {
        checkLogStreamExists();
        List<LogSegmentLedgerMetadata> ledgerList = getLedgerListDesc(true);

        // The ledger list should at least have one element
        // The last TxId is valid if the ledger is already completed else we must recover
        // the last TxId
        if (ledgerList.get(0).isInProgress()) {
            long lastTxId = recoverLastTxId(ledgerList.get(0), recover).getKey();
            if (((DistributedLogConstants.INVALID_TXID == lastTxId) ||
                (DistributedLogConstants.EMPTY_LEDGER_TX_ID == lastTxId)) &&
                (ledgerList.size() > 1)) {
                lastTxId = ledgerList.get(1).getLastTxId();
            }
            return lastTxId;
        } else {
            return ledgerList.get(0).getLastTxId();
        }
    }

    public long getFirstTxId() throws IOException {
        checkLogStreamExists();
        List<LogSegmentLedgerMetadata> ledgerList = getLedgerList(true);

        // The ledger list should at least have one element
        // First TxId is populated even for in progress ledgers
        return ledgerList.get(0).getFirstTxId();
    }


    private void checkLogStreamExists() throws IOException {
        try {
            if (null == zooKeeperClient.get().exists(ledgerPath, false)) {
                throw new LogEmptyException("Log " + name + ":" + getFullyQualifiedName() + " is empty");
            }
        } catch (InterruptedException ie) {
            LOG.error("Interrupted while reading {}", ledgerPath, ie);
            throw new LogEmptyException("Log " + name + ":" + getFullyQualifiedName() + " is empty");
        } catch (KeeperException ke) {
            LOG.error("Error reading {} entry in zookeeper", ledgerPath, ke);
            throw new LogEmptyException("Log " + name + ":" + getFullyQualifiedName() + " is empty");
        }
    }


    public long getTxIdNotLaterThan(long thresholdTxId)
        throws IOException {
        checkLogStreamExists();
        LedgerHandleCache handleCachePriv = new LedgerHandleCache(bookKeeperClient, digestpw);
        LedgerDataAccessor ledgerDataAccessorPriv = new LedgerDataAccessor(handleCachePriv, statsLogger);
        List<LogSegmentLedgerMetadata> ledgerListDesc = getLedgerListDesc();
        for (LogSegmentLedgerMetadata l : ledgerListDesc) {
            LOG.debug("Inspecting Ledger: {}", l);
            if (thresholdTxId < l.getFirstTxId()) {
                continue;
            }

            if (l.isInProgress()) {
                try {
                    long lastTxId = recoverLastTxId(l, false).getKey();
                    if ((lastTxId != DistributedLogConstants.EMPTY_LEDGER_TX_ID) &&
                        (lastTxId != DistributedLogConstants.INVALID_TXID) &&
                        (lastTxId < thresholdTxId)) {
                        return lastTxId;
                    }
                } catch (Exception exc) {
                    LOG.info("Optimistic Transaction Id recovery failed.", exc);
                }
            }

            try {
                LedgerDescriptor ledgerDescriptor = handleCachePriv.openLedger(l, !l.isInProgress());
                BKPerStreamLogReader s
                    = new BKPerStreamLogReader(ledgerDescriptor, l, 0, ledgerDataAccessorPriv, false);

                LogRecord prevRecord = null;
                LogRecord currRecord = s.readOp();
                while ((null != currRecord) && (currRecord.getTransactionId() <= thresholdTxId)) {
                    prevRecord = currRecord;
                    currRecord = s.readOp();
                }

                if (null != prevRecord) {
                    if (prevRecord.getTransactionId() < 0) {
                        LOG.info("getTxIdNotLaterThan returned negative value {} for input {}", prevRecord.getTransactionId(), thresholdTxId);
                    }
                    return prevRecord.getTransactionId();
                }

            } catch (Exception e) {
                throw new IOException("Could not open ledger for " + thresholdTxId, e);
            }

        }

        if (ledgerListDesc.size() == 0) {
            throw new LogEmptyException("Log " + getFullyQualifiedName() + " is empty");
        }

        throw new AlreadyTruncatedTransactionException("Records prior to" + thresholdTxId +
            " have already been deleted for log " + getFullyQualifiedName());
    }

    protected void checkLogExists() throws IOException {
        /*
            try {
                if (null == zooKeeperClient.exists(ledgerPath, false)) {
                    throw new IOException("Log does not exist or has been deleted");
                }
            } catch (InterruptedException ie) {
                LOG.error("Interrupted while deleting " + ledgerPath, ie);
                throw new IOException("Log does not exist or has been deleted");
            } catch (KeeperException ke) {
                LOG.error("Error deleting" + ledgerPath + "entry in zookeeper", ke);
                throw new IOException("Log does not exist or has been deleted");
            }
        */
    }

    public void close() throws IOException {
        try {
            bookKeeperClient.release();
            zooKeeperClient.close();
        } catch (Exception e) {
            throw new IOException("Couldn't close zookeeper client", e);
        }
    }

    /**
     * Find the id of the last edit log transaction writen to a edit log
     * ledger.
     */
    protected Map.Entry<Long, DLSN> recoverLastTxId(LogSegmentLedgerMetadata l, boolean fence)
        throws IOException {
        try {
            LedgerHandleCache handleCachePriv = new LedgerHandleCache(bookKeeperClient, digestpw);
            LedgerDataAccessor ledgerDataAccessorPriv = new LedgerDataAccessor(handleCachePriv, statsLogger);
            boolean trySmallLedger = true;
            long scanStartPoint = 0;
            LedgerDescriptor ledgerDescriptor = null;
            ledgerDescriptor = handleCachePriv.openLedger(l, fence);
            scanStartPoint = handleCachePriv.getLastAddConfirmed(ledgerDescriptor);

            if (scanStartPoint < 0) {
                // Ledger is empty
                return new AbstractMap.SimpleEntry<Long,DLSN>(DistributedLogConstants.EMPTY_LEDGER_TX_ID, DLSN.InvalidDLSN);
            }

            if (fence) {
                LOG.debug("Open With Recovery Last Add Confirmed {}", scanStartPoint);
            } else {
                LOG.debug("Open No Recovery Last Add Confirmed {}", scanStartPoint);
                if (scanStartPoint > DistributedLogConstants.SMALL_LEDGER_THRESHOLD) {
                    scanStartPoint -= DistributedLogConstants.SMALL_LEDGER_THRESHOLD;
                    trySmallLedger = false;
                }
            }

            long endTxId;
            DLSN lastDLSN;
            while (true) {
                BKPerStreamLogReader in
                    = new BKPerStreamLogReader(ledgerDescriptor, l, scanStartPoint, ledgerDataAccessorPriv, fence);

                endTxId = DistributedLogConstants.INVALID_TXID;
                lastDLSN = DLSN.InvalidDLSN;
                try {
                    LogRecordWithDLSN record = in.readOp();
                    while (record != null) {
                        if (endTxId == DistributedLogConstants.INVALID_TXID
                            || record.getTransactionId() > endTxId) {
                            endTxId = record.getTransactionId();
                        }
                        lastDLSN = record.getDlsn();
                        record = in.readOp();
                    }
                } catch (Exception exc) {
                    LOG.info("Reading beyond flush point", exc);
                } finally {
                    in.close();
                }

                if (0 == scanStartPoint) {
                    break;
                } else if (endTxId != DistributedLogConstants.INVALID_TXID) {
                    break;
                } else {
                    if (trySmallLedger && (scanStartPoint > DistributedLogConstants.SMALL_LEDGER_THRESHOLD)) {
                        LOG.info("Retrying recovery from an earlier point in the ledger");
                        scanStartPoint -= DistributedLogConstants.SMALL_LEDGER_THRESHOLD;
                        trySmallLedger = false;
                    } else {
                        LOG.info("Retrying recovery from the beginning of the ledger");
                        scanStartPoint = 0;
                    }
<<<<<<< HEAD
=======
                    // We should try to open a fresh handle for the next attempt to find the
                    // position in the ledger
>>>>>>> 2e5011d1
                    ledgerDescriptor = handleCachePriv.openLedger(l, fence);
                }
            }

            return new AbstractMap.SimpleEntry<Long, DLSN>(endTxId, lastDLSN);
        } catch (Exception e) {
            throw new IOException("Exception retreiving last tx id for ledger " + l,
                e);
        }
    }

    public List<LogSegmentLedgerMetadata> getLedgerList(boolean throwOnEmpty) throws IOException {
        return getLedgerList(LogSegmentLedgerMetadata.COMPARATOR, throwOnEmpty);
    }

    protected List<LogSegmentLedgerMetadata> getLedgerListDesc(boolean throwOnEmpty) throws IOException {
        return getLedgerList(LogSegmentLedgerMetadata.DESC_COMPARATOR, throwOnEmpty);
    }

    public List<LogSegmentLedgerMetadata> getLedgerList() throws IOException {
        return getLedgerList(LogSegmentLedgerMetadata.COMPARATOR, false);
    }

    protected List<LogSegmentLedgerMetadata> getLedgerListDesc() throws IOException {
        return getLedgerList(LogSegmentLedgerMetadata.DESC_COMPARATOR, false);
    }

    /**
     * Get a list of all segments in the journal.
     */
    protected List<LogSegmentLedgerMetadata> getLedgerList(Comparator comparator, boolean throwOnEmpty) throws IOException {
        List<LogSegmentLedgerMetadata> ledgers
            = new ArrayList<LogSegmentLedgerMetadata>();
        try {
            List<String> ledgerNames = zooKeeperClient.get().getChildren(ledgerPath, false);
            for (String n : ledgerNames) {
                LogSegmentLedgerMetadata l = LogSegmentLedgerMetadata.read(zooKeeperClient,
                    ledgerPath + "/" + n, conf.getDLLedgerMetadataLayoutVersion());
                ledgers.add(l);
                if (!l.isInProgress() && (lastLedgerRollingTimeMillis < l.getCompletionTime())) {
                    lastLedgerRollingTimeMillis = l.getCompletionTime();
                }
            }
        } catch (Exception e) {
            throw new IOException("Exception reading ledger list from zk", e);
        }

        if (throwOnEmpty && ledgers.isEmpty()) {
            throw new LogEmptyException("Log " + name + ":" + getFullyQualifiedName() + " is empty");
        }

        Collections.sort(ledgers, comparator);
        return ledgers;
    }

    protected void getLedgerList(final Comparator comparator, Watcher watcher,
            final BookkeeperInternalCallbacks.GenericCallback<List<LogSegmentLedgerMetadata>> callback) {
        try {
            zooKeeperClient.get().getChildren(ledgerPath, watcher, new AsyncCallback.Children2Callback() {
                @Override
                public void processResult(int rc, String path, Object ctx, List<String> children, Stat stat) {
                    if (KeeperException.Code.OK.intValue() != rc) {
                        callback.operationComplete(-1, null);
                        return;
                    }
                    final List<LogSegmentLedgerMetadata> segments = new ArrayList<LogSegmentLedgerMetadata>(children.size());
                    final AtomicInteger numChildren = new AtomicInteger(children.size());
                    final AtomicInteger numFailures = new AtomicInteger(0);
                    for (String n: children) {
                        LogSegmentLedgerMetadata.read(zooKeeperClient, ledgerPath + "/" + n, conf.getDLLedgerMetadataLayoutVersion(),
                        new BookkeeperInternalCallbacks.GenericCallback<LogSegmentLedgerMetadata>() {
                            @Override
                            public void operationComplete(int rc, LogSegmentLedgerMetadata result) {
                                if (BKException.Code.OK != rc) {
                                    // fail fast
                                    if (1 == numFailures.incrementAndGet()) {
                                        // :( properly we need dlog related response code.
                                        callback.operationComplete(rc, null);
                                        return;
                                    }
                                } else {
                                    segments.add(result);
                                }
                                if (0 == numChildren.decrementAndGet() && numFailures.get() == 0) {
                                    Collections.sort(segments, comparator);
                                    callback.operationComplete(BKException.Code.OK, segments);
                                }
                            }
                        });
                    }
                }
            }, null);
        } catch (ZooKeeperClient.ZooKeeperConnectionException e) {
            callback.operationComplete(BKException.Code.ZKException, null);
        } catch (InterruptedException e) {
            callback.operationComplete(BKException.Code.InterruptedException, null);
        }
    }

    String getFullyQualifiedName() {
        return String.format("%s:%s", name, streamIdentifier);
    }
}<|MERGE_RESOLUTION|>--- conflicted
+++ resolved
@@ -323,11 +323,8 @@
                         LOG.info("Retrying recovery from the beginning of the ledger");
                         scanStartPoint = 0;
                     }
-<<<<<<< HEAD
-=======
                     // We should try to open a fresh handle for the next attempt to find the
                     // position in the ledger
->>>>>>> 2e5011d1
                     ledgerDescriptor = handleCachePriv.openLedger(l, fence);
                 }
             }
