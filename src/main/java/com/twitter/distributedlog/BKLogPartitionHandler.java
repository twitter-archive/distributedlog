--- conflicted
+++ resolved
@@ -177,7 +177,6 @@
         }
     }
 
-<<<<<<< HEAD
     protected void scheduleGetLedgersTask(boolean watch, boolean allowEmpty) {
         if (!watch) {
             ledgerListWatchSet.set(true);
@@ -197,10 +196,7 @@
         }
     }
 
-    public long getLastTxId(boolean recover) throws IOException {
-=======
     public LogRecord getLastLogRecord(boolean recover, boolean includeEndOfStream) throws IOException {
->>>>>>> f395f7c8
         checkLogStreamExists();
         List<LogSegmentLedgerMetadata> ledgerList = getLedgerListDesc(true, true);
 
