/**
 * Licensed to the Apache Software Foundation (ASF) under one
 * or more contributor license agreements.  See the NOTICE file
 * distributed with this work for additional information
 * regarding copyright ownership.  The ASF licenses this file
 * to you under the Apache License, Version 2.0 (the
 * "License"); you may not use this file except in compliance
 * with the License.  You may obtain a copy of the License at
 *
 *     http://www.apache.org/licenses/LICENSE-2.0
 *
 * Unless required by applicable law or agreed to in writing, software
 * distributed under the License is distributed on an "AS IS" BASIS,
 * WITHOUT WARRANTIES OR CONDITIONS OF ANY KIND, either express or implied.
 * See the License for the specific language governing permissions and
 * limitations under the License.
 */
package com.twitter.distributedlog;

<<<<<<< HEAD
import com.google.common.collect.Sets;
=======
import com.google.common.base.Stopwatch;
import com.google.common.collect.Sets;
import com.twitter.distributedlog.callback.LogSegmentListener;
>>>>>>> 4f0bf11d
import com.twitter.distributedlog.exceptions.DLInterruptedException;
import com.twitter.distributedlog.metadata.BKDLConfig;
import com.twitter.distributedlog.util.Pair;

import org.apache.bookkeeper.client.BKException;
import org.apache.bookkeeper.proto.BookkeeperInternalCallbacks.GenericCallback;
import org.apache.bookkeeper.stats.OpStatsLogger;
import org.apache.bookkeeper.stats.StatsLogger;
import org.apache.zookeeper.AsyncCallback;
import org.apache.zookeeper.KeeperException;
import org.apache.zookeeper.WatchedEvent;
import org.apache.zookeeper.Watcher;
import org.apache.zookeeper.data.Stat;
import org.slf4j.Logger;
import org.slf4j.LoggerFactory;

import java.io.IOException;
import java.net.URI;
import java.util.ArrayList;
import java.util.Collection;
import java.util.Collections;
import java.util.Comparator;
import java.util.HashMap;
import java.util.HashSet;
import java.util.List;
import java.util.Map;
import java.util.Set;
<<<<<<< HEAD
import java.util.concurrent.ConcurrentHashMap;
import java.util.concurrent.ConcurrentMap;
=======
import java.util.concurrent.CopyOnWriteArraySet;
import java.util.concurrent.ConcurrentHashMap;
import java.util.concurrent.ConcurrentMap;
import java.util.concurrent.CountDownLatch;
>>>>>>> 4f0bf11d
import java.util.concurrent.ScheduledExecutorService;
import java.util.concurrent.TimeUnit;
import java.util.concurrent.atomic.AtomicBoolean;
import java.util.concurrent.atomic.AtomicInteger;

/**
 * BookKeeper Distributed Log Manager
 * <p/>
 * The URI format for bookkeeper is distributed://[zkEnsemble]/[rootZnode]
 * [zookkeeper ensemble] is a list of semi-colon separated, zookeeper host:port
 * pairs. In the example above there are 3 servers, in the ensemble,
 * zk1, zk2 &amp; zk3, each one listening on port 2181.
 * <p/>
 * [root znode] is the path of the zookeeper znode, under which the editlog
 * information will be stored.
 * <p/>
 * Other configuration options are:
 * <ul>
 * <li><b>output-buffer-size</b>
 * Number of bytes a bookkeeper journal stream will buffer before
 * forcing a flush. Default is 1024.</li>
 * <li><b>ensemble-size</b>
 * Number of bookkeeper servers in edit log ledger ensembles. This
 * is the number of bookkeeper servers which need to be available
 * for the ledger to be writable. Default is 3.</li>
 * <li><b>quorum-size</b>
 * Number of bookkeeper servers in the write quorum. This is the
 * number of bookkeeper servers which must have acknowledged the
 * write of an entry before it is considered written.
 * Default is 2.</li>
 * <li><b>digestPw</b>
 * Password to use when creating ledgers. </li>
 * </ul>
 */
abstract class BKLogPartitionHandler implements Watcher {
    static final Logger LOG = LoggerFactory.getLogger(BKLogPartitionHandler.class);

    static interface LogSegmentFilter {

        static final LogSegmentFilter DEFAULT_FILTER = new LogSegmentFilter() {
            @Override
            public Collection<String> filter(Collection<String> fullList) {
                return fullList;
            }
        };

        Collection<String> filter(Collection<String> fullList);
    }

    private static final int LAYOUT_VERSION = -1;

    protected final String name;
    protected final String streamIdentifier;
    protected final ZooKeeperClient zooKeeperClient;
    protected final DistributedLogConfiguration conf;
    protected final BookKeeperClient bookKeeperClient;
    protected final String partitionRootPath;
    protected final String ledgerPath;
    protected final String digestpw;
    protected volatile long lastLedgerRollingTimeMillis = -1;
    protected final ScheduledExecutorService executorService;
    protected final StatsLogger statsLogger;
    private final AtomicBoolean ledgerListWatchSet = new AtomicBoolean(false);
    private final AtomicBoolean isFullListFetched = new AtomicBoolean(false);
    protected volatile boolean reportGetSegmentStats = false;

    // listener
    protected final CopyOnWriteArraySet<LogSegmentListener> listeners =
            new CopyOnWriteArraySet<LogSegmentListener>();

    // Maintain the list of ledgers
    protected final Map<String, LogSegmentLedgerMetadata> logSegments =
        new HashMap<String, LogSegmentLedgerMetadata>();
    protected final ConcurrentMap<Long, LogSegmentLedgerMetadata> lid2LogSegments =
        new ConcurrentHashMap<Long, LogSegmentLedgerMetadata>();
    protected volatile SyncGetLedgersCallback firstGetLedgersTask = null;
    protected final AsyncNotification notification;
    // log segment filter
    protected final LogSegmentFilter filter;

    // Stats
    private static OpStatsLogger forceGetListStat;
    private static OpStatsLogger getListStat;
    private static OpStatsLogger getFilteredListStat;
    private static OpStatsLogger getFullListStat;
    private static OpStatsLogger getInprogressSegmentStat;
    private static OpStatsLogger getCompletedSegmentStat;
    private static OpStatsLogger negativeGetInprogressSegmentStat;
    private static OpStatsLogger negativeGetCompletedSegmentStat;
    private static OpStatsLogger recoverLastEntryStats;
    private static OpStatsLogger recoverScannedEntriesStats;

    static class SyncGetLedgersCallback implements GenericCallback<List<LogSegmentLedgerMetadata>> {

        final String path;
        final boolean allowEmpty;
        final CountDownLatch countDownLatch = new CountDownLatch(1);

        int rc = BKException.Code.InterruptedException;

        SyncGetLedgersCallback(String path, boolean allowEmpty) {
            this.path = path;
            this.allowEmpty = allowEmpty;
        }

        @Override
        public void operationComplete(int rc, List<LogSegmentLedgerMetadata> logSegmentLedgerMetadatas) {
            this.rc = rc;
            if (BKException.Code.OK == rc) {
                LOG.debug("Updated ledgers list for {} : {}", path, logSegmentLedgerMetadatas);
            }
            countDownLatch.countDown();
        }

        void waitForFinish() throws IOException {
            try {
                countDownLatch.await();
            } catch (InterruptedException e) {
                throw new IOException("Interrupted on getting ledgers list for " + path, e);
            }
            if ((KeeperException.Code.OK.intValue() != rc) &&
                ((KeeperException.Code.NONODE.intValue() != rc) || (!allowEmpty))) {
                throw new IOException("Error getting ledgers list for " + path);
            }
        }
    }

    static class NOPGetLedgersCallback implements GenericCallback<List<LogSegmentLedgerMetadata>> {

        final String path;

        NOPGetLedgersCallback(String path) {
            this.path = path;
        }

        @Override
        public void operationComplete(int rc, List<LogSegmentLedgerMetadata> logSegmentLedgerMetadatas) {
            if (BKException.Code.OK == rc) {
                LOG.debug("Updated ledgers list : {}", path, logSegmentLedgerMetadatas);
            }
        }
    }

    class WatcherGetLedgersCallback implements GenericCallback<List<LogSegmentLedgerMetadata>>, Runnable {

        final String path;

        WatcherGetLedgersCallback(String path) {
            this.path = path;
        }

        @Override
        public void operationComplete(int rc, List<LogSegmentLedgerMetadata > logSegmentLedgerMetadatas) {
            if (BKException.Code.OK == rc) {
                LOG.debug("Updated ledgers list : {}", path, logSegmentLedgerMetadatas);
            } else {
                executorService.schedule(this, conf.getZKRetryBackoffStartMillis(), TimeUnit.MILLISECONDS);
            }
        }

        @Override
        public void run() {
            asyncGetLedgerListInternal(LogSegmentLedgerMetadata.COMPARATOR, filter, BKLogPartitionHandler.this, this);
        }
    }

    // Maintain the list of ledgers
    protected final Map<String, LogSegmentLedgerMetadata> logSegments =
            new HashMap<String, LogSegmentLedgerMetadata>();
    protected final ConcurrentMap<Long, LogSegmentLedgerMetadata> lid2LogSegments =
            new ConcurrentHashMap<Long, LogSegmentLedgerMetadata>();

    /**
     * Construct a Bookkeeper journal manager.
     */
    BKLogPartitionHandler(String name,
                          String streamIdentifier,
                          DistributedLogConfiguration conf,
                          URI uri,
                          ZooKeeperClientBuilder zkcBuilder,
                          BookKeeperClientBuilder bkcBuilder,
                          ScheduledExecutorService executorService,
                          StatsLogger statsLogger,
                          AsyncNotification notification,
                          LogSegmentFilter filter) throws IOException {
        this.name = name;
        this.streamIdentifier = streamIdentifier;
        this.conf = conf;
        this.executorService = executorService;
        this.statsLogger = statsLogger;
        this.notification = notification;
        this.filter = filter;
        partitionRootPath = BKDistributedLogManager.getPartitionPath(uri, name, streamIdentifier);

        ledgerPath = partitionRootPath + "/ledgers";
        digestpw = conf.getBKDigestPW();

        try {
            if (null == zkcBuilder) {
                zkcBuilder = ZooKeeperClientBuilder.newBuilder()
                        .sessionTimeoutMs(conf.getZKSessionTimeoutMilliseconds())
                        .uri(uri)
                        .statsLogger(statsLogger)
                        .retryThreadCount(conf.getZKClientNumberRetryThreads())
                        .buildNew(false);
            }
            this.zooKeeperClient = zkcBuilder.build();
            LOG.debug("Using ZK Path {}", partitionRootPath);
            if (null == bkcBuilder) {
                // resolve uri
                BKDLConfig bkdlConfig = BKDLConfig.resolveDLConfig(this.zooKeeperClient, uri);
                BKDLConfig.propagateConfiguration(bkdlConfig, conf);
                bkcBuilder = BookKeeperClientBuilder.newBuilder()
                        .dlConfig(conf).bkdlConfig(bkdlConfig)
                        .name(String.format("%s:shared", name)).statsLogger(statsLogger);
            }
            this.bookKeeperClient = bkcBuilder.build();
        } catch (KeeperException e) {
            throw new IOException("Error initializing bookkeeper client", e);
        } catch (InterruptedException ie) {
            throw new DLInterruptedException("Interrupted initializing bookkeeper client", ie);
        }

        // Stats
        StatsLogger segmentsLogger = statsLogger.scope("logsegments");
        if (null == forceGetListStat) {
            forceGetListStat = segmentsLogger.getOpStatsLogger("force_get_list");
        }
        if (null == getListStat) {
            getListStat = segmentsLogger.getOpStatsLogger("get_list");
        }
        if (null == getFilteredListStat) {
            getFilteredListStat = segmentsLogger.getOpStatsLogger("get_filtered_list");
        }
        if (null == getFullListStat) {
            getFullListStat = segmentsLogger.getOpStatsLogger("get_full_list");
        }
        if (null == getInprogressSegmentStat) {
            getInprogressSegmentStat = segmentsLogger.getOpStatsLogger("get_inprogress_segment");
        }
        if (null == getCompletedSegmentStat) {
            getCompletedSegmentStat = segmentsLogger.getOpStatsLogger("get_completed_segment");
        }
        if (null == negativeGetInprogressSegmentStat) {
            negativeGetInprogressSegmentStat = segmentsLogger.getOpStatsLogger("negative_get_inprogress_segment");
        }
        if (null == negativeGetCompletedSegmentStat) {
            negativeGetCompletedSegmentStat = segmentsLogger.getOpStatsLogger("negative_get_completed_segment");
        }
        if (null == recoverLastEntryStats) {
            recoverLastEntryStats = segmentsLogger.getOpStatsLogger("recover_last_entry");
        }
        if (null == recoverScannedEntriesStats) {
            recoverScannedEntriesStats = segmentsLogger.getOpStatsLogger("recover_scanned_entries");
        }
    }

    protected void registerListener(LogSegmentListener listener) {
        listeners.add(listener);
    }

    protected void unregisterListener(LogSegmentListener listener) {
        listeners.remove(listener);
    }

    protected void notifyUpdatedLogSegments(List<LogSegmentLedgerMetadata> segments) {
        for (LogSegmentListener listener : listeners) {
            List<LogSegmentLedgerMetadata> listToReturn =
                    new ArrayList<LogSegmentLedgerMetadata>(segments);
            Collections.sort(listToReturn, LogSegmentLedgerMetadata.DESC_COMPARATOR);
            listener.onSegmentsUpdated(listToReturn);
        }
    }

    protected void scheduleGetAllLedgersTaskIfNeeded() {
        if (isFullListFetched.get()) {
            return;
        }
        asyncGetLedgerListInternal(LogSegmentLedgerMetadata.COMPARATOR, LogSegmentFilter.DEFAULT_FILTER,
                null, new NOPGetLedgersCallback(getFullyQualifiedName()));
    }

    protected void scheduleGetLedgersTask(boolean watch, boolean allowEmpty) {
        if (!watch) {
            ledgerListWatchSet.set(true);
        }
        LOG.info("Scheduling get ledgers task for {}, watch = {}.", getFullyQualifiedName(), watch);
        firstGetLedgersTask = new SyncGetLedgersCallback(getFullyQualifiedName(), allowEmpty);
        asyncGetLedgerListInternal(LogSegmentLedgerMetadata.COMPARATOR, filter,
                                   watch ? this : null, firstGetLedgersTask);
        LOG.info("Scheduled get ledgers task for {}, watch = {}.", getFullyQualifiedName(), watch);
    }

    protected void waitFirstGetLedgersTaskToFinish() throws IOException {
        SyncGetLedgersCallback task = firstGetLedgersTask;
        if (null != task) {
            if (LOG.isTraceEnabled()) {
                LOG.trace("Wait first getting ledgers task to finish for {}.", getFullyQualifiedName());
            }
            task.waitForFinish();
        }
    }

    public LogRecordWithDLSN getLastLogRecord(boolean recover, boolean includeEndOfStream) throws IOException {
        checkLogStreamExists();
        List<LogSegmentLedgerMetadata> ledgerList = getFullLedgerListDesc(true, true);

        for (LogSegmentLedgerMetadata metadata: ledgerList) {
            LogRecordWithDLSN record = recoverLastRecordInLedger(metadata, false, recover, false, includeEndOfStream);

            if (null != record) {
                assert(!record.isControl());
                LOG.debug("{} getLastLogRecord Returned {}", getFullyQualifiedName(), record);
                return record;
            }
        }

        throw new LogEmptyException("Log " + getFullyQualifiedName() + " has no records");
    }

    public long getLastTxId(boolean recover,
                            boolean includeEndOfStream) throws IOException {
        checkLogStreamExists();
        return getLastLogRecord(recover, includeEndOfStream).getTransactionId();
    }

    public DLSN getLastDLSN(boolean recover,
                            boolean includeEndOfStream) throws IOException {
        checkLogStreamExists();
        return getLastLogRecord(recover, includeEndOfStream).getDlsn();
    }

    public long getLogRecordCount() throws IOException {
        try {
            checkLogStreamExists();
        } catch (LogEmptyException exc) {
            return 0;
        }

        List<LogSegmentLedgerMetadata> ledgerList = getFullLedgerList(true, false);
        long count = 0;
        for (LogSegmentLedgerMetadata l : ledgerList) {
            if (l.isInProgress()) {
                LogRecord record = recoverLastRecordInLedger(l, false, false, false, false);
                if (null != record) {
                    count += record.getCount();
                }
            } else {
                count += l.getRecordCount();
            }
        }
        return count;
    }

    public long getFirstTxId() throws IOException {
        checkLogStreamExists();
        List<LogSegmentLedgerMetadata> ledgerList = getFullLedgerList(true, true);

        // The ledger list should at least have one element
        // First TxId is populated even for in progress ledgers
        return ledgerList.get(0).getFirstTxId();
    }

    private void checkLogStreamExists() throws IOException {
        try {
            if (null == zooKeeperClient.get().exists(ledgerPath, false)) {
                throw new LogEmptyException("Log " + getFullyQualifiedName() + " is empty");
            }
        } catch (InterruptedException ie) {
            LOG.error("Interrupted while reading {}", ledgerPath, ie);
            throw new DLInterruptedException("Interrupted while checking " + ledgerPath, ie);
        } catch (KeeperException ke) {
            LOG.error("Error reading {} entry in zookeeper", ledgerPath, ke);
            throw new LogEmptyException("Log " + getFullyQualifiedName() + " is empty");
        }
    }

    public long getTxIdNotLaterThan(long thresholdTxId)
        throws IOException {
        checkLogStreamExists();
        LedgerHandleCache handleCachePriv = new LedgerHandleCache(bookKeeperClient, digestpw);
        LedgerDataAccessor ledgerDataAccessorPriv = new LedgerDataAccessor(handleCachePriv, getFullyQualifiedName(), statsLogger);
        List<LogSegmentLedgerMetadata> ledgerListDesc = getFullLedgerListDesc(true, false);
        for (LogSegmentLedgerMetadata l : ledgerListDesc) {
            if (LOG.isTraceEnabled()) {
                LOG.trace("Inspecting Ledger: {}", l);
            }
            if (thresholdTxId < l.getFirstTxId()) {
                continue;
            }

            if (l.isInProgress()) {
                try {
                    long lastTxId = readLastTxIdInLedger(l, false).getFirst();
                    if ((lastTxId != DistributedLogConstants.EMPTY_LEDGER_TX_ID) &&
                        (lastTxId != DistributedLogConstants.INVALID_TXID) &&
                        (lastTxId < thresholdTxId)) {
                        return lastTxId;
                    }
                } catch (DLInterruptedException ie) {
                    throw ie;
                } catch (IOException exc) {
                    LOG.info("Optimistic Transaction Id recovery failed.", exc);
                }
            }

            try {
                LedgerDescriptor ledgerDescriptor = handleCachePriv.openLedger(l, !l.isInProgress());
                BKPerStreamLogReader s
                    = new BKPerStreamLogReader(this, ledgerDescriptor, l, 0,
                    ledgerDataAccessorPriv, false, statsLogger);

                LogRecord prevRecord = null;
                LogRecord currRecord = s.readOp(false);
                while ((null != currRecord) && (currRecord.getTransactionId() <= thresholdTxId)) {
                    prevRecord = currRecord;
                    currRecord = s.readOp(false);
                }

                if (null != prevRecord) {
                    if (prevRecord.getTransactionId() < 0) {
                        LOG.info("getTxIdNotLaterThan returned negative value {} for input {}", prevRecord.getTransactionId(), thresholdTxId);
                    }
                    return prevRecord.getTransactionId();
                }

            } catch (BKException e) {
                throw new IOException("Could not open ledger for " + thresholdTxId, e);
            }

        }

        if (ledgerListDesc.size() == 0) {
            throw new LogEmptyException("Log " + getFullyQualifiedName() + " is empty");
        }

        throw new AlreadyTruncatedTransactionException("Records prior to " + thresholdTxId +
            " have already been deleted for log " + getFullyQualifiedName());
    }

    protected void checkLogExists() throws IOException {
        /*
            try {
                if (null == zooKeeperClient.exists(ledgerPath, false)) {
                    throw new IOException("Log does not exist or has been deleted");
                }
            } catch (InterruptedException ie) {
                LOG.error("Interrupted while deleting " + ledgerPath, ie);
                throw new IOException("Log does not exist or has been deleted");
            } catch (KeeperException ke) {
                LOG.error("Error deleting" + ledgerPath + "entry in zookeeper", ke);
                throw new IOException("Log does not exist or has been deleted");
            }
        */
    }

    public void close() throws IOException {
        bookKeeperClient.release();
        zooKeeperClient.close();
    }

    /**
     * Find the id of the last edit log transaction written to a edit log
     * ledger.
     */
    protected Pair<Long, DLSN> readLastTxIdInLedger(LogSegmentLedgerMetadata l, boolean forwardReading) throws IOException {
        LogRecordWithDLSN record = recoverLastRecordInLedger(l, forwardReading, false, false, true);

        if (null == record) {
            return Pair.of(DistributedLogConstants.EMPTY_LEDGER_TX_ID, DLSN.InvalidDLSN);
        }
        else {
            return Pair.of(record.getTransactionId(), record.getDlsn());
        }
    }

    /**
     * Find the id of the last edit log transaction written to a edit log
     * ledger.
     */
    protected LogRecordWithDLSN recoverLastRecordInLedger(LogSegmentLedgerMetadata l,
                                                          boolean forwardReading,
                                                          boolean fence,
                                                          boolean includeControl,
                                                          boolean includeEndOfStream)
        throws IOException {
        Stopwatch stopwatch = new Stopwatch().start();
        boolean success = false;
        try {
            LogRecordWithDLSN record = doRecoverLastRecordInLedger(l, forwardReading, fence, includeControl, includeEndOfStream);
            success = true;
            return record;
        } finally {
            if (success) {
                recoverLastEntryStats.registerSuccessfulEvent(stopwatch.stop().elapsed(TimeUnit.MICROSECONDS));
            } else {
                recoverLastEntryStats.registerFailedEvent(stopwatch.stop().elapsed(TimeUnit.MICROSECONDS));
            }
        }
    }

    protected LogRecordWithDLSN doRecoverLastRecordInLedger(LogSegmentLedgerMetadata l,
                                                            boolean forwardReading,
                                                            boolean fence,
                                                            boolean includeControl,
                                                            boolean includeEndOfStream)
        throws IOException {
        LogRecordWithDLSN lastRecord;
        Throwable exceptionEncountered = null;
        try {
            LedgerHandleCache handleCachePriv = new LedgerHandleCache(bookKeeperClient, digestpw);
            LedgerDataAccessor ledgerDataAccessorPriv = new LedgerDataAccessor(handleCachePriv, getFullyQualifiedName(), statsLogger);
            boolean trySmallLedger = true;
            LedgerDescriptor ledgerDescriptor = handleCachePriv.openLedger(l, fence);
            long scanStartPoint = handleCachePriv.getLastAddConfirmed(ledgerDescriptor);
            // since we piggyback last add confirmed, so we should stop reading at lastAddConfirmed position
            // if forwardReading is disabled.
            final long lastAddConfirmed = scanStartPoint;

            if (scanStartPoint < 0) {
                LOG.debug("Ledger is empty {}", l.getLedgerId());
                // Ledger is empty
                return null;
            }

            if (fence) {
                LOG.debug("{} Open With Recovery Last Add Confirmed {}", getFullyQualifiedName(), scanStartPoint);
            } else {
                LOG.debug("{} Open No Recovery Last Add Confirmed {}", getFullyQualifiedName(), scanStartPoint);
                if (scanStartPoint > DistributedLogConstants.SMALL_LEDGER_THRESHOLD) {
                    scanStartPoint -= DistributedLogConstants.SMALL_LEDGER_THRESHOLD;
                    trySmallLedger = false;
                }
            }

            int numRecordsScanned = 0;
            while (true) {
                BKPerStreamLogReader in
                    = new BKPerStreamLogReader(this, ledgerDescriptor, l, scanStartPoint,
                        ledgerDataAccessorPriv, includeControl, statsLogger);

                lastRecord = null;
                try {
                    LogRecordWithDLSN record = in.readOp(false);
                    while (record != null) {
                        ++numRecordsScanned;
                        if (!forwardReading && record.getDlsn().getEntryId() > lastAddConfirmed) {
                            // we should stop forward reading at current lastAddConfirmed.
                            break;
                        }
                        if ((null == lastRecord
                            || record.getDlsn().compareTo(lastRecord.getDlsn()) > 0) &&
                            (includeEndOfStream || !record.isEndOfStream())) {
                            lastRecord = record;
                        }
                        record = in.readOp(false);
                    }
                } catch (DLInterruptedException die) {
                    throw die;
                } catch (IOException exc) {
                    LOG.info("Reading beyond flush point", exc);
                    exceptionEncountered = exc;
                } finally {
                    in.close();
                }

                if (0 == scanStartPoint) {
                    break;
                } else if (null != lastRecord) {
                    break;
                } else {
                    // Retry from a different point in the ledger
                    exceptionEncountered = null;

                    if (trySmallLedger && (scanStartPoint > DistributedLogConstants.SMALL_LEDGER_THRESHOLD)) {
                        LOG.info("Retrying recovery from an earlier point in the ledger");
                        scanStartPoint -= DistributedLogConstants.SMALL_LEDGER_THRESHOLD;
                        trySmallLedger = false;
                    } else {
                        LOG.info("Retrying recovery from the beginning of the ledger");
                        scanStartPoint = 0;
                    }
                    // We should try to open a fresh handle for the next attempt to find the
                    // position in the ledger
                    ledgerDescriptor = handleCachePriv.openLedger(l, fence);
                }
            }
            recoverScannedEntriesStats.registerSuccessfulEvent(numRecordsScanned);
        } catch (BKException e) {
            throw new IOException("Exception retrieving last tx id for ledger " + l, e);
        }

        // If there was an exception while reading the last record, we cant rely on the value
        // so we must throw the error to the caller
        if (null != exceptionEncountered) {
            throw new IOException("Exception while retrieving last log record", exceptionEncountered);
        }

        if (includeControl && (null == lastRecord)) {
            throw new IOException("Exception while retrieving last log record");
        }

        assert((null == lastRecord) || includeControl || !lastRecord.isControl());
        return lastRecord;
    }

<<<<<<< HEAD
    // Ledgers Related Functions
    // ***Note***
    // Caching of log segment metadata assumes that the data contained in the ZNodes for individual
    // log segments is never updated after creation i.e we never call setData. A log segment
    // is finalized by creating a new ZNode and deleting the in progress node. This code will have
    // to change if we change the behavior

    private List<LogSegmentLedgerMetadata> getCachedLedgerList(Comparator comparator) {
        List<LogSegmentLedgerMetadata> segmentsToReturn;
        synchronized (logSegments) {
            segmentsToReturn = new ArrayList<LogSegmentLedgerMetadata>(logSegments.size());
            for (String name : logSegments.keySet()) {
                segmentsToReturn.add(logSegments.get(name));
            }
            if (LOG.isTraceEnabled()) {
                LOG.trace("Cached log segments : {}", segmentsToReturn);
            }
        }
        Collections.sort(segmentsToReturn, comparator);
        return segmentsToReturn;
    }

    public List<LogSegmentLedgerMetadata> getLedgerList(boolean throwOnEmpty) throws IOException {
        return getLedgerList(LogSegmentLedgerMetadata.COMPARATOR, throwOnEmpty);
=======
    protected void setLastLedgerRollingTimeMillis(long rollingTimeMillis) {
        if (lastLedgerRollingTimeMillis < rollingTimeMillis) {
            lastLedgerRollingTimeMillis = rollingTimeMillis;
        }
    }

    public String getFullyQualifiedName() {
        return String.format("%s:%s", name, streamIdentifier);
>>>>>>> 4f0bf11d
    }

    // Ledgers Related Functions

    private List<LogSegmentLedgerMetadata> getCachedLedgerList(Comparator comparator, LogSegmentFilter segmentFilter) {
        List<LogSegmentLedgerMetadata> segmentsToReturn;
        synchronized (logSegments) {
            segmentsToReturn = new ArrayList<LogSegmentLedgerMetadata>(logSegments.size());
            Collection<String> segmentNamesFiltered = segmentFilter.filter(logSegments.keySet());
            for (String name : segmentNamesFiltered) {
                segmentsToReturn.add(logSegments.get(name));
            }
            if (LOG.isTraceEnabled()) {
                LOG.trace("Cached log segments : {}", segmentsToReturn);
            }
        }
        Collections.sort(segmentsToReturn, comparator);
        return segmentsToReturn;
    }

    protected List<LogSegmentLedgerMetadata> getCachedFullLedgerList(Comparator comparator) {
        return getCachedLedgerList(comparator, LogSegmentFilter.DEFAULT_FILTER);
    }

    protected List<LogSegmentLedgerMetadata> getFullLedgerList(boolean forceFetch, boolean throwOnEmpty)
            throws IOException {
        return getLedgerList(forceFetch, true, LogSegmentLedgerMetadata.COMPARATOR, throwOnEmpty);
    }

    protected List<LogSegmentLedgerMetadata> getFullLedgerListDesc(boolean forceFetch, boolean throwOnEmpty)
            throws IOException {
        return getLedgerList(forceFetch, true, LogSegmentLedgerMetadata.DESC_COMPARATOR, throwOnEmpty);
    }

    protected List<LogSegmentLedgerMetadata> getFilteredLedgerList(boolean forceFetch, boolean throwOnEmpty)
            throws IOException {
        return getLedgerList(forceFetch, false, LogSegmentLedgerMetadata.COMPARATOR, throwOnEmpty);
    }

    protected List<LogSegmentLedgerMetadata> getFilteredLedgerListDesc(boolean forceFetch, boolean throwOnEmpty)
            throws IOException {
        return getLedgerList(forceFetch, false, LogSegmentLedgerMetadata.DESC_COMPARATOR, throwOnEmpty);
    }

    protected List<LogSegmentLedgerMetadata> getLedgerList(boolean forceFetch, boolean fetchFullList,
                                                           Comparator comparator, boolean throwOnEmpty)
            throws IOException {
        Stopwatch stopwatch = new Stopwatch().start();
        boolean success = false;
        try {
            List<LogSegmentLedgerMetadata> segments =
                    doGetLedgerList(forceFetch, fetchFullList, comparator, throwOnEmpty);
            success = true;
            return segments;
        } finally {
            OpStatsLogger statsLogger = fetchFullList ? getFullListStat : getFilteredListStat;
            if (success) {
                statsLogger.registerSuccessfulEvent(stopwatch.stop().elapsed(TimeUnit.MICROSECONDS));
            } else {
                statsLogger.registerFailedEvent(stopwatch.stop().elapsed(TimeUnit.MICROSECONDS));
            }
        }
    }

    private List<LogSegmentLedgerMetadata> doGetLedgerList(boolean forceFetch, boolean fetchFullList,
                                                           Comparator comparator, boolean throwOnEmpty)
        throws IOException {
        if (fetchFullList) {
            if (forceFetch || !isFullListFetched.get()) {
                return forceGetLedgerList(comparator, LogSegmentFilter.DEFAULT_FILTER, throwOnEmpty);
            } else {
                return getCachedFullLedgerList(comparator);
            }
        } else {
            if (forceFetch) {
                return forceGetLedgerList(comparator, filter, throwOnEmpty);
            } else {
                if(!ledgerListWatchSet.get()) {
                    scheduleGetLedgersTask(true, true);
                }
                waitFirstGetLedgersTaskToFinish();
                return getCachedLedgerList(comparator, filter);
            }
        }
    }

    /**
     * Add the segment <i>metadata</i> for <i>name</i> in the cache.
     *
     * @param name
     *          segment znode name.
     * @param metadata
     *          segment metadata.
     */
    protected void addLogSegmentToCache(String name, LogSegmentLedgerMetadata metadata) {
        synchronized (logSegments) {
            if (!logSegments.containsKey(name)) {
                logSegments.put(name, metadata);
                if (LOG.isTraceEnabled()) {
                    LOG.trace("Added log segment ({} : {}) to cache.", name, metadata);
                }
            }
            LogSegmentLedgerMetadata oldMetadata = lid2LogSegments.remove(metadata.getLedgerId());
            if (null == oldMetadata) {
                lid2LogSegments.put(metadata.getLedgerId(), metadata);
            } else {
                if (oldMetadata.isInProgress() && !metadata.isInProgress()) {
                    lid2LogSegments.put(metadata.getLedgerId(), metadata);
                } else {
                    lid2LogSegments.put(oldMetadata.getLedgerId(), oldMetadata);
                }
            }
        }
        // update the last ledger rolling time
        if (!metadata.isInProgress() && (lastLedgerRollingTimeMillis < metadata.getCompletionTime())) {
            lastLedgerRollingTimeMillis = metadata.getCompletionTime();
        }
    }

    protected LogSegmentLedgerMetadata readLogSegmentFromCache(String name) {
        synchronized (logSegments) {
            return logSegments.get(name);
        }
    }

    protected LogSegmentLedgerMetadata removeLogSegmentFromCache(String name) {
        synchronized (logSegments) {
            LogSegmentLedgerMetadata metadata = logSegments.remove(name);
            if (null != metadata) {
                lid2LogSegments.remove(metadata.getLedgerId(), metadata);
                LOG.debug("Removed log segment ({} : {}) from cache.", name, metadata);
            }
            return metadata;
        }
    }

    /**
     * Get a list of all segments in the journal.
     */
<<<<<<< HEAD
    protected List<LogSegmentLedgerMetadata> getLedgerList(Comparator comparator, boolean throwOnEmpty) throws IOException {
        try {
            List<String> ledgerNames = zooKeeperClient.get().getChildren(ledgerPath, false);
            Set<String> segmentsReceived = new HashSet<String>();
            segmentsReceived.addAll(ledgerNames);
            Set<String> segmentsAdded;
            Set<String> segmentsRemoved;
            synchronized (logSegments) {
                Set<String> segmentsCached = logSegments.keySet();
                segmentsAdded = Sets.difference(segmentsReceived, segmentsCached).immutableCopy();
                segmentsRemoved = Sets.difference(segmentsCached, segmentsReceived).immutableCopy();
                for (String s : segmentsRemoved) {
                    LogSegmentLedgerMetadata segmentMetadata = removeLogSegmentFromCache(s);
                    LOG.debug("Removed log segment {} from cache : {}.", s, segmentMetadata);
                }
            }

            if (segmentsAdded.isEmpty()) {
                if (LOG.isTraceEnabled()) {
                    LOG.trace("No segments added for {}.", getFullyQualifiedName());
                }
                return getCachedLedgerList(comparator);
            }

            for (String segment : segmentsAdded) {
                LogSegmentLedgerMetadata l = LogSegmentLedgerMetadata.read(zooKeeperClient, ledgerPath + "/" + segment);
                addLogSegmentToCache(segment, l);
                if (!l.isInProgress() && (lastLedgerRollingTimeMillis < l.getCompletionTime())) {
                    lastLedgerRollingTimeMillis = l.getCompletionTime();
=======
    protected List<LogSegmentLedgerMetadata> forceGetLedgerList(final Comparator comparator,
                                                                final LogSegmentFilter segmentFilter,
                                                                boolean throwOnEmpty) throws IOException {
        final List<LogSegmentLedgerMetadata> ledgers = new ArrayList<LogSegmentLedgerMetadata>();
        final AtomicInteger result = new AtomicInteger(-1);
        final CountDownLatch latch = new CountDownLatch(1);
        int retryCount = 5;
        int backOff = conf.getReadAheadWaitTime();
        do {
            ledgers.clear();
            Stopwatch stopwatch = new Stopwatch().start();
            asyncGetLedgerListInternal(comparator, segmentFilter, null, new GenericCallback<List<LogSegmentLedgerMetadata>>() {
                @Override
                public void operationComplete(int rc, List<LogSegmentLedgerMetadata> logSegmentLedgerMetadatas) {
                    result.set(rc);
                    if (KeeperException.Code.OK.intValue() == rc) {
                        ledgers.addAll(logSegmentLedgerMetadatas);
                    } else {
                        LOG.error("Failed to get ledger list for {} : with error {}", getFullyQualifiedName(), rc);
                    }
                    latch.countDown();
>>>>>>> 4f0bf11d
                }
            });
            try {
                latch.await();
            } catch (InterruptedException e) {
                forceGetListStat.registerFailedEvent(stopwatch.stop().elapsed(TimeUnit.MICROSECONDS));
                throw new DLInterruptedException("Interrupted on reading ledger list from zkfor " + getFullyQualifiedName(), e);
            }
            long elapsedMicros = stopwatch.stop().elapsed(TimeUnit.MICROSECONDS);

            KeeperException.Code rc = KeeperException.Code.get(result.get());
            if (rc == KeeperException.Code.OK) {
                forceGetListStat.registerSuccessfulEvent(elapsedMicros);
                break;
            } else if((rc != KeeperException.Code.SESSIONEXPIRED) &&
                (rc != KeeperException.Code.CONNECTIONLOSS) &&
                (rc != KeeperException.Code.SESSIONMOVED)) {
                forceGetListStat.registerFailedEvent(elapsedMicros);
                throw new IOException("ZK Exception "+ rc +" reading ledger list for " + getFullyQualifiedName());
            }
            forceGetListStat.registerFailedEvent(elapsedMicros);

            retryCount--;
            try {
                Thread.sleep(backOff);
            } catch (InterruptedException exc) {
                //start a new iteration
            }
        } while (retryCount > 0);

        List<LogSegmentLedgerMetadata> ledgers = getCachedLedgerList(comparator);

        if (throwOnEmpty && ledgers.isEmpty()) {
            throw new LogEmptyException("Log " + getFullyQualifiedName() + " is empty");
        }
<<<<<<< HEAD

=======
>>>>>>> 4f0bf11d
        return ledgers;
    }

    /**
     * Add the segment <i>metadata</i> for <i>name</i> in the cache.
     *
     * @param name
     *          segment znode name.
     * @param metadata
     *          segment metadata.
     */
    protected void addLogSegmentToCache(String name, LogSegmentLedgerMetadata metadata) {
        synchronized (logSegments) {
            if (!logSegments.containsKey(name)) {
                logSegments.put(name, metadata);
                if (LOG.isTraceEnabled()) {
                    LOG.trace("Added log segment ({} : {}) to cache.", name, metadata);
                }
            }
            LogSegmentLedgerMetadata oldMetadata = lid2LogSegments.remove(metadata.getLedgerId());
            if (null == oldMetadata) {
                lid2LogSegments.put(metadata.getLedgerId(), metadata);
            } else {
                if (oldMetadata.isInProgress() && !metadata.isInProgress()) {
                    lid2LogSegments.put(metadata.getLedgerId(), metadata);
                } else {
                    lid2LogSegments.put(oldMetadata.getLedgerId(), oldMetadata);
                }
            }
        }
        // update the last ledger rolling time
        if (!metadata.isInProgress() && (lastLedgerRollingTimeMillis < metadata.getCompletionTime())) {
            lastLedgerRollingTimeMillis = metadata.getCompletionTime();
        }

        if (reportGetSegmentStats) {
            // update stats
            long ts = System.currentTimeMillis();
            if (metadata.isInProgress()) {
                // as we used timestamp as start tx id we could take it as start time
                // NOTE: it is a hack here.
                long elapsedMillis = ts - metadata.getFirstTxId();
                long elapsedMicroSec = TimeUnit.MILLISECONDS.toMicros(elapsedMillis);
                if (elapsedMicroSec > 0) {
                    if (elapsedMillis > DistributedLogConstants.LATENCY_WARN_THRESHOLD_IN_MILLIS) {
                        LOG.warn("{} received inprogress log segment in {} millis: {}",
                                 new Object[] { getFullyQualifiedName(), elapsedMillis, metadata });
                    }
                    getInprogressSegmentStat.registerSuccessfulEvent(elapsedMicroSec);
                } else {
                    negativeGetInprogressSegmentStat.registerSuccessfulEvent(-elapsedMicroSec);
                }
            } else {
                long elapsedMillis = ts - metadata.getCompletionTime();
                long elapsedMicroSec = TimeUnit.MILLISECONDS.toMicros(elapsedMillis);
                if (elapsedMicroSec > 0) {
                    if (elapsedMillis > DistributedLogConstants.LATENCY_WARN_THRESHOLD_IN_MILLIS) {
                        LOG.warn("{} received completed log segment in {} millis : {}",
                                 new Object[] { getFullyQualifiedName(), elapsedMillis, metadata });
                    }
                    getCompletedSegmentStat.registerSuccessfulEvent(elapsedMicroSec);
                } else {
                    negativeGetCompletedSegmentStat.registerSuccessfulEvent(-elapsedMicroSec);
                }
            }
        }
    }

    protected LogSegmentLedgerMetadata readLogSegmentFromCache(String name) {
        synchronized (logSegments) {
            return logSegments.get(name);
        }
    }

    protected LogSegmentLedgerMetadata removeLogSegmentToCache(String name) {
        synchronized (logSegments) {
            LogSegmentLedgerMetadata metadata = logSegments.remove(name);
            if (null != metadata) {
                lid2LogSegments.remove(metadata.getLedgerId(), metadata);
                LOG.debug("Removed log segment ({} : {}) from cache.", name, metadata);
            }
            return metadata;
        }
    }

    protected void asyncGetLedgerList(final Comparator comparator, Watcher watcher,
                                      final GenericCallback<List<LogSegmentLedgerMetadata>> callback) {
        asyncGetLedgerListInternal(comparator, filter, watcher, callback);
    }

    private void asyncGetLedgerListInternal(final Comparator comparator,
                                            final LogSegmentFilter segmentFilter,
                                            final Watcher watcher,
                                            final GenericCallback<List<LogSegmentLedgerMetadata>> finalCallback) {
        final Stopwatch stopwatch = new Stopwatch().start();
        try {
            if (LOG.isTraceEnabled()) {
                LOG.trace("Async getting ledger list for {}.", getFullyQualifiedName());
            }
            final GenericCallback<List<LogSegmentLedgerMetadata>> callback = new GenericCallback<List<LogSegmentLedgerMetadata>>() {
                @Override
                public void operationComplete(int rc, List<LogSegmentLedgerMetadata> result) {
                    long elapsedMicros = stopwatch.stop().elapsed(TimeUnit.MICROSECONDS);
                    if (BKException.Code.OK != rc) {
                        getListStat.registerFailedEvent(elapsedMicros);
                    } else {
                        if (LogSegmentFilter.DEFAULT_FILTER == segmentFilter) {
                            isFullListFetched.set(true);
                        }
                        getListStat.registerSuccessfulEvent(elapsedMicros);
                    }
                    finalCallback.operationComplete(rc, result);
                }
            };
            zooKeeperClient.get().getChildren(ledgerPath, watcher, new AsyncCallback.Children2Callback() {
                @Override
                public void processResult(int rc, String path, Object ctx, List<String> children, Stat stat) {
                    if (KeeperException.Code.OK.intValue() != rc) {
                        callback.operationComplete(rc, null);
                        return;
                    }

                    if (LOG.isTraceEnabled()) {
                        LOG.trace("Got ledger list from {} : {}", ledgerPath, children);
                    }

                    ledgerListWatchSet.set(true);
                    Set<String> segmentsReceived = new HashSet<String>();
                    segmentsReceived.addAll(segmentFilter.filter(children));
                    Set<String> segmentsAdded;
                    Set<String> segmentsRemoved;
                    synchronized (logSegments) {
                        Set<String> segmentsCached = logSegments.keySet();
                        segmentsAdded = Sets.difference(segmentsReceived, segmentsCached).immutableCopy();
                        segmentsRemoved = Sets.difference(segmentsCached, segmentsReceived).immutableCopy();
                        for (String s : segmentsRemoved) {
                            LogSegmentLedgerMetadata segmentMetadata = removeLogSegmentToCache(s);
                            LOG.debug("Removed log segment {} from cache : {}.", s, segmentMetadata);
                        }
                    }

                    if (segmentsAdded.isEmpty()) {
                        if (LOG.isTraceEnabled()) {
                            LOG.trace("No segments added for {}.", getFullyQualifiedName());
                        }

                        List<LogSegmentLedgerMetadata> segmentList = getCachedLedgerList(comparator, segmentFilter);
                        callback.operationComplete(BKException.Code.OK, segmentList);
                        notifyUpdatedLogSegments(segmentList);
                        if (!segmentsRemoved.isEmpty()) {
                            notifyOnOperationComplete();
                        }
                        return;
                    }

<<<<<<< HEAD
                    if (LOG.isTraceEnabled()) {
                        LOG.trace("Got ledger list from {} : {}", ledgerPath, children);
                    }

                    Set<String> segmentsReceived = new HashSet<String>();
                    segmentsReceived.addAll(children);
                    Set<String> segmentsAdded;
                    Set<String> segmentsRemoved;
                    synchronized (logSegments) {
                        Set<String> segmentsCached = logSegments.keySet();
                        segmentsAdded = Sets.difference(segmentsReceived, segmentsCached).immutableCopy();
                        segmentsRemoved = Sets.difference(segmentsCached, segmentsReceived).immutableCopy();
                        for (String s : segmentsRemoved) {
                            LogSegmentLedgerMetadata segmentMetadata = removeLogSegmentFromCache(s);
                            LOG.debug("Removed log segment {} from cache : {}.", s, segmentMetadata);
                        }
                    }

                    if (segmentsAdded.isEmpty()) {
                        if (LOG.isTraceEnabled()) {
                            LOG.trace("No segments added for {}.", getFullyQualifiedName());
                        }

                        List<LogSegmentLedgerMetadata> segmentList = getCachedLedgerList(comparator);
                        callback.operationComplete(BKException.Code.OK, segmentList);
                        return;
                    }

                    final AtomicInteger numChildren = new AtomicInteger(segmentsAdded.size());
                    final AtomicInteger numFailures = new AtomicInteger(0);
                    for (final String segment: segmentsAdded) {
                        LogSegmentLedgerMetadata.read(zooKeeperClient, ledgerPath + "/" + segment,
                        new BookkeeperInternalCallbacks.GenericCallback<LogSegmentLedgerMetadata>() {
                            @Override
                            public void operationComplete(int rc, LogSegmentLedgerMetadata result) {
                                if (BKException.Code.OK != rc) {
                                    // fail fast
                                    if (1 == numFailures.incrementAndGet()) {
                                        // :( properly we need dlog related response code.
                                        callback.operationComplete(rc, null);
                                        return;
                                    }
                                } else {
                                    addLogSegmentToCache(segment, result);
                                }
                                if (0 == numChildren.decrementAndGet() && numFailures.get() == 0) {
                                    List<LogSegmentLedgerMetadata> segmentList = getCachedLedgerList(comparator);
                                    callback.operationComplete(BKException.Code.OK, segmentList);
=======
                    final AtomicInteger numChildren = new AtomicInteger(segmentsAdded.size());
                    final AtomicInteger numFailures = new AtomicInteger(0);
                    for (final String segment: segmentsAdded) {
                        LogSegmentLedgerMetadata.read(zooKeeperClient,
                            ledgerPath + "/" + segment, conf.getDLLedgerMetadataLayoutVersion(),
                            new GenericCallback<LogSegmentLedgerMetadata>() {
                                @Override
                                public void operationComplete(int rc, LogSegmentLedgerMetadata result) {
                                    if (BKException.Code.OK != rc) {
                                        // fail fast
                                        if (1 == numFailures.incrementAndGet()) {
                                            // :( properly we need dlog related response code.
                                            callback.operationComplete(rc, null);
                                            return;
                                        }
                                    } else {
                                        addLogSegmentToCache(segment, result);
                                    }
                                    if (0 == numChildren.decrementAndGet() && numFailures.get() == 0) {
                                        List<LogSegmentLedgerMetadata> segmentList =
                                                getCachedLedgerList(comparator, segmentFilter);
                                        callback.operationComplete(KeeperException.Code.OK.intValue(), segmentList);
                                        notifyUpdatedLogSegments(segmentList);
                                        notifyOnOperationComplete();
                                    }
>>>>>>> 4f0bf11d
                                }
                            });
                    }
                }
            }, null);
        } catch (ZooKeeperClient.ZooKeeperConnectionException e) {
            getListStat.registerFailedEvent(stopwatch.stop().elapsed(TimeUnit.MICROSECONDS));
            finalCallback.operationComplete(BKException.Code.ZKException, null);
        } catch (InterruptedException e) {
            getListStat.registerFailedEvent(stopwatch.stop().elapsed(TimeUnit.MICROSECONDS));
            finalCallback.operationComplete(BKException.Code.InterruptedException, null);
        }
    }

    @Override
    public void process(WatchedEvent event) {
        if (Watcher.Event.EventType.None.equals(event.getType())) {
            if (event.getState() == Watcher.Event.KeeperState.Expired) {
                // if the watcher is expired
                executorService.schedule(new WatcherGetLedgersCallback(getFullyQualifiedName()),
                        conf.getZKRetryBackoffStartMillis(), TimeUnit.MILLISECONDS);
            }
        } else if (Watcher.Event.EventType.NodeChildrenChanged.equals(event.getType())) {
            if (LOG.isTraceEnabled()) {
                LOG.trace("LogSegments Changed under {}.", getFullyQualifiedName());
            }
            asyncGetLedgerListInternal(LogSegmentLedgerMetadata.COMPARATOR, filter,
                                       this, new WatcherGetLedgersCallback(getFullyQualifiedName()));
        }
    }

    void notifyOnOperationComplete() {
        if (null != notification) {
            notification.notifyOnOperationComplete();
        }
    }

}<|MERGE_RESOLUTION|>--- conflicted
+++ resolved
@@ -17,13 +17,9 @@
  */
 package com.twitter.distributedlog;
 
-<<<<<<< HEAD
-import com.google.common.collect.Sets;
-=======
 import com.google.common.base.Stopwatch;
 import com.google.common.collect.Sets;
 import com.twitter.distributedlog.callback.LogSegmentListener;
->>>>>>> 4f0bf11d
 import com.twitter.distributedlog.exceptions.DLInterruptedException;
 import com.twitter.distributedlog.metadata.BKDLConfig;
 import com.twitter.distributedlog.util.Pair;
@@ -51,15 +47,10 @@
 import java.util.List;
 import java.util.Map;
 import java.util.Set;
-<<<<<<< HEAD
-import java.util.concurrent.ConcurrentHashMap;
-import java.util.concurrent.ConcurrentMap;
-=======
 import java.util.concurrent.CopyOnWriteArraySet;
 import java.util.concurrent.ConcurrentHashMap;
 import java.util.concurrent.ConcurrentMap;
 import java.util.concurrent.CountDownLatch;
->>>>>>> 4f0bf11d
 import java.util.concurrent.ScheduledExecutorService;
 import java.util.concurrent.TimeUnit;
 import java.util.concurrent.atomic.AtomicBoolean;
@@ -226,12 +217,6 @@
         }
     }
 
-    // Maintain the list of ledgers
-    protected final Map<String, LogSegmentLedgerMetadata> logSegments =
-            new HashMap<String, LogSegmentLedgerMetadata>();
-    protected final ConcurrentMap<Long, LogSegmentLedgerMetadata> lid2LogSegments =
-            new ConcurrentHashMap<Long, LogSegmentLedgerMetadata>();
-
     /**
      * Construct a Bookkeeper journal manager.
      */
@@ -666,7 +651,6 @@
         return lastRecord;
     }
 
-<<<<<<< HEAD
     // Ledgers Related Functions
     // ***Note***
     // Caching of log segment metadata assumes that the data contained in the ZNodes for individual
@@ -688,10 +672,7 @@
         Collections.sort(segmentsToReturn, comparator);
         return segmentsToReturn;
     }
-
-    public List<LogSegmentLedgerMetadata> getLedgerList(boolean throwOnEmpty) throws IOException {
-        return getLedgerList(LogSegmentLedgerMetadata.COMPARATOR, throwOnEmpty);
-=======
+    
     protected void setLastLedgerRollingTimeMillis(long rollingTimeMillis) {
         if (lastLedgerRollingTimeMillis < rollingTimeMillis) {
             lastLedgerRollingTimeMillis = rollingTimeMillis;
@@ -700,7 +681,6 @@
 
     public String getFullyQualifiedName() {
         return String.format("%s:%s", name, streamIdentifier);
->>>>>>> 4f0bf11d
     }
 
     // Ledgers Related Functions
@@ -787,45 +767,6 @@
         }
     }
 
-    /**
-     * Add the segment <i>metadata</i> for <i>name</i> in the cache.
-     *
-     * @param name
-     *          segment znode name.
-     * @param metadata
-     *          segment metadata.
-     */
-    protected void addLogSegmentToCache(String name, LogSegmentLedgerMetadata metadata) {
-        synchronized (logSegments) {
-            if (!logSegments.containsKey(name)) {
-                logSegments.put(name, metadata);
-                if (LOG.isTraceEnabled()) {
-                    LOG.trace("Added log segment ({} : {}) to cache.", name, metadata);
-                }
-            }
-            LogSegmentLedgerMetadata oldMetadata = lid2LogSegments.remove(metadata.getLedgerId());
-            if (null == oldMetadata) {
-                lid2LogSegments.put(metadata.getLedgerId(), metadata);
-            } else {
-                if (oldMetadata.isInProgress() && !metadata.isInProgress()) {
-                    lid2LogSegments.put(metadata.getLedgerId(), metadata);
-                } else {
-                    lid2LogSegments.put(oldMetadata.getLedgerId(), oldMetadata);
-                }
-            }
-        }
-        // update the last ledger rolling time
-        if (!metadata.isInProgress() && (lastLedgerRollingTimeMillis < metadata.getCompletionTime())) {
-            lastLedgerRollingTimeMillis = metadata.getCompletionTime();
-        }
-    }
-
-    protected LogSegmentLedgerMetadata readLogSegmentFromCache(String name) {
-        synchronized (logSegments) {
-            return logSegments.get(name);
-        }
-    }
-
     protected LogSegmentLedgerMetadata removeLogSegmentFromCache(String name) {
         synchronized (logSegments) {
             LogSegmentLedgerMetadata metadata = logSegments.remove(name);
@@ -840,37 +781,6 @@
     /**
      * Get a list of all segments in the journal.
      */
-<<<<<<< HEAD
-    protected List<LogSegmentLedgerMetadata> getLedgerList(Comparator comparator, boolean throwOnEmpty) throws IOException {
-        try {
-            List<String> ledgerNames = zooKeeperClient.get().getChildren(ledgerPath, false);
-            Set<String> segmentsReceived = new HashSet<String>();
-            segmentsReceived.addAll(ledgerNames);
-            Set<String> segmentsAdded;
-            Set<String> segmentsRemoved;
-            synchronized (logSegments) {
-                Set<String> segmentsCached = logSegments.keySet();
-                segmentsAdded = Sets.difference(segmentsReceived, segmentsCached).immutableCopy();
-                segmentsRemoved = Sets.difference(segmentsCached, segmentsReceived).immutableCopy();
-                for (String s : segmentsRemoved) {
-                    LogSegmentLedgerMetadata segmentMetadata = removeLogSegmentFromCache(s);
-                    LOG.debug("Removed log segment {} from cache : {}.", s, segmentMetadata);
-                }
-            }
-
-            if (segmentsAdded.isEmpty()) {
-                if (LOG.isTraceEnabled()) {
-                    LOG.trace("No segments added for {}.", getFullyQualifiedName());
-                }
-                return getCachedLedgerList(comparator);
-            }
-
-            for (String segment : segmentsAdded) {
-                LogSegmentLedgerMetadata l = LogSegmentLedgerMetadata.read(zooKeeperClient, ledgerPath + "/" + segment);
-                addLogSegmentToCache(segment, l);
-                if (!l.isInProgress() && (lastLedgerRollingTimeMillis < l.getCompletionTime())) {
-                    lastLedgerRollingTimeMillis = l.getCompletionTime();
-=======
     protected List<LogSegmentLedgerMetadata> forceGetLedgerList(final Comparator comparator,
                                                                 final LogSegmentFilter segmentFilter,
                                                                 boolean throwOnEmpty) throws IOException {
@@ -892,7 +802,6 @@
                         LOG.error("Failed to get ledger list for {} : with error {}", getFullyQualifiedName(), rc);
                     }
                     latch.countDown();
->>>>>>> 4f0bf11d
                 }
             });
             try {
@@ -923,15 +832,9 @@
             }
         } while (retryCount > 0);
 
-        List<LogSegmentLedgerMetadata> ledgers = getCachedLedgerList(comparator);
-
         if (throwOnEmpty && ledgers.isEmpty()) {
             throw new LogEmptyException("Log " + getFullyQualifiedName() + " is empty");
         }
-<<<<<<< HEAD
-
-=======
->>>>>>> 4f0bf11d
         return ledgers;
     }
 
@@ -1087,56 +990,6 @@
                         return;
                     }
 
-<<<<<<< HEAD
-                    if (LOG.isTraceEnabled()) {
-                        LOG.trace("Got ledger list from {} : {}", ledgerPath, children);
-                    }
-
-                    Set<String> segmentsReceived = new HashSet<String>();
-                    segmentsReceived.addAll(children);
-                    Set<String> segmentsAdded;
-                    Set<String> segmentsRemoved;
-                    synchronized (logSegments) {
-                        Set<String> segmentsCached = logSegments.keySet();
-                        segmentsAdded = Sets.difference(segmentsReceived, segmentsCached).immutableCopy();
-                        segmentsRemoved = Sets.difference(segmentsCached, segmentsReceived).immutableCopy();
-                        for (String s : segmentsRemoved) {
-                            LogSegmentLedgerMetadata segmentMetadata = removeLogSegmentFromCache(s);
-                            LOG.debug("Removed log segment {} from cache : {}.", s, segmentMetadata);
-                        }
-                    }
-
-                    if (segmentsAdded.isEmpty()) {
-                        if (LOG.isTraceEnabled()) {
-                            LOG.trace("No segments added for {}.", getFullyQualifiedName());
-                        }
-
-                        List<LogSegmentLedgerMetadata> segmentList = getCachedLedgerList(comparator);
-                        callback.operationComplete(BKException.Code.OK, segmentList);
-                        return;
-                    }
-
-                    final AtomicInteger numChildren = new AtomicInteger(segmentsAdded.size());
-                    final AtomicInteger numFailures = new AtomicInteger(0);
-                    for (final String segment: segmentsAdded) {
-                        LogSegmentLedgerMetadata.read(zooKeeperClient, ledgerPath + "/" + segment,
-                        new BookkeeperInternalCallbacks.GenericCallback<LogSegmentLedgerMetadata>() {
-                            @Override
-                            public void operationComplete(int rc, LogSegmentLedgerMetadata result) {
-                                if (BKException.Code.OK != rc) {
-                                    // fail fast
-                                    if (1 == numFailures.incrementAndGet()) {
-                                        // :( properly we need dlog related response code.
-                                        callback.operationComplete(rc, null);
-                                        return;
-                                    }
-                                } else {
-                                    addLogSegmentToCache(segment, result);
-                                }
-                                if (0 == numChildren.decrementAndGet() && numFailures.get() == 0) {
-                                    List<LogSegmentLedgerMetadata> segmentList = getCachedLedgerList(comparator);
-                                    callback.operationComplete(BKException.Code.OK, segmentList);
-=======
                     final AtomicInteger numChildren = new AtomicInteger(segmentsAdded.size());
                     final AtomicInteger numFailures = new AtomicInteger(0);
                     for (final String segment: segmentsAdded) {
@@ -1162,7 +1015,6 @@
                                         notifyUpdatedLogSegments(segmentList);
                                         notifyOnOperationComplete();
                                     }
->>>>>>> 4f0bf11d
                                 }
                             });
                     }
