/**
 * Licensed to the Apache Software Foundation (ASF) under one
 * or more contributor license agreements.  See the NOTICE file
 * distributed with this work for additional information
 * regarding copyright ownership.  The ASF licenses this file
 * to you under the Apache License, Version 2.0 (the
 * "License"); you may not use this file except in compliance
 * with the License.  You may obtain a copy of the License at
 *
 *     http://www.apache.org/licenses/LICENSE-2.0
 *
 * Unless required by applicable law or agreed to in writing, software
 * distributed under the License is distributed on an "AS IS" BASIS,
 * WITHOUT WARRANTIES OR CONDITIONS OF ANY KIND, either express or implied.
 * See the License for the specific language governing permissions and
 * limitations under the License.
 */
package com.twitter.distributedlog;

import com.twitter.distributedlog.exceptions.EndOfStreamException;
import com.twitter.distributedlog.exceptions.LogRecordTooLongException;
import com.twitter.distributedlog.exceptions.OwnershipAcquireFailedException;

import org.apache.bookkeeper.shims.zk.ZooKeeperServerShim;
import org.apache.bookkeeper.util.LocalBookKeeper;
import org.apache.commons.logging.Log;
import org.apache.commons.logging.LogFactory;
import org.apache.zookeeper.ZooKeeper;
import org.junit.After;
import org.junit.AfterClass;
import org.junit.Before;
import org.junit.BeforeClass;
import org.junit.Test;

import java.io.ByteArrayInputStream;
import java.io.IOException;
import java.util.HashMap;
import java.util.LinkedList;
import java.util.List;
import java.util.Map;
import java.util.concurrent.CountDownLatch;
import java.util.concurrent.ScheduledThreadPoolExecutor;
import java.util.concurrent.TimeUnit;

import static org.junit.Assert.assertArrayEquals;
import static org.junit.Assert.assertEquals;
import static org.junit.Assert.assertFalse;
import static org.junit.Assert.assertNotNull;
import static org.junit.Assert.assertNull;
import static org.junit.Assert.assertTrue;
import static org.junit.Assert.fail;

public class TestBookKeeperDistributedLogManager {
    static final Log LOG = LogFactory.getLog(TestBookKeeperDistributedLogManager.class);

    private static final long DEFAULT_SEGMENT_SIZE = 1000;

    protected static DistributedLogConfiguration conf =
            new DistributedLogConfiguration().setLockTimeout(10);
    private ZooKeeper zkc;
    private static LocalDLMEmulator bkutil;
    private static ZooKeeperServerShim zks;
    static int numBookies = 3;

    @BeforeClass
    public static void setupCluster() throws Exception {
        zks = LocalBookKeeper.runZookeeper(1000, 7000);
        bkutil = new LocalDLMEmulator(numBookies, "127.0.0.1", 7000);
        bkutil.start();
    }

    @AfterClass
    public static void teardownCluster() throws Exception {
        bkutil.teardown();
        zks.stop();
    }

    @Before
    public void setup() throws Exception {
        zkc = LocalDLMEmulator.connectZooKeeper("127.0.0.1", 7000);
    }

    @After
    public void teardown() throws Exception {
        zkc.close();
    }


    private void testNonPartitionedWritesInternal(String name, DistributedLogConfiguration conf) throws Exception {
        DistributedLogManager dlm = DLMTestUtil.createNewDLM(conf, name);

        long txid = 1;
        for (long i = 0; i < 3; i++) {
            long start = txid;
            BKUnPartitionedSyncLogWriter writer = (BKUnPartitionedSyncLogWriter)dlm.startLogSegmentNonPartitioned();
            for (long j = 1; j <= DEFAULT_SEGMENT_SIZE; j++) {
                writer.write(DLMTestUtil.getLogRecordInstance(txid++));
            }
            writer.closeAndComplete();
            BKLogPartitionWriteHandler blplm = ((BKDistributedLogManager) (dlm)).createWriteLedgerHandler(DistributedLogConstants.DEFAULT_STREAM);
            assertNotNull(zkc.exists(blplm.completedLedgerZNode(start, txid - 1), false));
            blplm.close();
        }

        long start = txid;
        LogWriter writer = dlm.startLogSegmentNonPartitioned();
        for (long j = 1; j <= DEFAULT_SEGMENT_SIZE / 2; j++) {
            writer.write(DLMTestUtil.getLogRecordInstance(txid++));
        }
        writer.setReadyToFlush();
        writer.flushAndSync();
        writer.close();

        LogReader reader = dlm.getInputStream(1);
        long numTrans = 0;
        LogRecord record = reader.readNext(false);
        long lastTxId = -1;
        while (null != record) {
            DLMTestUtil.verifyLogRecord(record);
            assert (lastTxId < record.getTransactionId());
            lastTxId = record.getTransactionId();
            numTrans++;
            record = reader.readNext(false);
        }
        reader.close();
        assertEquals((txid - 1), numTrans);
    }


    @Test
    public void testSimpleWrite() throws Exception {
        DistributedLogManager dlm = DLMTestUtil.createNewDLM(conf, "distrlog-simplewrite");
        long txid = 1;
        BKUnPartitionedSyncLogWriter out = (BKUnPartitionedSyncLogWriter)dlm.startLogSegmentNonPartitioned();
        for (long i = 1; i <= 100; i++) {
            LogRecord op = DLMTestUtil.getLogRecordInstance(i);
            out.write(op);
        }
        out.closeAndComplete();

        BKLogPartitionWriteHandler blplm = ((BKDistributedLogManager) (dlm)).createWriteLedgerHandler(DistributedLogConstants.DEFAULT_STREAM);
        assertNotNull(zkc.exists(blplm.completedLedgerZNode(1, 100), false));
        blplm.close();
    }

    @Test
    public void testNumberOfTransactions() throws Exception {
        String name = "distrlog-txncount";
        DistributedLogManager dlm = DLMTestUtil.createNewDLM(conf, name);
        long txid = 1;
        BKUnPartitionedSyncLogWriter out = (BKUnPartitionedSyncLogWriter)dlm.startLogSegmentNonPartitioned();
        for (long i = 1; i <= 100; i++) {
            LogRecord op = DLMTestUtil.getLogRecordInstance(i);
            out.write(op);
        }
        out.closeAndComplete();

        long numTrans = DLMTestUtil.getNumberofLogRecords(DLMTestUtil.createNewDLM(conf, name), 1);
        assertEquals(100, numTrans);
        dlm.close();
    }

    @Test
    public void testContinuousReaders() throws Exception {
        String name = "distrlog-continuous";
        DistributedLogManager dlm = DLMTestUtil.createNewDLM(conf, name);
        long txid = 1;
        for (long i = 0; i < 3; i++) {
            long start = txid;
            BKUnPartitionedSyncLogWriter out = (BKUnPartitionedSyncLogWriter)dlm.startLogSegmentNonPartitioned();
            for (long j = 1; j <= DEFAULT_SEGMENT_SIZE; j++) {
                LogRecord op = DLMTestUtil.getLogRecordInstance(txid++);
                out.write(op);
            }
            out.closeAndComplete();
            BKLogPartitionWriteHandler blplm = ((BKDistributedLogManager) (dlm)).createWriteLedgerHandler(DistributedLogConstants.DEFAULT_STREAM);

            assertNotNull(
                zkc.exists(blplm.completedLedgerZNode(start, txid - 1), false));
            blplm.close();
        }

        long start = txid;
        BKUnPartitionedSyncLogWriter out = (BKUnPartitionedSyncLogWriter)dlm.startLogSegmentNonPartitioned();
        for (long j = 1; j <= DEFAULT_SEGMENT_SIZE / 2; j++) {
            LogRecord op = DLMTestUtil.getLogRecordInstance(txid++);
            out.write(op);
        }
        out.setReadyToFlush();
        out.flushAndSync();
        out.close();
        dlm.close();

        dlm = DLMTestUtil.createNewDLM(conf, name);

        LogReader reader = dlm.getInputStream(1);
        long numTrans = 0;
        LogRecord record = reader.readNext(false);
        while (null != record) {
            DLMTestUtil.verifyLogRecord(record);
            numTrans++;
            record = reader.readNext(false);
        }
        assertEquals((txid - 1), numTrans);
        reader.close();
        dlm.close();
    }

    /**
     * Create a bkdlm namespace, write a journal from txid 1, close stream.
     * Try to create a new journal from txid 1. Should throw an exception.
     */
    @Test
    public void testWriteRestartFrom1() throws Exception {
        DistributedLogManager dlm = DLMTestUtil.createNewDLM(conf, "distrlog-restartFrom1");
        long txid = 1;
        long start = txid;
        BKUnPartitionedSyncLogWriter out = (BKUnPartitionedSyncLogWriter)dlm.startLogSegmentNonPartitioned();
        for (long j = 1; j <= DEFAULT_SEGMENT_SIZE; j++) {
            LogRecord op = DLMTestUtil.getLogRecordInstance(txid++);
            out.write(op);
        }
        out.closeAndComplete();

        txid = 1;
        try {
            out = (BKUnPartitionedSyncLogWriter)dlm.startLogSegmentNonPartitioned();
            out.write(DLMTestUtil.getLogRecordInstance(txid));
            fail("Shouldn't be able to start another journal from " + txid
                + " when one already exists");
        } catch (Exception ioe) {
            LOG.info("Caught exception as expected", ioe);
        } finally {
            out.close();
        }

        // test border case
        txid = DEFAULT_SEGMENT_SIZE - 1;
        try {
            out = (BKUnPartitionedSyncLogWriter)dlm.startLogSegmentNonPartitioned();
            out.write(DLMTestUtil.getLogRecordInstance(txid));
            fail("Shouldn't be able to start another journal from " + txid
                + " when one already exists");
        } catch (IOException ioe) {
            LOG.info("Caught exception as expected", ioe);
        } finally {
            out.close();
        }

        // open journal continuing from before
        txid = DEFAULT_SEGMENT_SIZE + 1;
        start = txid;
        out = (BKUnPartitionedSyncLogWriter)dlm.startLogSegmentNonPartitioned();
        assertNotNull(out);

        for (long j = 1; j <= DEFAULT_SEGMENT_SIZE; j++) {
            LogRecord op = DLMTestUtil.getLogRecordInstance(txid++);
            out.write(op);
        }
        out.closeAndComplete();

        // open journal arbitarily far in the future
        txid = DEFAULT_SEGMENT_SIZE * 4;
        out = (BKUnPartitionedSyncLogWriter)dlm.startLogSegmentNonPartitioned();
        out.write(DLMTestUtil.getLogRecordInstance(txid));
        out.close();
        dlm.close();
    }

    @Test
    public void testTwoWriters() throws Exception {
        long start = 1;
        BKLogPartitionWriteHandler bkdlm1 = DLMTestUtil.createNewBKDLM(conf, "distrlog-dualWriter");
        BKLogPartitionWriteHandler bkdlm2 = DLMTestUtil.createNewBKDLM(conf, "distrlog-dualWriter");

        PerStreamLogWriter out1 = bkdlm1.startLogSegment(start);
        try {
            PerStreamLogWriter out2 = bkdlm2.startLogSegment(start);
            fail("Shouldn't have been able to open the second writer");
        } catch (OwnershipAcquireFailedException ioe) {
            assertEquals(ioe.getCurrentOwner(), "localhost");
        }
    }

    @Test
    public void testSimpleRead() throws Exception {
        String name = "distrlog-simpleread";
        DistributedLogManager dlm = DLMTestUtil.createNewDLM(conf, name);
        long txid = 1;
        final long numTransactions = 10000;
        BKUnPartitionedSyncLogWriter out = (BKUnPartitionedSyncLogWriter)dlm.startLogSegmentNonPartitioned();
        for (long i = 1; i <= numTransactions; i++) {
            LogRecord op = DLMTestUtil.getLogRecordInstance(i);
            out.write(op);
        }
        out.closeAndComplete();

        assertEquals(numTransactions, DLMTestUtil.getNumberofLogRecords(DLMTestUtil.createNewDLM(conf, name), 1));
        dlm.close();
    }

    @Test
    public void testNumberOfTransactionsWithInprogressAtEnd() throws Exception {
        String name = "distrlog-inprogressAtEnd";
        DistributedLogManager dlm = DLMTestUtil.createNewDLM(conf, name);
        long txid = 1;
        for (long i = 0; i < 3; i++) {
            long start = txid;
            BKUnPartitionedSyncLogWriter out = (BKUnPartitionedSyncLogWriter)dlm.startLogSegmentNonPartitioned();
            for (long j = 1; j <= DEFAULT_SEGMENT_SIZE; j++) {
                LogRecord op = DLMTestUtil.getLogRecordInstance(txid++);
                out.write(op);
            }

            out.closeAndComplete();
            BKLogPartitionWriteHandler blplm = ((BKDistributedLogManager) (dlm)).createWriteLedgerHandler(DistributedLogConstants.DEFAULT_STREAM);
            assertNotNull(
                zkc.exists(blplm.completedLedgerZNode(start, txid - 1), false));
            blplm.close();
        }
        long start = txid;
        BKUnPartitionedSyncLogWriter out = (BKUnPartitionedSyncLogWriter)dlm.startLogSegmentNonPartitioned();
        for (long j = 1; j <= DEFAULT_SEGMENT_SIZE / 2; j++) {
            LogRecord op = DLMTestUtil.getLogRecordInstance(txid++);
            out.write(op);
        }
        out.setReadyToFlush();
        out.flushAndSync();
        out.close();

        long numTrans = DLMTestUtil.getNumberofLogRecords(DLMTestUtil.createNewDLM(conf, name), 1);
        assertEquals((txid - 1), numTrans);
    }

    @Test
    public void testPartitionedWrites() throws Exception {
        String name = "distrlog-partitioned";
        DistributedLogManager dlm = DLMTestUtil.createNewDLM(conf, name);

        long txid = 1;
        for (long i = 0; i < 3; i++) {
            long start = txid;
            BKPartitionAwareLogWriter writer = (BKPartitionAwareLogWriter)dlm.startLogSegment();
            for (long j = 1; j <= DEFAULT_SEGMENT_SIZE; j++) {
                writer.write(DLMTestUtil.getLogRecordInstance(txid++), new PartitionId(1));
                writer.write(DLMTestUtil.getLogRecordInstance(txid++), new PartitionId(0));
            }
            writer.closeAndComplete();
            BKLogPartitionWriteHandler blplm1 = ((BKDistributedLogManager) (dlm)).createWriteLedgerHandler(new PartitionId(1));
            assertNotNull(zkc.exists(blplm1.completedLedgerZNode(start, txid - 2), false));
            blplm1.close();

            BKLogPartitionWriteHandler blplm2 = ((BKDistributedLogManager) (dlm)).createWriteLedgerHandler(new PartitionId(0));
            assertNotNull(zkc.exists(blplm2.completedLedgerZNode(start + 1, txid - 1), false));
            blplm2.close();
        }

        long start = txid;
        PartitionAwareLogWriter writer = dlm.startLogSegment();
        for (long j = 1; j <= DEFAULT_SEGMENT_SIZE / 2; j++) {
            writer.write(DLMTestUtil.getLogRecordInstance(txid++), new PartitionId(1));
            writer.write(DLMTestUtil.getLogRecordInstance(txid++), new PartitionId(0));
        }
        writer.setReadyToFlush();
        writer.flushAndSync();
        writer.close();

        assertEquals(2, dlm.getFirstTxId(new PartitionId(0)));
        assertEquals(txid - 1, dlm.getLastTxId(new PartitionId(0)));
        assertEquals(1, dlm.getFirstTxId(new PartitionId(1)));
        assertEquals(txid - 2, dlm.getLastTxId(new PartitionId(1)));

        LogReader reader = dlm.getInputStream(new PartitionId(0), 2);
        long numTrans = 0;
        LogRecord record = reader.readNext(false);
        while (null != record) {
            assert ((record.getTransactionId() % 2 == 0));
            DLMTestUtil.verifyLogRecord(record);
            numTrans++;
            record = reader.readNext(false);
        }
        reader.close();
        reader = dlm.getInputStream(new PartitionId(1), 1);
        record = reader.readNext(false);
        while (null != record) {
            assert ((record.getTransactionId() % 2 == 1));
            DLMTestUtil.verifyLogRecord(record);
            numTrans++;
            record = reader.readNext(false);
        }
        reader.close();
        assertEquals((txid - 1), numTrans);
    }

    @Test
    public void testPartitionedWritesBulk() throws Exception {
        String name = "distrlog-partitioned-bulk";
        DistributedLogManager dlm = DLMTestUtil.createNewDLM(conf, name);

        long txid = 1;
        for (long i = 0; i < 3; i++) {
            long start = txid;
            BKPartitionAwareLogWriter writer = (BKPartitionAwareLogWriter)dlm.startLogSegment();
            for (long j = 1; j <= DEFAULT_SEGMENT_SIZE / 10; j++) {
                LinkedList<LogRecord> part1 = new LinkedList<LogRecord>();
                LinkedList<LogRecord> part0 = new LinkedList<LogRecord>();
                for (int k = 1; k <= 10; k++) {
                    part1.add(DLMTestUtil.getLogRecordInstance(txid++));
                    part0.add(DLMTestUtil.getLogRecordInstance(txid++));
                }
                HashMap<PartitionId, List<LogRecord>> mapRecords = new HashMap<PartitionId, List<LogRecord>>();
                mapRecords.put(new PartitionId(1), part1);
                mapRecords.put(new PartitionId(0), part0);
                writer.writeBulk(mapRecords);
            }
            writer.closeAndComplete();
            BKLogPartitionWriteHandler blplm1 = ((BKDistributedLogManager) (dlm)).createWriteLedgerHandler(new PartitionId(1));
            assertNotNull(zkc.exists(blplm1.completedLedgerZNode(start, txid - 2), false));
            blplm1.close();

            BKLogPartitionWriteHandler blplm2 = ((BKDistributedLogManager) (dlm)).createWriteLedgerHandler(new PartitionId(0));
            assertNotNull(zkc.exists(blplm2.completedLedgerZNode(start + 1, txid - 1), false));
            blplm2.close();
        }

        long start = txid;
        PartitionAwareLogWriter writer = dlm.startLogSegment();
        for (long j = 1; j <= DEFAULT_SEGMENT_SIZE / 2; j++) {
            writer.write(DLMTestUtil.getLogRecordInstance(txid++), new PartitionId(1));
            writer.write(DLMTestUtil.getLogRecordInstance(txid++), new PartitionId(0));
        }
        writer.setReadyToFlush();
        writer.flushAndSync();
        writer.close();

        LogReader reader = dlm.getInputStream(new PartitionId(0), 2);
        long numTrans = 0;
        LogRecord record = reader.readNext(false);
        long lastTxId = -1;
        while (null != record) {
            assert ((record.getTransactionId() % 2 == 0));
            DLMTestUtil.verifyLogRecord(record);
            assert (lastTxId < record.getTransactionId());
            lastTxId = record.getTransactionId();
            numTrans++;
            record = reader.readNext(false);

        }
        reader.close();
        reader = dlm.getInputStream(new PartitionId(1), 1);
        record = reader.readNext(false);
        lastTxId = -1;
        while (null != record) {
            assert ((record.getTransactionId() % 2 == 1));
            DLMTestUtil.verifyLogRecord(record);
            assert (lastTxId < record.getTransactionId());
            lastTxId = record.getTransactionId();
            numTrans++;
            record = reader.readNext(false);
        }
        reader.close();
        assertEquals((txid - 1), numTrans);
        dlm.close();
    }

    @Test
    public void testPartitionedWritesBulkSeparateReader() throws Exception {
        String name = "distrlog-partitioned-bulk-separate-reader";
        DistributedLogManager dlm = DLMTestUtil.createNewDLM(conf, name);

        long txid = 1;
        for (long i = 0; i < 3; i++) {
            long start = txid;
            BKPartitionAwareLogWriter writer = (BKPartitionAwareLogWriter)dlm.startLogSegment();
            for (long j = 1; j <= DEFAULT_SEGMENT_SIZE / 10; j++) {
                LinkedList<LogRecord> part1 = new LinkedList<LogRecord>();
                LinkedList<LogRecord> part0 = new LinkedList<LogRecord>();
                for (int k = 1; k <= 10; k++) {
                    part1.add(DLMTestUtil.getLogRecordInstance(txid++));
                    part0.add(DLMTestUtil.getLogRecordInstance(txid++));
                }
                HashMap<PartitionId, List<LogRecord>> mapRecords = new HashMap<PartitionId, List<LogRecord>>();
                mapRecords.put(new PartitionId(1), part1);
                mapRecords.put(new PartitionId(0), part0);
                writer.writeBulk(mapRecords);
            }
            writer.closeAndComplete();
            BKLogPartitionWriteHandler blplm1 = ((BKDistributedLogManager) (dlm)).createWriteLedgerHandler(new PartitionId(1));
            assertNotNull(zkc.exists(blplm1.completedLedgerZNode(start, txid - 2), false));
            blplm1.close();

            BKLogPartitionWriteHandler blplm2 = ((BKDistributedLogManager) (dlm)).createWriteLedgerHandler(new PartitionId(0));
            assertNotNull(zkc.exists(blplm2.completedLedgerZNode(start + 1, txid - 1), false));
            blplm2.close();
        }

        long start = txid;
        PartitionAwareLogWriter writer = dlm.startLogSegment();
        for (long j = 1; j <= DEFAULT_SEGMENT_SIZE / 2; j++) {
            writer.write(DLMTestUtil.getLogRecordInstance(txid++), new PartitionId(1));
            writer.write(DLMTestUtil.getLogRecordInstance(txid++), new PartitionId(0));
        }
        writer.setReadyToFlush();
        writer.flushAndSync();
        writer.close();
        dlm.close();

        dlm = DLMTestUtil.createNewDLM(conf, name);
        LogReader reader = dlm.getInputStream(new PartitionId(0), 2);
        long numTrans = 0;
        LogRecord record = reader.readNext(false);
        long lastTxId = -1;
        while (null != record) {
            assert ((record.getTransactionId() % 2 == 0));
            DLMTestUtil.verifyLogRecord(record);
            assert (lastTxId < record.getTransactionId());
            lastTxId = record.getTransactionId();
            numTrans++;
            record = reader.readNext(false);

        }
        reader.close();
        reader = dlm.getInputStream(new PartitionId(1), 1);
        record = reader.readNext(false);
        lastTxId = -1;
        while (null != record) {
            assert ((record.getTransactionId() % 2 == 1));
            DLMTestUtil.verifyLogRecord(record);
            assert (lastTxId < record.getTransactionId());
            lastTxId = record.getTransactionId();
            numTrans++;
            record = reader.readNext(false);
        }
        reader.close();
        assertEquals((txid-1), numTrans);
        dlm.close();
    }

    @Test
    public void testPartitionedWritesBulkSeparateReaderWriterOpen() throws Exception {
        String name = "distrlog-partitioned-bulk-separate-reader-writer-open";
        DistributedLogManager dlm = DLMTestUtil.createNewDLM(conf, name);

        long txid = 1;
        for (long i = 0; i < 3; i++) {
            long start = txid;
            BKPartitionAwareLogWriter writer = (BKPartitionAwareLogWriter)dlm.startLogSegment();
            for (long j = 1; j <= DEFAULT_SEGMENT_SIZE / 10; j++) {
                LinkedList<LogRecord> part1 = new LinkedList<LogRecord>();
                LinkedList<LogRecord> part0 = new LinkedList<LogRecord>();
                for (int k = 1; k <= 10; k++) {
                    part1.add(DLMTestUtil.getLogRecordInstance(txid++));
                    part0.add(DLMTestUtil.getLogRecordInstance(txid++));
                }
                HashMap<PartitionId, List<LogRecord>> mapRecords = new HashMap<PartitionId, List<LogRecord>>();
                mapRecords.put(new PartitionId(1), part1);
                mapRecords.put(new PartitionId(0), part0);
                writer.writeBulk(mapRecords);
            }
            writer.closeAndComplete();
            BKLogPartitionWriteHandler blplm1 = ((BKDistributedLogManager) (dlm)).createWriteLedgerHandler(new PartitionId(1));
            assertNotNull(zkc.exists(blplm1.completedLedgerZNode(start, txid - 2), false));
            blplm1.close();

            BKLogPartitionWriteHandler blplm2 = ((BKDistributedLogManager) (dlm)).createWriteLedgerHandler(new PartitionId(0));
            assertNotNull(zkc.exists(blplm2.completedLedgerZNode(start + 1, txid - 1), false));
            blplm2.close();
        }

        long start = txid;
        PartitionAwareLogWriter writer = dlm.startLogSegment();
        for (long j = 1; j <= DEFAULT_SEGMENT_SIZE / 2; j++) {
            writer.write(DLMTestUtil.getLogRecordInstance(txid++), new PartitionId(1));
            writer.write(DLMTestUtil.getLogRecordInstance(txid++), new PartitionId(0));
        }
        writer.setReadyToFlush();
        writer.flushAndSync();
        writer.close();

        DistributedLogManager dlm2 = DLMTestUtil.createNewDLM(conf, name);
        LogReader reader = dlm2.getInputStream(new PartitionId(0), 2);
        long numTrans = 0;
        LogRecord record = reader.readNext(false);
        long lastTxId = -1;
        while (null != record) {
            assert ((record.getTransactionId() % 2 == 0));
            DLMTestUtil.verifyLogRecord(record);
            assert (lastTxId < record.getTransactionId());
            lastTxId = record.getTransactionId();
            numTrans++;
            record = reader.readNext(false);

        }
        reader.close();
        reader = dlm2.getInputStream(new PartitionId(1), 1);
        record = reader.readNext(false);
        lastTxId = -1;
        while (null != record) {
            assert ((record.getTransactionId() % 2 == 1));
            DLMTestUtil.verifyLogRecord(record);
            assert (lastTxId < record.getTransactionId());
            lastTxId = record.getTransactionId();
            numTrans++;
            record = reader.readNext(false);
        }
        reader.close();
        assertEquals((txid - 1), numTrans);
        dlm.close();
        dlm2.close();
    }


    @Test
    public void testContinuousReaderBulk() throws Exception {
        String name = "distrlog-continuous-bulk";
        DistributedLogManager dlm = DLMTestUtil.createNewDLM(conf, name);
        long txid = 1;
        for (long i = 0; i < 3; i++) {
            long start = txid;
            BKUnPartitionedSyncLogWriter out = (BKUnPartitionedSyncLogWriter)dlm.startLogSegmentNonPartitioned();
            for (long j = 1; j <= DEFAULT_SEGMENT_SIZE; j++) {
                LogRecord op = DLMTestUtil.getLogRecordInstance(txid++);
                out.write(op);
            }
            out.closeAndComplete();
        }

        long start = txid;
        BKUnPartitionedSyncLogWriter out = (BKUnPartitionedSyncLogWriter)dlm.startLogSegmentNonPartitioned();
        for (long j = 1; j <= DEFAULT_SEGMENT_SIZE / 2; j++) {
            LogRecord op = DLMTestUtil.getLogRecordInstance(txid++);
            out.write(op);
        }
        out.setReadyToFlush();
        out.flushAndSync();
        out.close();
        dlm.close();

        dlm = DLMTestUtil.createNewDLM(conf, name);

        LogReader reader = dlm.getInputStream(1);
        long numTrans = 0;
        List<LogRecord> recordList = reader.readBulk(false, 13);
        long lastTxId = -1;
        while (!recordList.isEmpty()) {
            for (LogRecord record : recordList) {
                assert (lastTxId < record.getTransactionId());
                lastTxId = record.getTransactionId();
                DLMTestUtil.verifyLogRecord(record);
                numTrans++;
            }
            recordList = reader.readBulk(false, 13);
        }
        reader.close();
        assertEquals((txid - 1), numTrans);
    }

    @Test
    public void testContinuousReadersWithEmptyLedgers() throws Exception {
        String name = "distrlog-continuous-emptyledgers";
        DistributedLogManager dlm = DLMTestUtil.createNewDLM(conf, name);
        long txid = 1;
        for (long i = 0; i < 3; i++) {
            long start = txid;
            BKUnPartitionedSyncLogWriter out = (BKUnPartitionedSyncLogWriter)dlm.startLogSegmentNonPartitioned();
            for (long j = 1; j <= DEFAULT_SEGMENT_SIZE; j++) {
                LogRecord op = DLMTestUtil.getLogRecordInstance(txid++);
                out.write(op);
            }
            out.closeAndComplete();
            BKLogPartitionWriteHandler blplm = ((BKDistributedLogManager) (dlm)).createWriteLedgerHandler(DistributedLogConstants.DEFAULT_STREAM);

            assertNotNull(
                zkc.exists(blplm.completedLedgerZNode(start, txid - 1), false));
            blplm.startLogSegment(txid - 1);
            blplm.completeAndCloseLogSegment(txid - 1, txid - 1);
            assertNotNull(
                zkc.exists(blplm.completedLedgerZNode(txid - 1, txid - 1), false));
            blplm.close();
        }

        long start = txid;
        BKUnPartitionedSyncLogWriter out = (BKUnPartitionedSyncLogWriter)dlm.startLogSegmentNonPartitioned();
        for (long j = 1; j <= DEFAULT_SEGMENT_SIZE / 2; j++) {
            LogRecord op = DLMTestUtil.getLogRecordInstance(txid++);
            out.write(op);
        }
        out.setReadyToFlush();
        out.flushAndSync();
        out.close();
        dlm.close();

        dlm = DLMTestUtil.createNewDLM(conf, name);

        LogReader reader = dlm.getInputStream(1);
        long numTrans = 0;
        LogRecord record = reader.readNext(false);
        while (null != record) {
            DLMTestUtil.verifyLogRecord(record);
            numTrans++;
            record = reader.readNext(false);
        }
        assertEquals((txid - 1), numTrans);
        reader.close();
        dlm.close();
    }

    @Test
    public void deletePartitionsTest() throws Exception {
        String name = "distrlog-deletepartitions";
        DistributedLogManager dlmwrite = DLMTestUtil.createNewDLM(conf, name);
        DistributedLogManager dlmreader = DLMTestUtil.createNewDLM(conf, name);

        long txid = 701;
        long numTrans = txid - 1;
        PartitionAwareLogWriter writer = dlmwrite.startLogSegment();
        for (long j = 1; j <= 4; j++) {
            for (int k = 1; k <= 10; k++) {
                writer.write(DLMTestUtil.getLogRecordInstance(txid++), new PartitionId(1));
                writer.write(DLMTestUtil.getLogRecordInstance(txid++), new PartitionId(0));
            }
            writer.setReadyToFlush();
            writer.flushAndSync();
        }
        writer.close();
        dlmwrite.close();

        DistributedLogManager dlmdelete = DLMTestUtil.createNewDLM(conf, name);
        dlmdelete.deletePartition(new PartitionId(0));
        dlmdelete.deletePartition(new PartitionId(1));

    }

    @Test
    public void deleteLogTest() throws Exception {
        String name = "distrlog-deletelog";
        DistributedLogManager dlmwrite = DLMTestUtil.createNewDLM(conf, name);

        long txid = 701;
        long numTrans = txid - 1;
        PartitionAwareLogWriter writer = dlmwrite.startLogSegment();
        for (long j = 1; j <= 4; j++) {
            for (int k = 1; k <= 10; k++) {
                writer.write(DLMTestUtil.getLogRecordInstance(txid++), new PartitionId(1));
                writer.write(DLMTestUtil.getLogRecordInstance(txid++), new PartitionId(0));
            }
            writer.setReadyToFlush();
            writer.flushAndSync();
        }
        writer.close();
        dlmwrite.close();

        DistributedLogManager dlmdelete = DLMTestUtil.createNewDLM(conf, name);

        dlmdelete.delete();
        dlmdelete.close();

        assertFalse(DistributedLogManagerFactory.checkIfLogExists(conf, DLMTestUtil.createDLMURI("/" + name), name));

        DistributedLogManager dlmwrite2 = DLMTestUtil.createNewDLM(conf, name);

        DistributedLogManager dlmreader = DLMTestUtil.createNewDLM(conf, name);
        LogReader reader0 = dlmwrite2.getInputStream(new PartitionId(0), 1);
        LogReader reader1 = dlmwrite2.getInputStream(new PartitionId(1), 1);

        txid = 701;
        numTrans = txid - 1;
        writer = dlmwrite2.startLogSegment();
        for (long j = 1; j <= 4; j++) {
            for (int k = 1; k <= 10; k++) {
                writer.write(DLMTestUtil.getLogRecordInstance(txid++), new PartitionId(1));
                writer.write(DLMTestUtil.getLogRecordInstance(txid++), new PartitionId(0));
            }
            writer.setReadyToFlush();
            writer.flushAndSync();
        }
        writer.close();

        assertTrue(DistributedLogManagerFactory.checkIfLogExists(conf, DLMTestUtil.createDLMURI("/" + name), name));

        LogRecord record = reader0.readNext(false);
        while (null != record) {
            assert ((record.getTransactionId() % 2 == 0));
            DLMTestUtil.verifyLogRecord(record);
            numTrans++;
            record = reader0.readNext(false);
        }
        record = reader1.readNext(false);
        while (null != record) {
            assert ((record.getTransactionId() % 2 == 1));
            DLMTestUtil.verifyLogRecord(record);
            numTrans++;
            record = reader1.readNext(false);
        }
        assertEquals((txid - 1), numTrans);
        reader0.close();
        reader1.close();
        dlmwrite2.close();
        dlmreader.close();
    }

    @Test
    public void testPartitionedWritesBulkOutputBufferSize() throws Exception {
        String name = "distrlog-partitioned-bulk-buffer-size";
        DistributedLogConfiguration confLocal = new DistributedLogConfiguration();
        confLocal.loadConf(conf);
        confLocal.setOutputBufferSize(128);
        DistributedLogManager dlm = DLMTestUtil.createNewDLM(confLocal, name);

        long txid = 1;
        for (long i = 0; i < 3; i++) {
            long start = txid;
            BKPartitionAwareLogWriter writer = (BKPartitionAwareLogWriter)dlm.startLogSegment();
            for (long j = 1; j <= DEFAULT_SEGMENT_SIZE / 10; j++) {
                LinkedList<LogRecord> part1 = new LinkedList<LogRecord>();
                LinkedList<LogRecord> part0 = new LinkedList<LogRecord>();
                for (int k = 1; k <= 10; k++) {
                    part1.add(DLMTestUtil.getLogRecordInstance(txid++));
                    part0.add(DLMTestUtil.getLogRecordInstance(txid++));
                }
                HashMap<PartitionId, List<LogRecord>> mapRecords = new HashMap<PartitionId, List<LogRecord>>();
                mapRecords.put(new PartitionId(1), part1);
                mapRecords.put(new PartitionId(0), part0);
                writer.writeBulk(mapRecords);
            }
            writer.closeAndComplete();
            BKLogPartitionWriteHandler blplm1 = ((BKDistributedLogManager) (dlm)).createWriteLedgerHandler(new PartitionId(1));
            assertNotNull(zkc.exists(blplm1.completedLedgerZNode(start, txid - 2), false));
            blplm1.close();

            BKLogPartitionWriteHandler blplm2 = ((BKDistributedLogManager) (dlm)).createWriteLedgerHandler(new PartitionId(0));
            assertNotNull(zkc.exists(blplm2.completedLedgerZNode(start + 1, txid - 1), false));
            blplm2.close();
        }

        long start = txid;
        PartitionAwareLogWriter writer = dlm.startLogSegment();
        for (long j = 1; j <= DEFAULT_SEGMENT_SIZE / 2; j++) {
            writer.write(DLMTestUtil.getLogRecordInstance(txid++), new PartitionId(1));
            writer.write(DLMTestUtil.getLogRecordInstance(txid++), new PartitionId(0));
        }
        writer.setReadyToFlush();
        writer.flushAndSync();
        writer.close();

        LogReader reader = dlm.getInputStream(new PartitionId(0), 2);
        long numTrans = 0;
        LogRecord record = reader.readNext(false);
        long lastTxId = -1;
        while (null != record) {
            assert ((record.getTransactionId() % 2 == 0));
            DLMTestUtil.verifyLogRecord(record);
            assert (lastTxId < record.getTransactionId());
            lastTxId = record.getTransactionId();
            numTrans++;
            record = reader.readNext(false);

        }
        reader.close();
        reader = dlm.getInputStream(new PartitionId(1), 1);
        record = reader.readNext(false);
        lastTxId = -1;
        while (null != record) {
            assert ((record.getTransactionId() % 2 == 1));
            DLMTestUtil.verifyLogRecord(record);
            assert (lastTxId < record.getTransactionId());
            lastTxId = record.getTransactionId();
            numTrans++;
            record = reader.readNext(false);
        }
        assertEquals((txid - 1), numTrans);
        reader.close();
        dlm.close();
    }

    @Test
    public void testNonDefaultSeparateBKSetting() throws Exception {
        String name = "distrlog-separate-bk-setting";
        DistributedLogConfiguration confLocal = new DistributedLogConfiguration();
        confLocal.loadConf(conf);
        confLocal.setSeparateZKClients(!conf.getSeparateZKClients());
        DistributedLogManager dlm = DLMTestUtil.createNewDLM(confLocal, name);

        long txid = 1;
        for (long i = 0; i < 3; i++) {
            long start = txid;
            BKPartitionAwareLogWriter writer = (BKPartitionAwareLogWriter)dlm.startLogSegment();
            for (long j = 1; j <= DEFAULT_SEGMENT_SIZE / 10; j++) {
                LinkedList<LogRecord> part1 = new LinkedList<LogRecord>();
                LinkedList<LogRecord> part0 = new LinkedList<LogRecord>();
                for (int k = 1; k <= 10; k++) {
                    part1.add(DLMTestUtil.getLogRecordInstance(txid++));
                    part0.add(DLMTestUtil.getLogRecordInstance(txid++));
                }
                HashMap<PartitionId, List<LogRecord>> mapRecords = new HashMap<PartitionId, List<LogRecord>>();
                mapRecords.put(new PartitionId(1), part1);
                mapRecords.put(new PartitionId(0), part0);
                writer.writeBulk(mapRecords);
            }
            writer.closeAndComplete();
            BKLogPartitionWriteHandler blplm1 = ((BKDistributedLogManager) (dlm)).createWriteLedgerHandler(new PartitionId(1));
            assertNotNull(zkc.exists(blplm1.completedLedgerZNode(start, txid - 2), false));
            blplm1.close();

            BKLogPartitionWriteHandler blplm2 = ((BKDistributedLogManager) (dlm)).createWriteLedgerHandler(new PartitionId(0));
            assertNotNull(zkc.exists(blplm2.completedLedgerZNode(start + 1, txid - 1), false));
            blplm2.close();
        }

        long start = txid;
        PartitionAwareLogWriter writer = dlm.startLogSegment();
        for (long j = 1; j <= DEFAULT_SEGMENT_SIZE / 2; j++) {
            writer.write(DLMTestUtil.getLogRecordInstance(txid++), new PartitionId(1));
            writer.write(DLMTestUtil.getLogRecordInstance(txid++), new PartitionId(0));
        }
        writer.setReadyToFlush();
        writer.flushAndSync();
        writer.close();

        LogReader reader = dlm.getInputStream(new PartitionId(0), 2);
        long numTrans = 0;
        LogRecord record = reader.readNext(false);
        long lastTxId = -1;
        while (null != record) {
            assert ((record.getTransactionId() % 2 == 0));
            DLMTestUtil.verifyLogRecord(record);
            assert (lastTxId < record.getTransactionId());
            lastTxId = record.getTransactionId();
            numTrans++;
            record = reader.readNext(false);

        }
        reader.close();
        reader = dlm.getInputStream(new PartitionId(1), 1);
        record = reader.readNext(false);
        lastTxId = -1;
        while (null != record) {
            assert ((record.getTransactionId() % 2 == 1));
            DLMTestUtil.verifyLogRecord(record);
            assert (lastTxId < record.getTransactionId());
            lastTxId = record.getTransactionId();
            numTrans++;
            record = reader.readNext(false);
        }
        reader.close();
        assertEquals((txid - 1), numTrans);
    }

    @Test
    public void testGetTxId() throws Exception {
        String name = "distrlog-getTxId";
        DistributedLogManager dlmwrite = DLMTestUtil.createNewDLM(conf, name);

        DistributedLogManager dlmreader = DLMTestUtil.createNewDLM(conf, name);

        try {
            dlmreader.getTxIdNotLaterThan(new PartitionId(0), 70L);
            assert (false);
        } catch (LogEmptyException exc) {
            // expected
        }
        try {
            dlmreader.getTxIdNotLaterThan(new PartitionId(1), 70L);
            assert (false);
        } catch (LogEmptyException exc) {
            // expected
        }

        LogReader reader0 = dlmreader.getInputStream(new PartitionId(0), 1);
        LogReader reader1 = dlmreader.getInputStream(new PartitionId(1), 1);

        long txid = 701;
        long numTrans = txid - 1;
        PartitionAwareLogWriter writer = dlmwrite.startLogSegment();
        for (long j = 1; j <= 2; j++) {
            for (int k = 1; k <= 6; k++) {
                writer.write(DLMTestUtil.getLogRecordInstance(txid++), new PartitionId(1));
                writer.write(DLMTestUtil.getLogRecordInstance(txid++), new PartitionId(0));
            }
            writer.setReadyToFlush();
            writer.flushAndSync();

            assertEquals((txid - 1), dlmreader.getTxIdNotLaterThan(new PartitionId(0), txid));
            assertEquals((txid - 4), dlmreader.getTxIdNotLaterThan(new PartitionId(1), txid - 3));

            try {
                dlmreader.getTxIdNotLaterThan(new PartitionId(0), 70L);
                assert (false);
            } catch (AlreadyTruncatedTransactionException exc) {
                // expected
            }
            try {
                dlmreader.getTxIdNotLaterThan(new PartitionId(1), 70L);
                assert (false);
            } catch (AlreadyTruncatedTransactionException exc) {
                // expected
            }

            LogRecord record = reader0.readNext(false);
            while (null != record) {
                assert ((record.getTransactionId() % 2 == 0));
                DLMTestUtil.verifyLogRecord(record);
                numTrans++;
                record = reader0.readNext(false);
            }
            record = reader1.readNext(false);
            while (null != record) {
                assert ((record.getTransactionId() % 2 == 1));
                DLMTestUtil.verifyLogRecord(record);
                numTrans++;
                record = reader1.readNext(false);
            }
            assertEquals((txid - 1), numTrans);
        }
        reader0.close();
        reader1.close();
        dlmreader.close();
        dlmwrite.close();
    }

    @Test
    public void testToggleDefaultReadAhead() throws Exception {
        String name = "distrlog-toggle-readahead";
        DistributedLogConfiguration confLocal = new DistributedLogConfiguration();
        confLocal.loadConf(conf);
        confLocal.setEnableReadAhead(!conf.getEnableReadAhead());

        DistributedLogManager dlmwrite = DLMTestUtil.createNewDLM(confLocal, name);
        DistributedLogManager dlmreader = DLMTestUtil.createNewDLM(confLocal, name);


        LogReader reader0 = dlmreader.getInputStream(new PartitionId(0), 1);
        LogReader reader1 = dlmreader.getInputStream(new PartitionId(1), 1);
        long txid = 1;
        int numTrans = 0;
        LogRecord record = reader0.readNext(false);
        while (null != record) {
            assert ((record.getTransactionId() % 2 == 0));
            DLMTestUtil.verifyLogRecord(record);
            numTrans++;
            record = reader0.readNext(false);
        }
        record = reader1.readNext(false);
        while (null != record) {
            assert ((record.getTransactionId() % 2 == 1));
            DLMTestUtil.verifyLogRecord(record);
            numTrans++;
            record = reader1.readNext(false);
        }
        assertEquals((txid - 1), numTrans);

        PartitionAwareLogWriter writer = dlmwrite.startLogSegment();
        for (long j = 1; j <= 2; j++) {
            for (int k = 1; k <= 6; k++) {
                if (k == 3) {
                    ((BKPartitionAwareLogWriter) writer).setForceRolling(true);
                }
                writer.write(DLMTestUtil.getLogRecordInstance(txid++), new PartitionId(1));
                writer.write(DLMTestUtil.getLogRecordInstance(txid++), new PartitionId(0));
                ((BKPartitionAwareLogWriter) writer).setForceRolling(false);
            }
            writer.setReadyToFlush();
            writer.flushAndSync();
            record = reader0.readNext(false);
            while (null != record) {
                assert ((record.getTransactionId() % 2 == 0));
                DLMTestUtil.verifyLogRecord(record);
                numTrans++;
                record = reader0.readNext(false);
            }
            record = reader1.readNext(false);
            while (null != record) {
                assert ((record.getTransactionId() % 2 == 1));
                DLMTestUtil.verifyLogRecord(record);
                numTrans++;
                record = reader1.readNext(false);
            }
            assertEquals((txid - 1), numTrans);
        }
        reader0.close();
        reader1.close();
        dlmreader.close();
        dlmwrite.close();
    }

    @Test
    public void testReadAheadMaxEntries() throws Exception {
        String name = "distrlog-maxentries-readahead";
        DistributedLogConfiguration confLocal = new DistributedLogConfiguration();
        confLocal.loadConf(conf);
        confLocal.setReadAheadBatchSize(1);
        confLocal.setReadAheadMaxEntries(1);
        confLocal.setRetentionPeriodHours(24 * 7);

        DistributedLogManager dlmwrite = DLMTestUtil.createNewDLM(confLocal, name);
        DistributedLogManager dlmreader = DLMTestUtil.createNewDLM(confLocal, name);


        LogReader reader0 = dlmreader.getInputStream(new PartitionId(0), 1);
        LogReader reader1 = dlmreader.getInputStream(new PartitionId(1), 1);
        long txid = 1;
        int numTrans = 0;
        LogRecord record = reader0.readNext(false);
        while (null != record) {
            assert ((record.getTransactionId() % 2 == 0));
            DLMTestUtil.verifyLogRecord(record);
            numTrans++;
            record = reader0.readNext(false);
        }
        record = reader1.readNext(false);
        while (null != record) {
            assert ((record.getTransactionId() % 2 == 1));
            DLMTestUtil.verifyLogRecord(record);
            numTrans++;
            record = reader1.readNext(false);
        }
        assertEquals((txid - 1), numTrans);

        PartitionAwareLogWriter writer = dlmwrite.startLogSegment();
        for (long j = 1; j <= 2; j++) {
            for (int k = 1; k <= 6; k++) {
                if (k == 3) {
                    ((BKPartitionAwareLogWriter) writer).setForceRolling(true);
                }
                writer.write(DLMTestUtil.getLogRecordInstance(txid++), new PartitionId(1));
                writer.write(DLMTestUtil.getLogRecordInstance(txid++), new PartitionId(0));
                ((BKPartitionAwareLogWriter) writer).setForceRolling(false);
            }
            writer.setReadyToFlush();
            writer.flushAndSync();
            record = reader0.readNext(false);
            while (null != record) {
                assert ((record.getTransactionId() % 2 == 0));
                DLMTestUtil.verifyLogRecord(record);
                numTrans++;
                record = reader0.readNext(false);
            }
            record = reader1.readNext(false);
            while (null != record) {
                assert ((record.getTransactionId() % 2 == 1));
                DLMTestUtil.verifyLogRecord(record);
                numTrans++;
                record = reader1.readNext(false);
            }
            assertEquals((txid - 1), numTrans);
        }
        reader0.close();
        reader1.close();
        dlmreader.close();
        dlmwrite.close();
    }

    @Test
    public void testFlushedTxId() throws Exception {
        String name = "distrlog-flushed-txId";
        DistributedLogManager dlmwrite = DLMTestUtil.createNewDLM(conf, name);
        DistributedLogManager dlmreader = DLMTestUtil.createNewDLM(conf, name);

        LogReader reader0 = dlmreader.getInputStream(new PartitionId(0), 1);
        LogReader reader1 = dlmreader.getInputStream(new PartitionId(1), 1);
        long txid = 1;
        int numTrans = 0;
        LogRecord record = reader0.readNext(false);
        while (null != record) {
            assert ((record.getTransactionId() % 2 == 0));
            DLMTestUtil.verifyLogRecord(record);
            numTrans++;
            record = reader0.readNext(false);
        }
        record = reader1.readNext(false);
        while (null != record) {
            assert ((record.getTransactionId() % 2 == 1));
            DLMTestUtil.verifyLogRecord(record);
            numTrans++;
            record = reader1.readNext(false);
        }
        assertEquals((txid - 1), numTrans);
        long syncFlushTxId = 2;

        PartitionAwareLogWriter writer = dlmwrite.startLogSegment();
        for (long j = 1; j <= 2; j++) {
            for (int k = 1; k <= 6; k++) {
                writer.write(DLMTestUtil.getLogRecordInstance(txid++), new PartitionId(1));
                writer.write(DLMTestUtil.getLogRecordInstance(txid++), new PartitionId(0));
            }
            long lastAcked = writer.setReadyToFlush();
            assertEquals(lastAcked, syncFlushTxId);
            syncFlushTxId = writer.flushAndSync();
            assertEquals(syncFlushTxId, txid - 1);

            record = reader0.readNext(false);
            while (null != record) {
                assert ((record.getTransactionId() % 2 == 0));
                DLMTestUtil.verifyLogRecord(record);
                numTrans++;
                record = reader0.readNext(false);
            }
            record = reader1.readNext(false);
            while (null != record) {
                assert ((record.getTransactionId() % 2 == 1));
                DLMTestUtil.verifyLogRecord(record);
                numTrans++;
                record = reader1.readNext(false);
            }
            assertEquals((txid - 1), numTrans);
        }
        reader0.close();
        reader1.close();
        dlmreader.close();
        dlmwrite.close();
    }

    @Test
    public void testPartitionedWritesBulkFlush() throws Exception {
        String name = "distrlog-partitioned-bulk-flush";
        DistributedLogConfiguration confLocal = new DistributedLogConfiguration();
        confLocal.loadConf(conf);
        confLocal.setOutputBufferSize(64);
        DistributedLogManager dlm = DLMTestUtil.createNewDLM(confLocal, name);

        long txid = 1;
        for (long i = 0; i < 3; i++) {
            long start = txid;
            BKPartitionAwareLogWriter writer = (BKPartitionAwareLogWriter)dlm.startLogSegment();
            for (long j = 1; j <= DEFAULT_SEGMENT_SIZE / 10; j++) {
                LinkedList<LogRecord> part1 = new LinkedList<LogRecord>();
                LinkedList<LogRecord> part0 = new LinkedList<LogRecord>();
                for (int k = 1; k <= 10; k++) {
                    part1.add(DLMTestUtil.getLogRecordInstance(txid++));
                    part0.add(DLMTestUtil.getLogRecordInstance(txid++));
                }
                HashMap<PartitionId, List<LogRecord>> mapRecords = new HashMap<PartitionId, List<LogRecord>>();
                mapRecords.put(new PartitionId(1), part1);
                mapRecords.put(new PartitionId(0), part0);
                writer.writeBulk(mapRecords);
            }
            writer.closeAndComplete();
            BKLogPartitionWriteHandler blplm1 = ((BKDistributedLogManager) (dlm)).createWriteLedgerHandler(new PartitionId(1));
            assertNotNull(zkc.exists(blplm1.completedLedgerZNode(start, txid - 2), false));
            blplm1.close();

            BKLogPartitionWriteHandler blplm2 = ((BKDistributedLogManager) (dlm)).createWriteLedgerHandler(new PartitionId(0));
            assertNotNull(zkc.exists(blplm2.completedLedgerZNode(start + 1, txid - 1), false));
            blplm2.close();
        }

        long start = txid;
        PartitionAwareLogWriter writer = dlm.startLogSegment();
        for (long j = 1; j <= DEFAULT_SEGMENT_SIZE / 2; j++) {
            writer.write(DLMTestUtil.getLogRecordInstance(txid++), new PartitionId(1));
            writer.write(DLMTestUtil.getLogRecordInstance(txid++), new PartitionId(0));
        }
        writer.setReadyToFlush();
        writer.flushAndSync(false, true);

        LogReader reader = dlm.getInputStream(new PartitionId(0), 2);
        long numTrans = 0;
        LogRecord record = reader.readNext(false);
        long lastTxId = -1;
        while (null != record) {
            assert ((record.getTransactionId() % 2 == 0));
            DLMTestUtil.verifyLogRecord(record);
            assert (lastTxId < record.getTransactionId());
            lastTxId = record.getTransactionId();
            numTrans++;
            record = reader.readNext(false);

        }
        reader.close();
        reader = dlm.getInputStream(new PartitionId(1), 1);
        record = reader.readNext(false);
        lastTxId = -1;
        while (null != record) {
            assert ((record.getTransactionId() % 2 == 1));
            DLMTestUtil.verifyLogRecord(record);
            assert (lastTxId < record.getTransactionId());
            lastTxId = record.getTransactionId();
            numTrans++;
            record = reader.readNext(false);
        }
        reader.close();
        assertEquals((txid - 1), numTrans);
    }

    @Test
    public void testNonPartitionedWrites() throws Exception {
        String name = "distrlog-non-partitioned-bulk";
        testNonPartitionedWritesInternal(name, conf);
    }

    @Test
    public void testCheckLogExists() throws Exception {
        String name = "distrlog-check-log-exists";
        DistributedLogManager dlm = DLMTestUtil.createNewDLM(conf, name);

        dlm.createOrUpdateMetadata(name.getBytes());
        long txid = 1;
        LogWriter writer = dlm.startLogSegmentNonPartitioned();
        for (long j = 1; j <= DEFAULT_SEGMENT_SIZE / 2; j++) {
            writer.write(DLMTestUtil.getLogRecordInstance(txid++));
        }
        writer.setReadyToFlush();
        writer.flushAndSync();
        writer.close();
        assertEquals(name, new String(dlm.getMetadata()));

        assert (DistributedLogManagerFactory.checkIfLogExists(conf, DLMTestUtil.createDLMURI("/" + name), name));
        assert (!DistributedLogManagerFactory.checkIfLogExists(conf, DLMTestUtil.createDLMURI("/" + name), "non-existent-log"));
        assert (!DistributedLogManagerFactory.checkIfLogExists(conf, DLMTestUtil.createDLMURI("/" + "non-existent-ns"), name));

        int logCount = 0;
        for(String log: DistributedLogManagerFactory.enumerateAllLogsInNamespace(conf, DLMTestUtil.createDLMURI("/" + name))) {
            logCount++;
            assertEquals(name, log);
        }
        assertEquals(1, logCount);

        for(Map.Entry<String, byte[]> logEntry: DistributedLogManagerFactory.enumerateLogsWithMetadataInNamespace(conf, DLMTestUtil.createDLMURI("/" + name)).entrySet()) {
            assertEquals(name, new String(logEntry.getValue()));
        }

    }

    @Test
    public void positionReader() throws Exception {
        String name = "distrlog-position-reader";
        DistributedLogManager dlmwrite = DLMTestUtil.createNewDLM(conf, name);
        DistributedLogManager dlmreader = DLMTestUtil.createNewDLM(conf, name);

        long txid = 1;
        long numTrans = txid - 1;
        PartitionAwareLogWriter writer = dlmwrite.startLogSegment();
        for (long j = 1 ; j <= 4; j++) {
            for (int k = 1; k <= 6; k++ ) {
                writer.write(DLMTestUtil.getLargeLogRecordInstance(txid++), new PartitionId(1));
                writer.write(DLMTestUtil.getLargeLogRecordInstance(txid++), new PartitionId(0));
            }
            writer.setReadyToFlush();
            writer.flushAndSync();
        }
        LogReader reader0 = dlmreader.getInputStream(new PartitionId(0), 9);
        LogReader reader1 = dlmreader.getInputStream(new PartitionId(1), 9);

        LogRecord record = reader0.readNext(false);
        while (null != record) {
            assert((record.getTransactionId() % 2 == 0));
            DLMTestUtil.verifyLargeLogRecord(record);
            numTrans++;
            record = reader0.readNext(false);
        }
        record = reader1.readNext(false);
        while (null != record) {
            assert((record.getTransactionId() % 2 == 1));
            DLMTestUtil.verifyLargeLogRecord(record);
            numTrans++;
            record = reader1.readNext(false);
        }
        assertEquals((txid - 9), numTrans);
        reader0.close();
        reader1.close();
        dlmreader.close();
        dlmwrite.close();
    }

    @Test
    public void appendOnlyStreams() throws Exception {
        String name = "distrlog-append-only-streams";
        DistributedLogManager dlmwrite = DLMTestUtil.createNewDLM(conf, name);
        DistributedLogManager dlmreader = DLMTestUtil.createNewDLM(conf, name);
        byte[] byteStream = DLMTestUtil.repeatString("abc", 51).getBytes();

        long txid = 1;
        long numTrans = txid - 1;
        AppendOnlyStreamWriter writer = dlmwrite.getAppendOnlyStreamWriter();
        writer.write(DLMTestUtil.repeatString("abc", 11).getBytes());
        writer.write(DLMTestUtil.repeatString("abc", 40).getBytes());
        writer.force(false);
        writer.close();
        AppendOnlyStreamReader reader = dlmreader.getAppendOnlyStreamReader();

        byte[] bytesIn = new byte[byteStream.length];
        int read = reader.read(bytesIn, 0, 23);
        assertEquals(23, read);
        read = reader.read(bytesIn, 23, 31);
        assertEquals(read, 31);
        byte[] bytesInTemp = new byte[byteStream.length];
        read = reader.read(bytesInTemp, 0, byteStream.length);
        assertEquals(read, byteStream.length - 23 - 31);
        read = new ByteArrayInputStream(bytesInTemp).read(bytesIn, 23 + 31, byteStream.length - 23 - 31);
        assertEquals(read, byteStream.length - 23 - 31);
        assertArrayEquals(bytesIn, byteStream);
        reader.close();
        dlmreader.close();
        dlmwrite.close();
    }

    @Test
    public void testMetadataAccessor() throws Exception {
        String name = "distrlog-metadata-accessor";
        MetadataAccessor metadata = DLMTestUtil.createNewMetadataAccessor(conf, name);
        metadata.createOrUpdateMetadata(name.getBytes());
        assertEquals(name, new String(metadata.getMetadata()));
        metadata.deleteMetadata();
        assertEquals(null, metadata.getMetadata());
    }

    private long writeAndMarkEndOfStream(DistributedLogManager dlm, long txid) throws Exception {
        for (long i = 0; i < 3; i++) {
            long start = txid;
            BKUnPartitionedSyncLogWriter writer = (BKUnPartitionedSyncLogWriter)dlm.startLogSegmentNonPartitioned();
            for (long j = 1; j <= DEFAULT_SEGMENT_SIZE; j++) {
                writer.write(DLMTestUtil.getLogRecordInstance(txid++));
            }

            if (i < 2) {
                writer.closeAndComplete();
                BKLogPartitionWriteHandler blplm = ((BKDistributedLogManager) (dlm)).createWriteLedgerHandler(DistributedLogConstants.DEFAULT_STREAM);
                assertNotNull(zkc.exists(blplm.completedLedgerZNode(start, txid - 1), false));
                blplm.close();
            } else {
                writer.markEndOfStream();
                BKLogPartitionWriteHandler blplm = ((BKDistributedLogManager) (dlm)).createWriteLedgerHandler(DistributedLogConstants.DEFAULT_STREAM);
                assertNotNull(zkc.exists(blplm.completedLedgerZNode(start, DistributedLogConstants.MAX_TXID), false));
                blplm.close();
            }
        }
        return txid;
    }

    @Test
    public void testMarkEndOfStream() throws Exception {
        String name = "distrlog-mark-end-of-stream";
        DistributedLogManager dlm = DLMTestUtil.createNewDLM(conf, name);

        long txid = 1;
        txid = writeAndMarkEndOfStream(dlm, txid);

        LogReader reader = dlm.getInputStream(1);
        long numTrans = 0;
        boolean exceptionEncountered = false;
        try {
            LogRecord record = reader.readNext(false);
            long lastTxId = -1;
            while (null != record) {
                DLMTestUtil.verifyLogRecord(record);
                assert (lastTxId < record.getTransactionId());
                lastTxId = record.getTransactionId();
                numTrans++;
                record = reader.readNext(false);
            }
        } catch (EndOfStreamException exc) {
            exceptionEncountered = true;
        }
        assertEquals((txid - 1), numTrans);
        assert(exceptionEncountered);
        exceptionEncountered = false;
        try {
            reader.readNext(false);
        } catch (EndOfStreamException exc) {
            exceptionEncountered = true;
        }
        assert(exceptionEncountered);
        reader.close();
    }

    @Test
    public void testWriteFailsAfterMarkEndOfStream() throws Exception {
        String name = "distrlog-mark-end-failure";
        DistributedLogManager dlm = DLMTestUtil.createNewDLM(conf, name);

        long txid = 1;
        txid = writeAndMarkEndOfStream(dlm, txid);

        assert(dlm.isEndOfStreamMarked());

        long start = txid;
        LogWriter writer = null;
        boolean exceptionEncountered = false;
        try {
            writer = dlm.startLogSegmentNonPartitioned();
            for (long j = 1; j <= DEFAULT_SEGMENT_SIZE / 2; j++) {
                writer.write(DLMTestUtil.getLogRecordInstance(txid++));
            }
        } catch (EndOfStreamException exc) {
            exceptionEncountered = true;
        }
        writer.close();
        assert(exceptionEncountered);
    }

    @Test
    public void testMaxLogRecSize() throws Exception {
        BKLogPartitionWriteHandler bkdlm = DLMTestUtil.createNewBKDLM(conf, "distrlog-maxlogRecSize");
        long txid = 1;
        PerStreamLogWriter out = bkdlm.startLogSegment(1);
        boolean exceptionEncountered = false;
        try {
            LogRecord op = new LogRecord(txid, DLMTestUtil.repeatString(
                                DLMTestUtil.repeatString("abcdefgh", 256), 512).getBytes());
            out.write(op);
        } catch (LogRecordTooLongException exc) {
            exceptionEncountered = true;
        } finally {
            out.close();
        }
        bkdlm.close();
        assert(exceptionEncountered);
    }

    @Test
    public void testMaxTransmissionSize() throws Exception {
        DistributedLogConfiguration confLocal = new DistributedLogConfiguration();
        confLocal.loadConf(conf);
        confLocal.setOutputBufferSize(1024 * 1024);
        BKLogPartitionWriteHandler bkdlm = DLMTestUtil.createNewBKDLM(confLocal, "distrlog-transmissionSize");
        long txid = 1;
        PerStreamLogWriter out = bkdlm.startLogSegment(1);
        boolean exceptionEncountered = false;
        byte[] largePayload = DLMTestUtil.repeatString(DLMTestUtil.repeatString("abcdefgh", 256), 256).getBytes();
        try {
            while (txid < 3) {
                LogRecord op = new LogRecord(txid, largePayload);
                out.write(op);
                txid++;
            }
        } catch (LogRecordTooLongException exc) {
            exceptionEncountered = true;
        } finally {
            out.close();
        }
        bkdlm.close();
        assert(!exceptionEncountered);
    }

    @Test
    public void deleteDuringRead() throws Exception {
        String name = "distrlog-delete-with-reader";
        DistributedLogManager dlm = DLMTestUtil.createNewDLM(conf, name);

        long txid = 1;
        for (long i = 0; i < 3; i++) {
            long start = txid;
            BKUnPartitionedSyncLogWriter writer = (BKUnPartitionedSyncLogWriter)dlm.startLogSegmentNonPartitioned();
            for (long j = 1; j <= DEFAULT_SEGMENT_SIZE; j++) {
                writer.write(DLMTestUtil.getLogRecordInstance(txid++));
            }

            writer.closeAndComplete();
            BKLogPartitionWriteHandler blplm = ((BKDistributedLogManager) (dlm)).createWriteLedgerHandler(DistributedLogConstants.DEFAULT_STREAM);
            assertNotNull(zkc.exists(blplm.completedLedgerZNode(start, txid - 1), false));
            blplm.close();
        }

        LogReader reader = dlm.getInputStream(1);
        long numTrans = 1;
        LogRecord record = reader.readNext(false);
        assert (null != record);
        DLMTestUtil.verifyLogRecord(record);
        long lastTxId = record.getTransactionId();

        dlm.delete();

        boolean exceptionEncountered = false;
        try {
            record = reader.readNext(false);
            while (null != record) {
                DLMTestUtil.verifyLogRecord(record);
                assert (lastTxId < record.getTransactionId());
                lastTxId = record.getTransactionId();
                numTrans++;
                record = reader.readNext(false);
            }
<<<<<<< HEAD
        } catch (LogReadException exc) {
=======
        } catch (LogReadException readexc) {
>>>>>>> 2e5011d1
            exceptionEncountered = true;
        } catch (LogNotFoundException exc) {
            exceptionEncountered = true;
        }
        assert(exceptionEncountered);
        reader.close();
    }

    @Test
    public void testImmediateFlush() throws Exception {
        String name = "distrlog-immediate-flush";
        DistributedLogConfiguration confLocal = new DistributedLogConfiguration();
        confLocal.loadConf(conf);
        confLocal.setOutputBufferSize(0);
        testNonPartitionedWritesInternal(name, confLocal);
    }
}<|MERGE_RESOLUTION|>--- conflicted
+++ resolved
@@ -1570,11 +1570,7 @@
                 numTrans++;
                 record = reader.readNext(false);
             }
-<<<<<<< HEAD
-        } catch (LogReadException exc) {
-=======
         } catch (LogReadException readexc) {
->>>>>>> 2e5011d1
             exceptionEncountered = true;
         } catch (LogNotFoundException exc) {
             exceptionEncountered = true;
