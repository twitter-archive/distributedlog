/**
 * Licensed to the Apache Software Foundation (ASF) under one
 * or more contributor license agreements.  See the NOTICE file
 * distributed with this work for additional information
 * regarding copyright ownership.  The ASF licenses this file
 * to you under the Apache License, Version 2.0 (the
 * "License"); you may not use this file except in compliance
 * with the License.  You may obtain a copy of the License at
 *
 *     http://www.apache.org/licenses/LICENSE-2.0
 *
 * Unless required by applicable law or agreed to in writing, software
 * distributed under the License is distributed on an "AS IS" BASIS,
 * WITHOUT WARRANTIES OR CONDITIONS OF ANY KIND, either express or implied.
 * See the License for the specific language governing permissions and
 * limitations under the License.
 */
package com.twitter.distributedlog;

import com.twitter.distributedlog.exceptions.EndOfStreamException;
import com.twitter.distributedlog.exceptions.LogRecordTooLongException;
import com.twitter.distributedlog.exceptions.OwnershipAcquireFailedException;

import com.twitter.distributedlog.exceptions.TransactionIdOutOfOrderException;
import org.apache.bookkeeper.shims.zk.ZooKeeperServerShim;
import org.apache.bookkeeper.util.LocalBookKeeper;
import org.apache.commons.logging.Log;
import org.apache.commons.logging.LogFactory;
import org.apache.zookeeper.ZooKeeper;
import org.junit.After;
import org.junit.AfterClass;
import org.junit.Before;
import org.junit.BeforeClass;
import org.junit.Test;

import java.io.ByteArrayInputStream;
import java.util.HashMap;
import java.util.LinkedList;
import java.util.List;
import java.util.Map;
import java.util.concurrent.CountDownLatch;
import java.util.concurrent.ScheduledThreadPoolExecutor;
import java.util.concurrent.TimeUnit;

import static org.junit.Assert.assertArrayEquals;
import static org.junit.Assert.assertEquals;
import static org.junit.Assert.assertFalse;
import static org.junit.Assert.assertNotNull;
import static org.junit.Assert.assertTrue;
import static org.junit.Assert.fail;

public class TestBookKeeperDistributedLogManager {
    static final Log LOG = LogFactory.getLog(TestBookKeeperDistributedLogManager.class);

    private static final long DEFAULT_SEGMENT_SIZE = 1000;

    protected static DistributedLogConfiguration conf =
            new DistributedLogConfiguration().setLockTimeout(10);
    private ZooKeeper zkc;
    private static LocalDLMEmulator bkutil;
    private static ZooKeeperServerShim zks;
    static int numBookies = 3;

    @BeforeClass
    public static void setupCluster() throws Exception {
        zks = LocalBookKeeper.runZookeeper(1000, 7000);
        bkutil = new LocalDLMEmulator(numBookies, "127.0.0.1", 7000);
        bkutil.start();
    }

    @AfterClass
    public static void teardownCluster() throws Exception {
        bkutil.teardown();
        zks.stop();
    }

    @Before
    public void setup() throws Exception {
        zkc = LocalDLMEmulator.connectZooKeeper("127.0.0.1", 7000);
    }

    @After
    public void teardown() throws Exception {
        zkc.close();
    }


    private void testNonPartitionedWritesInternal(String name, DistributedLogConfiguration conf) throws Exception {
        DistributedLogManager dlm = DLMTestUtil.createNewDLM(conf, name);

        long txid = 1;
        for (long i = 0; i < 3; i++) {
            long start = txid;
            BKUnPartitionedSyncLogWriter writer = (BKUnPartitionedSyncLogWriter)dlm.startLogSegmentNonPartitioned();
            for (long j = 1; j <= DEFAULT_SEGMENT_SIZE; j++) {
                writer.write(DLMTestUtil.getLogRecordInstance(txid++));
            }
            writer.closeAndComplete();
            BKLogPartitionWriteHandler blplm = ((BKDistributedLogManager) (dlm)).createWriteLedgerHandler(DistributedLogConstants.DEFAULT_STREAM);
            assertNotNull(zkc.exists(blplm.completedLedgerZNode(start, txid - 1), false));
            blplm.close();
        }

        LogWriter writer = dlm.startLogSegmentNonPartitioned();
        for (long j = 1; j <= DEFAULT_SEGMENT_SIZE / 2; j++) {
            writer.write(DLMTestUtil.getLogRecordInstance(txid++));
        }
        writer.setReadyToFlush();
        writer.flushAndSync();
        writer.close();

        LogReader reader = dlm.getInputStream(1);
        long numTrans = 0;
        LogRecord record = reader.readNext(false);
        long lastTxId = -1;
        while (null != record) {
            DLMTestUtil.verifyLogRecord(record);
            assert (lastTxId < record.getTransactionId());
            lastTxId = record.getTransactionId();
            numTrans++;
            record = reader.readNext(false);
        }
        reader.close();
        assertEquals((txid - 1), numTrans);
    }


    @Test
    public void testSimpleWrite() throws Exception {
        DistributedLogManager dlm = DLMTestUtil.createNewDLM(conf, "distrlog-simplewrite");
<<<<<<< HEAD
        long txid = 1;
=======
>>>>>>> 19d46abb
        BKUnPartitionedSyncLogWriter out = (BKUnPartitionedSyncLogWriter)dlm.startLogSegmentNonPartitioned();
        for (long i = 1; i <= 100; i++) {
            LogRecord op = DLMTestUtil.getLogRecordInstance(i);
            out.write(op);
        }
        out.closeAndComplete();

        BKLogPartitionWriteHandler blplm = ((BKDistributedLogManager) (dlm)).createWriteLedgerHandler(DistributedLogConstants.DEFAULT_STREAM);
        assertNotNull(zkc.exists(blplm.completedLedgerZNode(1, 100), false));
        blplm.close();
    }

    @Test
    public void testNumberOfTransactions() throws Exception {
        String name = "distrlog-txncount";
        DistributedLogManager dlm = DLMTestUtil.createNewDLM(conf, name);
<<<<<<< HEAD
        long txid = 1;
=======
>>>>>>> 19d46abb
        BKUnPartitionedSyncLogWriter out = (BKUnPartitionedSyncLogWriter)dlm.startLogSegmentNonPartitioned();
        for (long i = 1; i <= 100; i++) {
            LogRecord op = DLMTestUtil.getLogRecordInstance(i);
            out.write(op);
        }
        out.closeAndComplete();

        long numTrans = DLMTestUtil.getNumberofLogRecords(DLMTestUtil.createNewDLM(conf, name), 1);
        assertEquals(100, numTrans);
        dlm.close();
    }

    @Test
    public void testContinuousReaders() throws Exception {
        String name = "distrlog-continuous";
        DistributedLogManager dlm = DLMTestUtil.createNewDLM(conf, name);
        long txid = 1;
        for (long i = 0; i < 3; i++) {
            long start = txid;
            BKUnPartitionedSyncLogWriter out = (BKUnPartitionedSyncLogWriter)dlm.startLogSegmentNonPartitioned();
            for (long j = 1; j <= DEFAULT_SEGMENT_SIZE; j++) {
                LogRecord op = DLMTestUtil.getLogRecordInstance(txid++);
                out.write(op);
            }
            out.closeAndComplete();
            BKLogPartitionWriteHandler blplm = ((BKDistributedLogManager) (dlm)).createWriteLedgerHandler(DistributedLogConstants.DEFAULT_STREAM);

            assertNotNull(
                zkc.exists(blplm.completedLedgerZNode(start, txid - 1), false));
            blplm.close();
        }

<<<<<<< HEAD
        long start = txid;
=======
>>>>>>> 19d46abb
        BKUnPartitionedSyncLogWriter out = (BKUnPartitionedSyncLogWriter)dlm.startLogSegmentNonPartitioned();
        for (long j = 1; j <= DEFAULT_SEGMENT_SIZE / 2; j++) {
            LogRecord op = DLMTestUtil.getLogRecordInstance(txid++);
            out.write(op);
        }
        out.setReadyToFlush();
        out.flushAndSync();
        out.close();
        dlm.close();

        dlm = DLMTestUtil.createNewDLM(conf, name);

        LogReader reader = dlm.getInputStream(1);
        long numTrans = 0;
        LogRecord record = reader.readNext(false);
        while (null != record) {
            DLMTestUtil.verifyLogRecord(record);
            numTrans++;
            record = reader.readNext(false);
        }
        assertEquals((txid - 1), numTrans);
        assertEquals(txid - 1, dlm.getLogRecordCount());
        reader.close();
        dlm.close();
    }

    /**
     * Create a bkdlm namespace, write a journal from txid 1, close stream.
     * Try to create a new journal from txid 1. Should throw an exception.
     */
    @Test
    public void testWriteRestartFrom1() throws Exception {
        DistributedLogManager dlm = DLMTestUtil.createNewDLM(conf, "distrlog-restartFrom1");
        long txid = 1;
<<<<<<< HEAD
        long start = txid;
=======
>>>>>>> 19d46abb
        BKUnPartitionedSyncLogWriter out = (BKUnPartitionedSyncLogWriter)dlm.startLogSegmentNonPartitioned();
        for (long j = 1; j <= DEFAULT_SEGMENT_SIZE; j++) {
            LogRecord op = DLMTestUtil.getLogRecordInstance(txid++);
            out.write(op);
        }
        out.closeAndComplete();

        txid = 1;
        try {
            out = (BKUnPartitionedSyncLogWriter)dlm.startLogSegmentNonPartitioned();
            out.write(DLMTestUtil.getLogRecordInstance(txid));
            fail("Shouldn't be able to start another journal from " + txid
                + " when one already exists");
        } catch (Exception ioe) {
            LOG.info("Caught exception as expected", ioe);
        } finally {
            out.close();
        }

        // test border case
        txid = DEFAULT_SEGMENT_SIZE - 1;
        try {
            out = (BKUnPartitionedSyncLogWriter)dlm.startLogSegmentNonPartitioned();
            out.write(DLMTestUtil.getLogRecordInstance(txid));
            fail("Shouldn't be able to start another journal from " + txid
                + " when one already exists");
        } catch (TransactionIdOutOfOrderException rste) {
            LOG.info("Caught exception as expected", rste);
        } finally {
            out.close();
        }

        // open journal continuing from before
        txid = DEFAULT_SEGMENT_SIZE + 1;
<<<<<<< HEAD
        start = txid;
=======
>>>>>>> 19d46abb
        out = (BKUnPartitionedSyncLogWriter)dlm.startLogSegmentNonPartitioned();
        assertNotNull(out);

        for (long j = 1; j <= DEFAULT_SEGMENT_SIZE; j++) {
            LogRecord op = DLMTestUtil.getLogRecordInstance(txid++);
            out.write(op);
        }
        out.closeAndComplete();

        // open journal arbitarily far in the future
        txid = DEFAULT_SEGMENT_SIZE * 4;
        out = (BKUnPartitionedSyncLogWriter)dlm.startLogSegmentNonPartitioned();
        out.write(DLMTestUtil.getLogRecordInstance(txid));
        out.close();
        dlm.close();
    }

    @Test
    public void testTwoWriters() throws Exception {
        long start = 1;
        BKLogPartitionWriteHandler bkdlm1 = DLMTestUtil.createNewBKDLM(conf, "distrlog-dualWriter");
        BKLogPartitionWriteHandler bkdlm2 = DLMTestUtil.createNewBKDLM(conf, "distrlog-dualWriter");

        bkdlm1.startLogSegment(start);
        try {
            bkdlm2.startLogSegment(start);
            fail("Shouldn't have been able to open the second writer");
        } catch (OwnershipAcquireFailedException ioe) {
            assertEquals(ioe.getCurrentOwner(), "localhost");
        }
    }

    @Test
    public void testSimpleRead() throws Exception {
        String name = "distrlog-simpleread";
        DistributedLogManager dlm = DLMTestUtil.createNewDLM(conf, name);
<<<<<<< HEAD
        long txid = 1;
=======
>>>>>>> 19d46abb
        final long numTransactions = 10000;
        BKUnPartitionedSyncLogWriter out = (BKUnPartitionedSyncLogWriter)dlm.startLogSegmentNonPartitioned();
        for (long i = 1; i <= numTransactions; i++) {
            LogRecord op = DLMTestUtil.getLogRecordInstance(i);
            out.write(op);
        }
        out.closeAndComplete();

        assertEquals(numTransactions, DLMTestUtil.getNumberofLogRecords(DLMTestUtil.createNewDLM(conf, name), 1));
        dlm.close();
    }

    @Test
    public void testNumberOfTransactionsWithInprogressAtEnd() throws Exception {
        String name = "distrlog-inprogressAtEnd";
        DistributedLogManager dlm = DLMTestUtil.createNewDLM(conf, name);
        long txid = 1;
        for (long i = 0; i < 3; i++) {
            long start = txid;
            BKUnPartitionedSyncLogWriter out = (BKUnPartitionedSyncLogWriter)dlm.startLogSegmentNonPartitioned();
            for (long j = 1; j <= DEFAULT_SEGMENT_SIZE; j++) {
                LogRecord op = DLMTestUtil.getLogRecordInstance(txid++);
                out.write(op);
            }

            out.closeAndComplete();
            BKLogPartitionWriteHandler blplm = ((BKDistributedLogManager) (dlm)).createWriteLedgerHandler(DistributedLogConstants.DEFAULT_STREAM);
            assertNotNull(
                zkc.exists(blplm.completedLedgerZNode(start, txid - 1), false));
            blplm.close();
        }
<<<<<<< HEAD
        long start = txid;
=======
>>>>>>> 19d46abb
        BKUnPartitionedSyncLogWriter out = (BKUnPartitionedSyncLogWriter)dlm.startLogSegmentNonPartitioned();
        for (long j = 1; j <= DEFAULT_SEGMENT_SIZE / 2; j++) {
            LogRecord op = DLMTestUtil.getLogRecordInstance(txid++);
            out.write(op);
        }
        out.setReadyToFlush();
        out.flushAndSync();
        out.close();

        long numTrans = DLMTestUtil.getNumberofLogRecords(DLMTestUtil.createNewDLM(conf, name), 1);
        assertEquals((txid - 1), numTrans);
    }

    @Test
    public void testPartitionedWrites() throws Exception {
        String name = "distrlog-partitioned";
        DistributedLogManager dlm = DLMTestUtil.createNewDLM(conf, name);

        long txid = 1;
        for (long i = 0; i < 3; i++) {
            long start = txid;
            BKPartitionAwareLogWriter writer = (BKPartitionAwareLogWriter)dlm.startLogSegment();
            for (long j = 1; j <= DEFAULT_SEGMENT_SIZE; j++) {
                writer.write(DLMTestUtil.getLogRecordInstance(txid++), new PartitionId(1));
                writer.write(DLMTestUtil.getLogRecordInstance(txid++), new PartitionId(0));
            }
            writer.closeAndComplete();
            BKLogPartitionWriteHandler blplm1 = ((BKDistributedLogManager) (dlm)).createWriteLedgerHandler(new PartitionId(1));
            assertNotNull(zkc.exists(blplm1.completedLedgerZNode(start, txid - 2), false));
            blplm1.close();

            BKLogPartitionWriteHandler blplm2 = ((BKDistributedLogManager) (dlm)).createWriteLedgerHandler(new PartitionId(0));
            assertNotNull(zkc.exists(blplm2.completedLedgerZNode(start + 1, txid - 1), false));
            blplm2.close();
        }

        PartitionAwareLogWriter writer = dlm.startLogSegment();
        for (long j = 1; j <= DEFAULT_SEGMENT_SIZE / 2; j++) {
            writer.write(DLMTestUtil.getLogRecordInstance(txid++), new PartitionId(1));
            writer.write(DLMTestUtil.getLogRecordInstance(txid++), new PartitionId(0));
        }
        writer.setReadyToFlush();
        writer.flushAndSync();
        writer.close();

        assertEquals(2, dlm.getFirstTxId(new PartitionId(0)));
        assertEquals(txid - 1, dlm.getLastTxId(new PartitionId(0)));
        assertEquals(1, dlm.getFirstTxId(new PartitionId(1)));
        assertEquals(txid - 2, dlm.getLastTxId(new PartitionId(1)));

        LogReader reader = dlm.getInputStream(new PartitionId(0), 2);
        long numTrans = 0;
        LogRecord record = reader.readNext(false);
        while (null != record) {
            assert ((record.getTransactionId() % 2 == 0));
            DLMTestUtil.verifyLogRecord(record);
            numTrans++;
            record = reader.readNext(false);
        }
        reader.close();
        reader = dlm.getInputStream(new PartitionId(1), 1);
        record = reader.readNext(false);
        while (null != record) {
            assert ((record.getTransactionId() % 2 == 1));
            DLMTestUtil.verifyLogRecord(record);
            numTrans++;
            record = reader.readNext(false);
        }
        reader.close();
        assertEquals((txid - 1), numTrans);
    }

    @Test
    public void testPartitionedWritesBulk() throws Exception {
        String name = "distrlog-partitioned-bulk";
        DistributedLogManager dlm = DLMTestUtil.createNewDLM(conf, name);

        long txid = 1;
        for (long i = 0; i < 3; i++) {
            long start = txid;
            BKPartitionAwareLogWriter writer = (BKPartitionAwareLogWriter)dlm.startLogSegment();
            for (long j = 1; j <= DEFAULT_SEGMENT_SIZE / 10; j++) {
                LinkedList<LogRecord> part1 = new LinkedList<LogRecord>();
                LinkedList<LogRecord> part0 = new LinkedList<LogRecord>();
                for (int k = 1; k <= 10; k++) {
                    part1.add(DLMTestUtil.getLogRecordInstance(txid++));
                    part0.add(DLMTestUtil.getLogRecordInstance(txid++));
                }
                HashMap<PartitionId, List<LogRecord>> mapRecords = new HashMap<PartitionId, List<LogRecord>>();
                mapRecords.put(new PartitionId(1), part1);
                mapRecords.put(new PartitionId(0), part0);
                writer.writeBulk(mapRecords);
            }
            writer.closeAndComplete();
            BKLogPartitionWriteHandler blplm1 = ((BKDistributedLogManager) (dlm)).createWriteLedgerHandler(new PartitionId(1));
            assertNotNull(zkc.exists(blplm1.completedLedgerZNode(start, txid - 2), false));
            blplm1.close();

            BKLogPartitionWriteHandler blplm2 = ((BKDistributedLogManager) (dlm)).createWriteLedgerHandler(new PartitionId(0));
            assertNotNull(zkc.exists(blplm2.completedLedgerZNode(start + 1, txid - 1), false));
            blplm2.close();
        }

        PartitionAwareLogWriter writer = dlm.startLogSegment();
        for (long j = 1; j <= DEFAULT_SEGMENT_SIZE / 2; j++) {
            writer.write(DLMTestUtil.getLogRecordInstance(txid++), new PartitionId(1));
            writer.write(DLMTestUtil.getLogRecordInstance(txid++), new PartitionId(0));
        }
        writer.setReadyToFlush();
        writer.flushAndSync();
        writer.close();

        LogReader reader = dlm.getInputStream(new PartitionId(0), 2);
        long numTrans = 0;
        LogRecord record = reader.readNext(false);
        long lastTxId = -1;
        while (null != record) {
            assert ((record.getTransactionId() % 2 == 0));
            DLMTestUtil.verifyLogRecord(record);
            assert (lastTxId < record.getTransactionId());
            lastTxId = record.getTransactionId();
            numTrans++;
            record = reader.readNext(false);

        }
        reader.close();
        reader = dlm.getInputStream(new PartitionId(1), 1);
        record = reader.readNext(false);
        lastTxId = -1;
        while (null != record) {
            assert ((record.getTransactionId() % 2 == 1));
            DLMTestUtil.verifyLogRecord(record);
            assert (lastTxId < record.getTransactionId());
            lastTxId = record.getTransactionId();
            numTrans++;
            record = reader.readNext(false);
        }
        reader.close();
        assertEquals((txid - 1), numTrans);
        dlm.close();
    }

    @Test
    public void testPartitionedWritesBulkSeparateReader() throws Exception {
        String name = "distrlog-partitioned-bulk-separate-reader";
        DistributedLogManager dlm = DLMTestUtil.createNewDLM(conf, name);

        long txid = 1;
        for (long i = 0; i < 3; i++) {
            long start = txid;
            BKPartitionAwareLogWriter writer = (BKPartitionAwareLogWriter)dlm.startLogSegment();
            for (long j = 1; j <= DEFAULT_SEGMENT_SIZE / 10; j++) {
                LinkedList<LogRecord> part1 = new LinkedList<LogRecord>();
                LinkedList<LogRecord> part0 = new LinkedList<LogRecord>();
                for (int k = 1; k <= 10; k++) {
                    part1.add(DLMTestUtil.getLogRecordInstance(txid++));
                    part0.add(DLMTestUtil.getLogRecordInstance(txid++));
                }
                HashMap<PartitionId, List<LogRecord>> mapRecords = new HashMap<PartitionId, List<LogRecord>>();
                mapRecords.put(new PartitionId(1), part1);
                mapRecords.put(new PartitionId(0), part0);
                writer.writeBulk(mapRecords);
            }
            writer.closeAndComplete();
            BKLogPartitionWriteHandler blplm1 = ((BKDistributedLogManager) (dlm)).createWriteLedgerHandler(new PartitionId(1));
            assertNotNull(zkc.exists(blplm1.completedLedgerZNode(start, txid - 2), false));
            blplm1.close();

            BKLogPartitionWriteHandler blplm2 = ((BKDistributedLogManager) (dlm)).createWriteLedgerHandler(new PartitionId(0));
            assertNotNull(zkc.exists(blplm2.completedLedgerZNode(start + 1, txid - 1), false));
            blplm2.close();
        }

        PartitionAwareLogWriter writer = dlm.startLogSegment();
        for (long j = 1; j <= DEFAULT_SEGMENT_SIZE / 2; j++) {
            writer.write(DLMTestUtil.getLogRecordInstance(txid++), new PartitionId(1));
            writer.write(DLMTestUtil.getLogRecordInstance(txid++), new PartitionId(0));
        }
        writer.setReadyToFlush();
        writer.flushAndSync();
        writer.close();
        dlm.close();

        dlm = DLMTestUtil.createNewDLM(conf, name);
        LogReader reader = dlm.getInputStream(new PartitionId(0), 2);
        long numTrans = 0;
        LogRecord record = reader.readNext(false);
        long lastTxId = -1;
        while (null != record) {
            assert ((record.getTransactionId() % 2 == 0));
            DLMTestUtil.verifyLogRecord(record);
            assert (lastTxId < record.getTransactionId());
            lastTxId = record.getTransactionId();
            numTrans++;
            record = reader.readNext(false);

        }
        reader.close();
        reader = dlm.getInputStream(new PartitionId(1), 1);
        record = reader.readNext(false);
        lastTxId = -1;
        while (null != record) {
            assert ((record.getTransactionId() % 2 == 1));
            DLMTestUtil.verifyLogRecord(record);
            assert (lastTxId < record.getTransactionId());
            lastTxId = record.getTransactionId();
            numTrans++;
            record = reader.readNext(false);
        }
        reader.close();
        assertEquals((txid-1), numTrans);
        dlm.close();
    }

    @Test
    public void testPartitionedWritesBulkSeparateReaderWriterOpen() throws Exception {
        String name = "distrlog-partitioned-bulk-separate-reader-writer-open";
        DistributedLogManager dlm = DLMTestUtil.createNewDLM(conf, name);

        long txid = 1;
        for (long i = 0; i < 3; i++) {
            long start = txid;
            BKPartitionAwareLogWriter writer = (BKPartitionAwareLogWriter)dlm.startLogSegment();
            for (long j = 1; j <= DEFAULT_SEGMENT_SIZE / 10; j++) {
                LinkedList<LogRecord> part1 = new LinkedList<LogRecord>();
                LinkedList<LogRecord> part0 = new LinkedList<LogRecord>();
                for (int k = 1; k <= 10; k++) {
                    part1.add(DLMTestUtil.getLogRecordInstance(txid++));
                    part0.add(DLMTestUtil.getLogRecordInstance(txid++));
                }
                HashMap<PartitionId, List<LogRecord>> mapRecords = new HashMap<PartitionId, List<LogRecord>>();
                mapRecords.put(new PartitionId(1), part1);
                mapRecords.put(new PartitionId(0), part0);
                writer.writeBulk(mapRecords);
            }
            writer.closeAndComplete();
            BKLogPartitionWriteHandler blplm1 = ((BKDistributedLogManager) (dlm)).createWriteLedgerHandler(new PartitionId(1));
            assertNotNull(zkc.exists(blplm1.completedLedgerZNode(start, txid - 2), false));
            blplm1.close();

            BKLogPartitionWriteHandler blplm2 = ((BKDistributedLogManager) (dlm)).createWriteLedgerHandler(new PartitionId(0));
            assertNotNull(zkc.exists(blplm2.completedLedgerZNode(start + 1, txid - 1), false));
            blplm2.close();
        }

        PartitionAwareLogWriter writer = dlm.startLogSegment();
        for (long j = 1; j <= DEFAULT_SEGMENT_SIZE / 2; j++) {
            writer.write(DLMTestUtil.getLogRecordInstance(txid++), new PartitionId(1));
            writer.write(DLMTestUtil.getLogRecordInstance(txid++), new PartitionId(0));
        }
        writer.setReadyToFlush();
        writer.flushAndSync();
        writer.close();

        DistributedLogManager dlm2 = DLMTestUtil.createNewDLM(conf, name);
        LogReader reader = dlm2.getInputStream(new PartitionId(0), 2);
        long numTrans = 0;
        LogRecord record = reader.readNext(false);
        long lastTxId = -1;
        while (null != record) {
            assert ((record.getTransactionId() % 2 == 0));
            DLMTestUtil.verifyLogRecord(record);
            assert (lastTxId < record.getTransactionId());
            lastTxId = record.getTransactionId();
            numTrans++;
            record = reader.readNext(false);

        }
        reader.close();
        reader = dlm2.getInputStream(new PartitionId(1), 1);
        record = reader.readNext(false);
        lastTxId = -1;
        while (null != record) {
            assert ((record.getTransactionId() % 2 == 1));
            DLMTestUtil.verifyLogRecord(record);
            assert (lastTxId < record.getTransactionId());
            lastTxId = record.getTransactionId();
            numTrans++;
            record = reader.readNext(false);
        }
        reader.close();
        assertEquals((txid - 1), numTrans);
        dlm.close();
        dlm2.close();
    }


    @Test
    public void testContinuousReaderBulk() throws Exception {
        String name = "distrlog-continuous-bulk";
        DistributedLogManager dlm = DLMTestUtil.createNewDLM(conf, name);
        long txid = 1;
        for (long i = 0; i < 3; i++) {
<<<<<<< HEAD
            long start = txid;
=======
>>>>>>> 19d46abb
            BKUnPartitionedSyncLogWriter out = (BKUnPartitionedSyncLogWriter)dlm.startLogSegmentNonPartitioned();
            for (long j = 1; j <= DEFAULT_SEGMENT_SIZE; j++) {
                LogRecord op = DLMTestUtil.getLogRecordInstance(txid++);
                out.write(op);
            }
            out.closeAndComplete();
        }

<<<<<<< HEAD
        long start = txid;
=======
>>>>>>> 19d46abb
        BKUnPartitionedSyncLogWriter out = (BKUnPartitionedSyncLogWriter)dlm.startLogSegmentNonPartitioned();
        for (long j = 1; j <= DEFAULT_SEGMENT_SIZE / 2; j++) {
            LogRecord op = DLMTestUtil.getLogRecordInstance(txid++);
            out.write(op);
        }
        out.setReadyToFlush();
        out.flushAndSync();
        out.close();
        dlm.close();

        dlm = DLMTestUtil.createNewDLM(conf, name);

        LogReader reader = dlm.getInputStream(1);
        long numTrans = 0;
        List<LogRecord> recordList = reader.readBulk(false, 13);
        long lastTxId = -1;
        while (!recordList.isEmpty()) {
            for (LogRecord record : recordList) {
                assert (lastTxId < record.getTransactionId());
                lastTxId = record.getTransactionId();
                DLMTestUtil.verifyLogRecord(record);
                numTrans++;
            }
            recordList = reader.readBulk(false, 13);
        }
        reader.close();
        assertEquals((txid - 1), numTrans);
    }

    @Test
    public void testContinuousReadersWithEmptyLedgers() throws Exception {
        String name = "distrlog-continuous-emptyledgers";
        DistributedLogManager dlm = DLMTestUtil.createNewDLM(conf, name);
        long txid = 1;
        for (long i = 0; i < 3; i++) {
            long start = txid;
            BKUnPartitionedSyncLogWriter out = (BKUnPartitionedSyncLogWriter)dlm.startLogSegmentNonPartitioned();
            for (long j = 1; j <= DEFAULT_SEGMENT_SIZE; j++) {
                LogRecord op = DLMTestUtil.getLogRecordInstance(txid++);
                out.write(op);
            }
            out.closeAndComplete();
            BKLogPartitionWriteHandler blplm = ((BKDistributedLogManager) (dlm)).createWriteLedgerHandler(DistributedLogConstants.DEFAULT_STREAM);

            assertNotNull(
                zkc.exists(blplm.completedLedgerZNode(start, txid - 1), false));
            blplm.startLogSegment(txid - 1);
<<<<<<< HEAD
            blplm.completeAndCloseLogSegment(txid - 1, txid - 1);
=======
            blplm.completeAndCloseLogSegment(txid - 1, txid - 1, 0);
>>>>>>> 19d46abb
            assertNotNull(
                zkc.exists(blplm.completedLedgerZNode(txid - 1, txid - 1), false));
            blplm.close();
        }

<<<<<<< HEAD
        long start = txid;
=======
>>>>>>> 19d46abb
        BKUnPartitionedSyncLogWriter out = (BKUnPartitionedSyncLogWriter)dlm.startLogSegmentNonPartitioned();
        for (long j = 1; j <= DEFAULT_SEGMENT_SIZE / 2; j++) {
            LogRecord op = DLMTestUtil.getLogRecordInstance(txid++);
            out.write(op);
        }
        out.setReadyToFlush();
        out.flushAndSync();
        out.close();
        dlm.close();

        dlm = DLMTestUtil.createNewDLM(conf, name);

<<<<<<< HEAD
        AsyncLogReader asyncreader = dlm.getAsyncLogReader(DLSN.InvalidDLSN);
=======
        LogReader reader = dlm.getInputStream(1);
>>>>>>> 19d46abb
        long numTrans = 0;
        LogRecordWithDLSN record = asyncreader.readNext().get();
        while (null != record) {
            DLMTestUtil.verifyLogRecord(record);
            numTrans++;
            if (numTrans >= (txid - 1)) {
                break;
            }
            record = asyncreader.readNext().get();
        }
        assertEquals((txid - 1), numTrans);
        asyncreader.close();

        LogReader reader = dlm.getInputStream(1);
        numTrans = 0;
        record = reader.readNext(false);
        while (null != record) {
            DLMTestUtil.verifyLogRecord(record);
            numTrans++;
            record = reader.readNext(false);
        }
        assertEquals((txid - 1), numTrans);
        reader.close();
        assertEquals(txid - 1, dlm.getLogRecordCount());
        dlm.close();
    }

    @Test
    public void deletePartitionsTest() throws Exception {
        String name = "distrlog-deletepartitions";
        DistributedLogManager dlmwrite = DLMTestUtil.createNewDLM(conf, name);

        long txid = 701;
        PartitionAwareLogWriter writer = dlmwrite.startLogSegment();
        for (long j = 1; j <= 4; j++) {
            for (int k = 1; k <= 10; k++) {
                writer.write(DLMTestUtil.getLogRecordInstance(txid++), new PartitionId(1));
                writer.write(DLMTestUtil.getLogRecordInstance(txid++), new PartitionId(0));
            }
            writer.setReadyToFlush();
            writer.flushAndSync();
        }
        writer.close();
        dlmwrite.close();

        DistributedLogManager dlmdelete = DLMTestUtil.createNewDLM(conf, name);
        dlmdelete.deletePartition(new PartitionId(0));
        dlmdelete.deletePartition(new PartitionId(1));

    }

    @Test
    public void deleteLogTest() throws Exception {
        String name = "distrlog-deletelog";
        DistributedLogManager dlmwrite = DLMTestUtil.createNewDLM(conf, name);

        long txid = 701;
        long numTrans;
        PartitionAwareLogWriter writer = dlmwrite.startLogSegment();
        for (long j = 1; j <= 4; j++) {
            for (int k = 1; k <= 10; k++) {
                writer.write(DLMTestUtil.getLogRecordInstance(txid++), new PartitionId(1));
                writer.write(DLMTestUtil.getLogRecordInstance(txid++), new PartitionId(0));
            }
            writer.setReadyToFlush();
            writer.flushAndSync();
        }
        writer.close();
        dlmwrite.close();

        DistributedLogManager dlmdelete = DLMTestUtil.createNewDLM(conf, name);

        dlmdelete.delete();
        dlmdelete.close();

        assertFalse(DistributedLogManagerFactory.checkIfLogExists(conf, DLMTestUtil.createDLMURI("/" + name), name));

        DistributedLogManager dlmwrite2 = DLMTestUtil.createNewDLM(conf, name);

        DistributedLogManager dlmreader = DLMTestUtil.createNewDLM(conf, name);
        LogReader reader0 = dlmwrite2.getInputStream(new PartitionId(0), 1);
        LogReader reader1 = dlmwrite2.getInputStream(new PartitionId(1), 1);

        txid = 701;
        numTrans = txid - 1;
        writer = dlmwrite2.startLogSegment();
        for (long j = 1; j <= 4; j++) {
            for (int k = 1; k <= 10; k++) {
                writer.write(DLMTestUtil.getLogRecordInstance(txid++), new PartitionId(1));
                writer.write(DLMTestUtil.getLogRecordInstance(txid++), new PartitionId(0));
            }
            writer.setReadyToFlush();
            writer.flushAndSync();
        }
        writer.close();

        assertTrue(DistributedLogManagerFactory.checkIfLogExists(conf, DLMTestUtil.createDLMURI("/" + name), name));

        LogRecord record = reader0.readNext(false);
        while (null != record) {
            assert ((record.getTransactionId() % 2 == 0));
            DLMTestUtil.verifyLogRecord(record);
            numTrans++;
            record = reader0.readNext(false);
        }
        record = reader1.readNext(false);
        while (null != record) {
            assert ((record.getTransactionId() % 2 == 1));
            DLMTestUtil.verifyLogRecord(record);
            numTrans++;
            record = reader1.readNext(false);
        }
        assertEquals((txid - 1), numTrans);
        reader0.close();
        reader1.close();
        dlmwrite2.close();
        dlmreader.close();
    }

    @Test
    public void testPartitionedWritesBulkOutputBufferSize() throws Exception {
        String name = "distrlog-partitioned-bulk-buffer-size";
        DistributedLogConfiguration confLocal = new DistributedLogConfiguration();
        confLocal.loadConf(conf);
        confLocal.setOutputBufferSize(128);
        DistributedLogManager dlm = DLMTestUtil.createNewDLM(confLocal, name);

        long txid = 1;
        for (long i = 0; i < 3; i++) {
            long start = txid;
            BKPartitionAwareLogWriter writer = (BKPartitionAwareLogWriter)dlm.startLogSegment();
            for (long j = 1; j <= DEFAULT_SEGMENT_SIZE / 10; j++) {
                LinkedList<LogRecord> part1 = new LinkedList<LogRecord>();
                LinkedList<LogRecord> part0 = new LinkedList<LogRecord>();
                for (int k = 1; k <= 10; k++) {
                    part1.add(DLMTestUtil.getLogRecordInstance(txid++));
                    part0.add(DLMTestUtil.getLogRecordInstance(txid++));
                }
                HashMap<PartitionId, List<LogRecord>> mapRecords = new HashMap<PartitionId, List<LogRecord>>();
                mapRecords.put(new PartitionId(1), part1);
                mapRecords.put(new PartitionId(0), part0);
                writer.writeBulk(mapRecords);
            }
            writer.closeAndComplete();
            BKLogPartitionWriteHandler blplm1 = ((BKDistributedLogManager) (dlm)).createWriteLedgerHandler(new PartitionId(1));
            assertNotNull(zkc.exists(blplm1.completedLedgerZNode(start, txid - 2), false));
            blplm1.close();

            BKLogPartitionWriteHandler blplm2 = ((BKDistributedLogManager) (dlm)).createWriteLedgerHandler(new PartitionId(0));
            assertNotNull(zkc.exists(blplm2.completedLedgerZNode(start + 1, txid - 1), false));
            blplm2.close();
        }

        PartitionAwareLogWriter writer = dlm.startLogSegment();
        for (long j = 1; j <= DEFAULT_SEGMENT_SIZE / 2; j++) {
            writer.write(DLMTestUtil.getLogRecordInstance(txid++), new PartitionId(1));
            writer.write(DLMTestUtil.getLogRecordInstance(txid++), new PartitionId(0));
        }
        writer.setReadyToFlush();
        writer.flushAndSync();
        writer.close();

        LogReader reader = dlm.getInputStream(new PartitionId(0), 2);
        long numTrans = 0;
        LogRecord record = reader.readNext(false);
        long lastTxId = -1;
        while (null != record) {
            assert ((record.getTransactionId() % 2 == 0));
            DLMTestUtil.verifyLogRecord(record);
            assert (lastTxId < record.getTransactionId());
            lastTxId = record.getTransactionId();
            numTrans++;
            record = reader.readNext(false);

        }
        reader.close();
        reader = dlm.getInputStream(new PartitionId(1), 1);
        record = reader.readNext(false);
        lastTxId = -1;
        while (null != record) {
            assert ((record.getTransactionId() % 2 == 1));
            DLMTestUtil.verifyLogRecord(record);
            assert (lastTxId < record.getTransactionId());
            lastTxId = record.getTransactionId();
            numTrans++;
            record = reader.readNext(false);
        }
        assertEquals((txid - 1), numTrans);
        reader.close();
        dlm.close();
    }

    @Test
    public void testNonDefaultSeparateBKSetting() throws Exception {
        String name = "distrlog-separate-bk-setting";
        DistributedLogConfiguration confLocal = new DistributedLogConfiguration();
        confLocal.loadConf(conf);
        confLocal.setSeparateZKClients(!conf.getSeparateZKClients());
        DistributedLogManager dlm = DLMTestUtil.createNewDLM(confLocal, name);

        long txid = 1;
        for (long i = 0; i < 3; i++) {
            long start = txid;
            BKPartitionAwareLogWriter writer = (BKPartitionAwareLogWriter)dlm.startLogSegment();
            for (long j = 1; j <= DEFAULT_SEGMENT_SIZE / 10; j++) {
                LinkedList<LogRecord> part1 = new LinkedList<LogRecord>();
                LinkedList<LogRecord> part0 = new LinkedList<LogRecord>();
                for (int k = 1; k <= 10; k++) {
                    part1.add(DLMTestUtil.getLogRecordInstance(txid++));
                    part0.add(DLMTestUtil.getLogRecordInstance(txid++));
                }
                HashMap<PartitionId, List<LogRecord>> mapRecords = new HashMap<PartitionId, List<LogRecord>>();
                mapRecords.put(new PartitionId(1), part1);
                mapRecords.put(new PartitionId(0), part0);
                writer.writeBulk(mapRecords);
            }
            writer.closeAndComplete();
            BKLogPartitionWriteHandler blplm1 = ((BKDistributedLogManager) (dlm)).createWriteLedgerHandler(new PartitionId(1));
            assertNotNull(zkc.exists(blplm1.completedLedgerZNode(start, txid - 2), false));
            blplm1.close();

            BKLogPartitionWriteHandler blplm2 = ((BKDistributedLogManager) (dlm)).createWriteLedgerHandler(new PartitionId(0));
            assertNotNull(zkc.exists(blplm2.completedLedgerZNode(start + 1, txid - 1), false));
            blplm2.close();
        }

        PartitionAwareLogWriter writer = dlm.startLogSegment();
        for (long j = 1; j <= DEFAULT_SEGMENT_SIZE / 2; j++) {
            writer.write(DLMTestUtil.getLogRecordInstance(txid++), new PartitionId(1));
            writer.write(DLMTestUtil.getLogRecordInstance(txid++), new PartitionId(0));
        }
        writer.setReadyToFlush();
        writer.flushAndSync();
        writer.close();

        LogReader reader = dlm.getInputStream(new PartitionId(0), 2);
        long numTrans = 0;
        LogRecord record = reader.readNext(false);
        long lastTxId = -1;
        while (null != record) {
            assert ((record.getTransactionId() % 2 == 0));
            DLMTestUtil.verifyLogRecord(record);
            assert (lastTxId < record.getTransactionId());
            lastTxId = record.getTransactionId();
            numTrans++;
            record = reader.readNext(false);

        }
        reader.close();
        reader = dlm.getInputStream(new PartitionId(1), 1);
        record = reader.readNext(false);
        lastTxId = -1;
        while (null != record) {
            assert ((record.getTransactionId() % 2 == 1));
            DLMTestUtil.verifyLogRecord(record);
            assert (lastTxId < record.getTransactionId());
            lastTxId = record.getTransactionId();
            numTrans++;
            record = reader.readNext(false);
        }
        reader.close();
        assertEquals((txid - 1), numTrans);
    }

    @Test
    public void testGetTxId() throws Exception {
        String name = "distrlog-getTxId";
        DistributedLogManager dlmwrite = DLMTestUtil.createNewDLM(conf, name);

        DistributedLogManager dlmreader = DLMTestUtil.createNewDLM(conf, name);

        try {
            dlmreader.getTxIdNotLaterThan(new PartitionId(0), 70L);
            assert (false);
        } catch (LogEmptyException exc) {
            // expected
        }
        try {
            dlmreader.getTxIdNotLaterThan(new PartitionId(1), 70L);
            assert (false);
        } catch (LogEmptyException exc) {
            // expected
        }

        LogReader reader0 = dlmreader.getInputStream(new PartitionId(0), 1);
        LogReader reader1 = dlmreader.getInputStream(new PartitionId(1), 1);

        long txid = 701;
        long numTrans = txid - 1;
        PartitionAwareLogWriter writer = dlmwrite.startLogSegment();
        for (long j = 1; j <= 2; j++) {
            for (int k = 1; k <= 6; k++) {
                writer.write(DLMTestUtil.getLogRecordInstance(txid++), new PartitionId(1));
                writer.write(DLMTestUtil.getLogRecordInstance(txid++), new PartitionId(0));
            }
            writer.setReadyToFlush();
            writer.flushAndSync();

            assertEquals((txid - 1), dlmreader.getTxIdNotLaterThan(new PartitionId(0), txid));
            assertEquals((txid - 4), dlmreader.getTxIdNotLaterThan(new PartitionId(1), txid - 3));

            try {
                dlmreader.getTxIdNotLaterThan(new PartitionId(0), 70L);
                assert (false);
            } catch (AlreadyTruncatedTransactionException exc) {
                // expected
            }
            try {
                dlmreader.getTxIdNotLaterThan(new PartitionId(1), 70L);
                assert (false);
            } catch (AlreadyTruncatedTransactionException exc) {
                // expected
            }

            LogRecord record = reader0.readNext(false);
            while (null != record) {
                assert ((record.getTransactionId() % 2 == 0));
                DLMTestUtil.verifyLogRecord(record);
                numTrans++;
                record = reader0.readNext(false);
            }
            record = reader1.readNext(false);
            while (null != record) {
                assert ((record.getTransactionId() % 2 == 1));
                DLMTestUtil.verifyLogRecord(record);
                numTrans++;
                record = reader1.readNext(false);
            }
            assertEquals((txid - 1), numTrans);
        }
        reader0.close();
        reader1.close();
        dlmreader.close();
        dlmwrite.close();
    }

    @Test
    public void testToggleDefaultReadAhead() throws Exception {
        String name = "distrlog-toggle-readahead";
        DistributedLogConfiguration confLocal = new DistributedLogConfiguration();
        confLocal.loadConf(conf);
        confLocal.setEnableReadAhead(!conf.getEnableReadAhead());

        DistributedLogManager dlmwrite = DLMTestUtil.createNewDLM(confLocal, name);
        DistributedLogManager dlmreader = DLMTestUtil.createNewDLM(confLocal, name);


        LogReader reader0 = dlmreader.getInputStream(new PartitionId(0), 1);
        LogReader reader1 = dlmreader.getInputStream(new PartitionId(1), 1);
        long txid = 1;
        int numTrans = 0;
        LogRecord record = reader0.readNext(false);
        while (null != record) {
            assert ((record.getTransactionId() % 2 == 0));
            DLMTestUtil.verifyLogRecord(record);
            numTrans++;
            record = reader0.readNext(false);
        }
        record = reader1.readNext(false);
        while (null != record) {
            assert ((record.getTransactionId() % 2 == 1));
            DLMTestUtil.verifyLogRecord(record);
            numTrans++;
            record = reader1.readNext(false);
        }
        assertEquals((txid - 1), numTrans);

        PartitionAwareLogWriter writer = dlmwrite.startLogSegment();
        for (long j = 1; j <= 2; j++) {
            for (int k = 1; k <= 6; k++) {
                if (k == 3) {
                    ((BKPartitionAwareLogWriter) writer).setForceRolling(true);
                }
                writer.write(DLMTestUtil.getLogRecordInstance(txid++), new PartitionId(1));
                writer.write(DLMTestUtil.getLogRecordInstance(txid++), new PartitionId(0));
                ((BKPartitionAwareLogWriter) writer).setForceRolling(false);
            }
            writer.setReadyToFlush();
            writer.flushAndSync();
            record = reader0.readNext(false);
            while (null != record) {
                assert ((record.getTransactionId() % 2 == 0));
                DLMTestUtil.verifyLogRecord(record);
                numTrans++;
                record = reader0.readNext(false);
            }
            record = reader1.readNext(false);
            while (null != record) {
                assert ((record.getTransactionId() % 2 == 1));
                DLMTestUtil.verifyLogRecord(record);
                numTrans++;
                record = reader1.readNext(false);
            }
            assertEquals((txid - 1), numTrans);
        }
        reader0.close();
        reader1.close();
        dlmreader.close();
        dlmwrite.close();
    }

    @Test
    public void testReadAheadMaxEntries() throws Exception {
        String name = "distrlog-maxentries-readahead";
        DistributedLogConfiguration confLocal = new DistributedLogConfiguration();
        confLocal.loadConf(conf);
        confLocal.setReadAheadBatchSize(1);
        confLocal.setReadAheadMaxEntries(1);
        confLocal.setRetentionPeriodHours(24 * 7);

        DistributedLogManager dlmwrite = DLMTestUtil.createNewDLM(confLocal, name);
        DistributedLogManager dlmreader = DLMTestUtil.createNewDLM(confLocal, name);


        LogReader reader0 = dlmreader.getInputStream(new PartitionId(0), 1);
        LogReader reader1 = dlmreader.getInputStream(new PartitionId(1), 1);
        long txid = 1;
        int numTrans = 0;
        LogRecord record = reader0.readNext(false);
        while (null != record) {
            assert ((record.getTransactionId() % 2 == 0));
            DLMTestUtil.verifyLogRecord(record);
            numTrans++;
            record = reader0.readNext(false);
        }
        record = reader1.readNext(false);
        while (null != record) {
            assert ((record.getTransactionId() % 2 == 1));
            DLMTestUtil.verifyLogRecord(record);
            numTrans++;
            record = reader1.readNext(false);
        }
        assertEquals((txid - 1), numTrans);

        PartitionAwareLogWriter writer = dlmwrite.startLogSegment();
        for (long j = 1; j <= 2; j++) {
            for (int k = 1; k <= 6; k++) {
                if (k == 3) {
                    ((BKPartitionAwareLogWriter) writer).setForceRolling(true);
                }
                writer.write(DLMTestUtil.getLogRecordInstance(txid++), new PartitionId(1));
                writer.write(DLMTestUtil.getLogRecordInstance(txid++), new PartitionId(0));
                ((BKPartitionAwareLogWriter) writer).setForceRolling(false);
            }
            writer.setReadyToFlush();
            writer.flushAndSync();
            record = reader0.readNext(false);
            while (null != record) {
                assert ((record.getTransactionId() % 2 == 0));
                DLMTestUtil.verifyLogRecord(record);
                numTrans++;
                record = reader0.readNext(false);
            }
            record = reader1.readNext(false);
            while (null != record) {
                assert ((record.getTransactionId() % 2 == 1));
                DLMTestUtil.verifyLogRecord(record);
                numTrans++;
                record = reader1.readNext(false);
            }
            assertEquals((txid - 1), numTrans);
        }
        reader0.close();
        reader1.close();
        dlmreader.close();
        dlmwrite.close();
    }

    @Test
    public void testFlushedTxId() throws Exception {
        String name = "distrlog-flushed-txId";
        DistributedLogManager dlmwrite = DLMTestUtil.createNewDLM(conf, name);
        DistributedLogManager dlmreader = DLMTestUtil.createNewDLM(conf, name);

        LogReader reader0 = dlmreader.getInputStream(new PartitionId(0), 1);
        LogReader reader1 = dlmreader.getInputStream(new PartitionId(1), 1);
        long txid = 1;
        int numTrans = 0;
        LogRecord record = reader0.readNext(false);
        while (null != record) {
            assert ((record.getTransactionId() % 2 == 0));
            DLMTestUtil.verifyLogRecord(record);
            numTrans++;
            record = reader0.readNext(false);
        }
        record = reader1.readNext(false);
        while (null != record) {
            assert ((record.getTransactionId() % 2 == 1));
            DLMTestUtil.verifyLogRecord(record);
            numTrans++;
            record = reader1.readNext(false);
        }
        assertEquals((txid - 1), numTrans);
        long syncFlushTxId = 2;

        PartitionAwareLogWriter writer = dlmwrite.startLogSegment();
        for (long j = 1; j <= 2; j++) {
            for (int k = 1; k <= 6; k++) {
                writer.write(DLMTestUtil.getLogRecordInstance(txid++), new PartitionId(1));
                writer.write(DLMTestUtil.getLogRecordInstance(txid++), new PartitionId(0));
            }
            long lastAcked = writer.setReadyToFlush();
            assertEquals(lastAcked, syncFlushTxId);
            syncFlushTxId = writer.flushAndSync();
            assertEquals(syncFlushTxId, txid - 1);

            record = reader0.readNext(false);
            while (null != record) {
                assert ((record.getTransactionId() % 2 == 0));
                DLMTestUtil.verifyLogRecord(record);
                numTrans++;
                record = reader0.readNext(false);
            }
            record = reader1.readNext(false);
            while (null != record) {
                assert ((record.getTransactionId() % 2 == 1));
                DLMTestUtil.verifyLogRecord(record);
                numTrans++;
                record = reader1.readNext(false);
            }
            assertEquals((txid - 1), numTrans);
        }
        reader0.close();
        reader1.close();
        dlmreader.close();
        dlmwrite.close();
    }

    @Test
    public void testPartitionedWritesBulkFlush() throws Exception {
        String name = "distrlog-partitioned-bulk-flush";
        DistributedLogConfiguration confLocal = new DistributedLogConfiguration();
        confLocal.loadConf(conf);
        confLocal.setOutputBufferSize(64);
        DistributedLogManager dlm = DLMTestUtil.createNewDLM(confLocal, name);

        long txid = 1;
        for (long i = 0; i < 3; i++) {
            long start = txid;
            BKPartitionAwareLogWriter writer = (BKPartitionAwareLogWriter)dlm.startLogSegment();
            for (long j = 1; j <= DEFAULT_SEGMENT_SIZE / 10; j++) {
                LinkedList<LogRecord> part1 = new LinkedList<LogRecord>();
                LinkedList<LogRecord> part0 = new LinkedList<LogRecord>();
                for (int k = 1; k <= 10; k++) {
                    part1.add(DLMTestUtil.getLogRecordInstance(txid++));
                    part0.add(DLMTestUtil.getLogRecordInstance(txid++));
                }
                HashMap<PartitionId, List<LogRecord>> mapRecords = new HashMap<PartitionId, List<LogRecord>>();
                mapRecords.put(new PartitionId(1), part1);
                mapRecords.put(new PartitionId(0), part0);
                writer.writeBulk(mapRecords);
            }
            writer.closeAndComplete();
            BKLogPartitionWriteHandler blplm1 = ((BKDistributedLogManager) (dlm)).createWriteLedgerHandler(new PartitionId(1));
            assertNotNull(zkc.exists(blplm1.completedLedgerZNode(start, txid - 2), false));
            blplm1.close();

            BKLogPartitionWriteHandler blplm2 = ((BKDistributedLogManager) (dlm)).createWriteLedgerHandler(new PartitionId(0));
            assertNotNull(zkc.exists(blplm2.completedLedgerZNode(start + 1, txid - 1), false));
            blplm2.close();
        }

        PartitionAwareLogWriter writer = dlm.startLogSegment();
        for (long j = 1; j <= DEFAULT_SEGMENT_SIZE / 2; j++) {
            writer.write(DLMTestUtil.getLogRecordInstance(txid++), new PartitionId(1));
            writer.write(DLMTestUtil.getLogRecordInstance(txid++), new PartitionId(0));
        }
        writer.setReadyToFlush();
        writer.flushAndSync(false, true);

        LogReader reader = dlm.getInputStream(new PartitionId(0), 2);
        long numTrans = 0;
        LogRecord record = reader.readNext(false);
        long lastTxId = -1;
        while (null != record) {
            assert ((record.getTransactionId() % 2 == 0));
            DLMTestUtil.verifyLogRecord(record);
            assert (lastTxId < record.getTransactionId());
            lastTxId = record.getTransactionId();
            numTrans++;
            record = reader.readNext(false);

        }
        reader.close();
        reader = dlm.getInputStream(new PartitionId(1), 1);
        record = reader.readNext(false);
        lastTxId = -1;
        while (null != record) {
            assert ((record.getTransactionId() % 2 == 1));
            DLMTestUtil.verifyLogRecord(record);
            assert (lastTxId < record.getTransactionId());
            lastTxId = record.getTransactionId();
            numTrans++;
            record = reader.readNext(false);
        }
        reader.close();
        assertEquals((txid - 1), numTrans);
    }

    @Test
    public void testNonPartitionedWrites() throws Exception {
        String name = "distrlog-non-partitioned-bulk";
        testNonPartitionedWritesInternal(name, conf);
    }

    @Test
    public void testCheckLogExists() throws Exception {
        String name = "distrlog-check-log-exists";
        DistributedLogManager dlm = DLMTestUtil.createNewDLM(conf, name);

        dlm.createOrUpdateMetadata(name.getBytes());
        long txid = 1;
        LogWriter writer = dlm.startLogSegmentNonPartitioned();
        for (long j = 1; j <= DEFAULT_SEGMENT_SIZE / 2; j++) {
            writer.write(DLMTestUtil.getLogRecordInstance(txid++));
        }
        writer.setReadyToFlush();
        writer.flushAndSync();
        writer.close();
        assertEquals(name, new String(dlm.getMetadata()));

        assert (DistributedLogManagerFactory.checkIfLogExists(conf, DLMTestUtil.createDLMURI("/" + name), name));
        assert (!DistributedLogManagerFactory.checkIfLogExists(conf, DLMTestUtil.createDLMURI("/" + name), "non-existent-log"));
        assert (!DistributedLogManagerFactory.checkIfLogExists(conf, DLMTestUtil.createDLMURI("/" + "non-existent-ns"), name));

        int logCount = 0;
        for(String log: DistributedLogManagerFactory.enumerateAllLogsInNamespace(conf, DLMTestUtil.createDLMURI("/" + name))) {
            logCount++;
            assertEquals(name, log);
        }
        assertEquals(1, logCount);

        for(Map.Entry<String, byte[]> logEntry: DistributedLogManagerFactory.enumerateLogsWithMetadataInNamespace(conf, DLMTestUtil.createDLMURI("/" + name)).entrySet()) {
            assertEquals(name, new String(logEntry.getValue()));
        }

    }

    @Test
    public void positionReader() throws Exception {
        String name = "distrlog-position-reader";
        DistributedLogManager dlmwrite = DLMTestUtil.createNewDLM(conf, name);
        DistributedLogManager dlmreader = DLMTestUtil.createNewDLM(conf, name);

        long txid = 1;
        long numTrans = txid - 1;
        PartitionAwareLogWriter writer = dlmwrite.startLogSegment();
        for (long j = 1 ; j <= 4; j++) {
            for (int k = 1; k <= 6; k++ ) {
                writer.write(DLMTestUtil.getLargeLogRecordInstance(txid++), new PartitionId(1));
                writer.write(DLMTestUtil.getLargeLogRecordInstance(txid++), new PartitionId(0));
            }
            writer.setReadyToFlush();
            writer.flushAndSync();
        }
        LogReader reader0 = dlmreader.getInputStream(new PartitionId(0), 9);
        LogReader reader1 = dlmreader.getInputStream(new PartitionId(1), 9);

        LogRecord record = reader0.readNext(false);
        while (null != record) {
            assert((record.getTransactionId() % 2 == 0));
            DLMTestUtil.verifyLargeLogRecord(record);
            numTrans++;
            record = reader0.readNext(false);
        }
        record = reader1.readNext(false);
        while (null != record) {
            assert((record.getTransactionId() % 2 == 1));
            DLMTestUtil.verifyLargeLogRecord(record);
            numTrans++;
            record = reader1.readNext(false);
        }
        assertEquals((txid - 9), numTrans);
        assertEquals(txid - 1,
            dlmreader.getLogRecordCount(new PartitionId(0)) + dlmreader.getLogRecordCount(new PartitionId(1)));
        reader0.close();
        reader1.close();
        dlmreader.close();
        dlmwrite.close();
    }

    @Test
    public void appendOnlyStreams() throws Exception {
        String name = "distrlog-append-only-streams";
        DistributedLogManager dlmwrite = DLMTestUtil.createNewDLM(conf, name);
        DistributedLogManager dlmreader = DLMTestUtil.createNewDLM(conf, name);
        byte[] byteStream = DLMTestUtil.repeatString("abc", 51).getBytes();

        long txid = 1;
        AppendOnlyStreamWriter writer = dlmwrite.getAppendOnlyStreamWriter();
        writer.write(DLMTestUtil.repeatString("abc", 11).getBytes());
        writer.write(DLMTestUtil.repeatString("abc", 40).getBytes());
        writer.force(false);
        writer.close();
        AppendOnlyStreamReader reader = dlmreader.getAppendOnlyStreamReader();

        byte[] bytesIn = new byte[byteStream.length];
        int read = reader.read(bytesIn, 0, 23);
        assertEquals(23, read);
        read = reader.read(bytesIn, 23, 31);
        assertEquals(read, 31);
        byte[] bytesInTemp = new byte[byteStream.length];
        read = reader.read(bytesInTemp, 0, byteStream.length);
        assertEquals(read, byteStream.length - 23 - 31);
        read = new ByteArrayInputStream(bytesInTemp).read(bytesIn, 23 + 31, byteStream.length - 23 - 31);
        assertEquals(read, byteStream.length - 23 - 31);
        assertArrayEquals(bytesIn, byteStream);
        reader.close();
        dlmreader.close();
        dlmwrite.close();
    }

    @Test
    public void testMetadataAccessor() throws Exception {
        String name = "distrlog-metadata-accessor";
        MetadataAccessor metadata = DLMTestUtil.createNewMetadataAccessor(conf, name);
        metadata.createOrUpdateMetadata(name.getBytes());
        assertEquals(name, new String(metadata.getMetadata()));
        metadata.deleteMetadata();
        assertEquals(null, metadata.getMetadata());
    }

    private long writeAndMarkEndOfStream(DistributedLogManager dlm, long txid) throws Exception {
        for (long i = 0; i < 3; i++) {
            long start = txid;
            BKUnPartitionedSyncLogWriter writer = (BKUnPartitionedSyncLogWriter)dlm.startLogSegmentNonPartitioned();
            for (long j = 1; j <= DEFAULT_SEGMENT_SIZE; j++) {
                writer.write(DLMTestUtil.getLogRecordInstance(txid++));
            }

            if (i < 2) {
                writer.closeAndComplete();
                BKLogPartitionWriteHandler blplm = ((BKDistributedLogManager) (dlm)).createWriteLedgerHandler(DistributedLogConstants.DEFAULT_STREAM);
                assertNotNull(zkc.exists(blplm.completedLedgerZNode(start, txid - 1), false));
                blplm.close();
            } else {
                writer.markEndOfStream();
                BKLogPartitionWriteHandler blplm = ((BKDistributedLogManager) (dlm)).createWriteLedgerHandler(DistributedLogConstants.DEFAULT_STREAM);
                assertNotNull(zkc.exists(blplm.completedLedgerZNode(start, DistributedLogConstants.MAX_TXID), false));
                blplm.close();
            }
        }
        return txid;
    }

    @Test
    public void testMarkEndOfStream() throws Exception {
        String name = "distrlog-mark-end-of-stream";
        DistributedLogManager dlm = DLMTestUtil.createNewDLM(conf, name);

        long txid = 1;
        txid = writeAndMarkEndOfStream(dlm, txid);

        LogReader reader = dlm.getInputStream(1);
        long numTrans = 0;
        boolean exceptionEncountered = false;
        try {
            LogRecord record = reader.readNext(false);
            long lastTxId = -1;
            while (null != record) {
                DLMTestUtil.verifyLogRecord(record);
                assert (lastTxId < record.getTransactionId());
                lastTxId = record.getTransactionId();
                numTrans++;
                record = reader.readNext(false);
            }
        } catch (EndOfStreamException exc) {
            exceptionEncountered = true;
        }
        assertEquals((txid - 1), numTrans);
        assert(exceptionEncountered);
        exceptionEncountered = false;
        try {
            reader.readNext(false);
        } catch (EndOfStreamException exc) {
            exceptionEncountered = true;
        }
        assert(exceptionEncountered);
        reader.close();
    }

    @Test
    public void testWriteFailsAfterMarkEndOfStream() throws Exception {
        String name = "distrlog-mark-end-failure";
        DistributedLogManager dlm = DLMTestUtil.createNewDLM(conf, name);

        long txid = 1;
        txid = writeAndMarkEndOfStream(dlm, txid);

        assertEquals(txid - 1, dlm.getLastTxId());
        LogRecord last = dlm.getLastLogRecord();
        assertEquals(txid - 1, last.getTransactionId());
        DLMTestUtil.verifyLogRecord(last);
        assert(dlm.isEndOfStreamMarked());

        LogWriter writer = null;
        boolean exceptionEncountered = false;
        try {
            writer = dlm.startLogSegmentNonPartitioned();
            for (long j = 1; j <= DEFAULT_SEGMENT_SIZE / 2; j++) {
                writer.write(DLMTestUtil.getLogRecordInstance(txid++));
            }
        } catch (EndOfStreamException exc) {
            exceptionEncountered = true;
        }
        writer.close();
        assert(exceptionEncountered);
    }

    @Test
    public void testMaxLogRecSize() throws Exception {
        BKLogPartitionWriteHandler bkdlm = DLMTestUtil.createNewBKDLM(conf, "distrlog-maxlogRecSize");
        long txid = 1;
        LogWriter out = bkdlm.startLogSegment(1);
        boolean exceptionEncountered = false;
        try {
            LogRecord op = new LogRecord(txid, DLMTestUtil.repeatString(
                                DLMTestUtil.repeatString("abcdefgh", 256), 512).getBytes());
            out.write(op);
        } catch (LogRecordTooLongException exc) {
            exceptionEncountered = true;
        } finally {
            out.close();
        }
        bkdlm.close();
        assert(exceptionEncountered);
    }

    @Test
    public void testMaxTransmissionSize() throws Exception {
        DistributedLogConfiguration confLocal = new DistributedLogConfiguration();
        confLocal.loadConf(conf);
        confLocal.setOutputBufferSize(1024 * 1024);
        BKLogPartitionWriteHandler bkdlm = DLMTestUtil.createNewBKDLM(confLocal, "distrlog-transmissionSize");
        long txid = 1;
        LogWriter out = bkdlm.startLogSegment(1);
        boolean exceptionEncountered = false;
        byte[] largePayload = DLMTestUtil.repeatString(DLMTestUtil.repeatString("abcdefgh", 256), 256).getBytes();
        try {
            while (txid < 3) {
                LogRecord op = new LogRecord(txid, largePayload);
                out.write(op);
                txid++;
            }
        } catch (LogRecordTooLongException exc) {
            exceptionEncountered = true;
        } finally {
            out.close();
        }
        bkdlm.close();
        assert(!exceptionEncountered);
    }

    @Test
    public void deleteDuringRead() throws Exception {
        String name = "distrlog-delete-with-reader";
        DistributedLogManager dlm = DLMTestUtil.createNewDLM(conf, name);

        long txid = 1;
        for (long i = 0; i < 3; i++) {
            long start = txid;
            BKUnPartitionedSyncLogWriter writer = (BKUnPartitionedSyncLogWriter)dlm.startLogSegmentNonPartitioned();
            for (long j = 1; j <= DEFAULT_SEGMENT_SIZE; j++) {
                writer.write(DLMTestUtil.getLogRecordInstance(txid++));
            }

            writer.closeAndComplete();
            BKLogPartitionWriteHandler blplm = ((BKDistributedLogManager) (dlm)).createWriteLedgerHandler(DistributedLogConstants.DEFAULT_STREAM);
            assertNotNull(zkc.exists(blplm.completedLedgerZNode(start, txid - 1), false));
            blplm.close();
        }

        LogReader reader = dlm.getInputStream(1);
        long numTrans = 1;
        LogRecord record = reader.readNext(false);
        assert (null != record);
        DLMTestUtil.verifyLogRecord(record);
        long lastTxId = record.getTransactionId();

        dlm.delete();

        boolean exceptionEncountered = false;
        try {
            record = reader.readNext(false);
            while (null != record) {
                DLMTestUtil.verifyLogRecord(record);
                assert (lastTxId < record.getTransactionId());
                lastTxId = record.getTransactionId();
                numTrans++;
                record = reader.readNext(false);
            }
        } catch (LogReadException readexc) {
            exceptionEncountered = true;
        } catch (LogNotFoundException exc) {
            exceptionEncountered = true;
        }
        assert(exceptionEncountered);
        reader.close();
    }

    @Test
    public void testImmediateFlush() throws Exception {
        String name = "distrlog-immediate-flush";
        DistributedLogConfiguration confLocal = new DistributedLogConfiguration();
        confLocal.loadConf(conf);
        confLocal.setOutputBufferSize(0);
        testNonPartitionedWritesInternal(name, confLocal);
    }

    @Test
    public void testLastLogRecordWithEmptyLedgers() throws Exception {
        String name = "distrlog-lastLogRec-emptyledgers";
        DistributedLogManager dlm = DLMTestUtil.createNewDLM(conf, name);
        long txid = 1;
        for (long i = 0; i < 3; i++) {
            long start = txid;
            BKUnPartitionedSyncLogWriter out = (BKUnPartitionedSyncLogWriter)dlm.startLogSegmentNonPartitioned();
            for (long j = 1; j <= DEFAULT_SEGMENT_SIZE; j++) {
                LogRecord op = DLMTestUtil.getLogRecordInstance(txid++);
                out.write(op);
            }
            out.closeAndComplete();
            BKLogPartitionWriteHandler blplm = ((BKDistributedLogManager) (dlm)).createWriteLedgerHandler(DistributedLogConstants.DEFAULT_STREAM);

            assertNotNull(
                zkc.exists(blplm.completedLedgerZNode(start, txid - 1), false));
            blplm.startLogSegment(txid - 1);
            blplm.completeAndCloseLogSegment(txid - 1, txid - 1, 0);
            assertNotNull(
                zkc.exists(blplm.completedLedgerZNode(txid - 1, txid - 1), false));
            blplm.close();
        }

<<<<<<< HEAD
        long start = txid;
=======
>>>>>>> 19d46abb
        BKUnPartitionedSyncLogWriter out = (BKUnPartitionedSyncLogWriter)dlm.startLogSegmentNonPartitioned();
        LogRecord op = DLMTestUtil.getLogRecordInstance(txid);
        op.setControl();
        out.write(op);
        out.setReadyToFlush();
        out.flushAndSync();
        out.close();
        dlm.close();

        dlm = DLMTestUtil.createNewDLM(conf, name);

        assertEquals(txid - 1, dlm.getLastTxId());
        LogRecord last = dlm.getLastLogRecord();
        assertEquals(txid - 1, last.getTransactionId());
        DLMTestUtil.verifyLogRecord(last);
        assertEquals(txid - 1, dlm.getLogRecordCount());

        dlm.close();
    }
}<|MERGE_RESOLUTION|>--- conflicted
+++ resolved
@@ -128,10 +128,6 @@
     @Test
     public void testSimpleWrite() throws Exception {
         DistributedLogManager dlm = DLMTestUtil.createNewDLM(conf, "distrlog-simplewrite");
-<<<<<<< HEAD
-        long txid = 1;
-=======
->>>>>>> 19d46abb
         BKUnPartitionedSyncLogWriter out = (BKUnPartitionedSyncLogWriter)dlm.startLogSegmentNonPartitioned();
         for (long i = 1; i <= 100; i++) {
             LogRecord op = DLMTestUtil.getLogRecordInstance(i);
@@ -148,10 +144,6 @@
     public void testNumberOfTransactions() throws Exception {
         String name = "distrlog-txncount";
         DistributedLogManager dlm = DLMTestUtil.createNewDLM(conf, name);
-<<<<<<< HEAD
-        long txid = 1;
-=======
->>>>>>> 19d46abb
         BKUnPartitionedSyncLogWriter out = (BKUnPartitionedSyncLogWriter)dlm.startLogSegmentNonPartitioned();
         for (long i = 1; i <= 100; i++) {
             LogRecord op = DLMTestUtil.getLogRecordInstance(i);
@@ -184,10 +176,6 @@
             blplm.close();
         }
 
-<<<<<<< HEAD
-        long start = txid;
-=======
->>>>>>> 19d46abb
         BKUnPartitionedSyncLogWriter out = (BKUnPartitionedSyncLogWriter)dlm.startLogSegmentNonPartitioned();
         for (long j = 1; j <= DEFAULT_SEGMENT_SIZE / 2; j++) {
             LogRecord op = DLMTestUtil.getLogRecordInstance(txid++);
@@ -222,10 +210,6 @@
     public void testWriteRestartFrom1() throws Exception {
         DistributedLogManager dlm = DLMTestUtil.createNewDLM(conf, "distrlog-restartFrom1");
         long txid = 1;
-<<<<<<< HEAD
-        long start = txid;
-=======
->>>>>>> 19d46abb
         BKUnPartitionedSyncLogWriter out = (BKUnPartitionedSyncLogWriter)dlm.startLogSegmentNonPartitioned();
         for (long j = 1; j <= DEFAULT_SEGMENT_SIZE; j++) {
             LogRecord op = DLMTestUtil.getLogRecordInstance(txid++);
@@ -260,10 +244,6 @@
 
         // open journal continuing from before
         txid = DEFAULT_SEGMENT_SIZE + 1;
-<<<<<<< HEAD
-        start = txid;
-=======
->>>>>>> 19d46abb
         out = (BKUnPartitionedSyncLogWriter)dlm.startLogSegmentNonPartitioned();
         assertNotNull(out);
 
@@ -300,10 +280,6 @@
     public void testSimpleRead() throws Exception {
         String name = "distrlog-simpleread";
         DistributedLogManager dlm = DLMTestUtil.createNewDLM(conf, name);
-<<<<<<< HEAD
-        long txid = 1;
-=======
->>>>>>> 19d46abb
         final long numTransactions = 10000;
         BKUnPartitionedSyncLogWriter out = (BKUnPartitionedSyncLogWriter)dlm.startLogSegmentNonPartitioned();
         for (long i = 1; i <= numTransactions; i++) {
@@ -335,10 +311,6 @@
                 zkc.exists(blplm.completedLedgerZNode(start, txid - 1), false));
             blplm.close();
         }
-<<<<<<< HEAD
-        long start = txid;
-=======
->>>>>>> 19d46abb
         BKUnPartitionedSyncLogWriter out = (BKUnPartitionedSyncLogWriter)dlm.startLogSegmentNonPartitioned();
         for (long j = 1; j <= DEFAULT_SEGMENT_SIZE / 2; j++) {
             LogRecord op = DLMTestUtil.getLogRecordInstance(txid++);
@@ -632,10 +604,6 @@
         DistributedLogManager dlm = DLMTestUtil.createNewDLM(conf, name);
         long txid = 1;
         for (long i = 0; i < 3; i++) {
-<<<<<<< HEAD
-            long start = txid;
-=======
->>>>>>> 19d46abb
             BKUnPartitionedSyncLogWriter out = (BKUnPartitionedSyncLogWriter)dlm.startLogSegmentNonPartitioned();
             for (long j = 1; j <= DEFAULT_SEGMENT_SIZE; j++) {
                 LogRecord op = DLMTestUtil.getLogRecordInstance(txid++);
@@ -644,10 +612,6 @@
             out.closeAndComplete();
         }
 
-<<<<<<< HEAD
-        long start = txid;
-=======
->>>>>>> 19d46abb
         BKUnPartitionedSyncLogWriter out = (BKUnPartitionedSyncLogWriter)dlm.startLogSegmentNonPartitioned();
         for (long j = 1; j <= DEFAULT_SEGMENT_SIZE / 2; j++) {
             LogRecord op = DLMTestUtil.getLogRecordInstance(txid++);
@@ -662,7 +626,7 @@
 
         LogReader reader = dlm.getInputStream(1);
         long numTrans = 0;
-        List<LogRecord> recordList = reader.readBulk(false, 13);
+        List<LogRecordWithDLSN> recordList = reader.readBulk(false, 13);
         long lastTxId = -1;
         while (!recordList.isEmpty()) {
             for (LogRecord record : recordList) {
@@ -695,20 +659,12 @@
             assertNotNull(
                 zkc.exists(blplm.completedLedgerZNode(start, txid - 1), false));
             blplm.startLogSegment(txid - 1);
-<<<<<<< HEAD
-            blplm.completeAndCloseLogSegment(txid - 1, txid - 1);
-=======
             blplm.completeAndCloseLogSegment(txid - 1, txid - 1, 0);
->>>>>>> 19d46abb
             assertNotNull(
                 zkc.exists(blplm.completedLedgerZNode(txid - 1, txid - 1), false));
             blplm.close();
         }
 
-<<<<<<< HEAD
-        long start = txid;
-=======
->>>>>>> 19d46abb
         BKUnPartitionedSyncLogWriter out = (BKUnPartitionedSyncLogWriter)dlm.startLogSegmentNonPartitioned();
         for (long j = 1; j <= DEFAULT_SEGMENT_SIZE / 2; j++) {
             LogRecord op = DLMTestUtil.getLogRecordInstance(txid++);
@@ -721,11 +677,7 @@
 
         dlm = DLMTestUtil.createNewDLM(conf, name);
 
-<<<<<<< HEAD
         AsyncLogReader asyncreader = dlm.getAsyncLogReader(DLSN.InvalidDLSN);
-=======
-        LogReader reader = dlm.getInputStream(1);
->>>>>>> 19d46abb
         long numTrans = 0;
         LogRecordWithDLSN record = asyncreader.readNext().get();
         while (null != record) {
@@ -1659,10 +1611,6 @@
             blplm.close();
         }
 
-<<<<<<< HEAD
-        long start = txid;
-=======
->>>>>>> 19d46abb
         BKUnPartitionedSyncLogWriter out = (BKUnPartitionedSyncLogWriter)dlm.startLogSegmentNonPartitioned();
         LogRecord op = DLMTestUtil.getLogRecordInstance(txid);
         op.setControl();
