--- conflicted
+++ resolved
@@ -353,7 +353,122 @@
         reader.close();
     }
 
-<<<<<<< HEAD
+    static class ReaderThread extends Thread {
+
+        final LogReader reader;
+        final boolean nonBlockReading;
+        volatile boolean running = true;
+        final AtomicInteger readCount = new AtomicInteger(0);
+
+        ReaderThread(String name, LogReader reader, boolean nonBlockReading) {
+            super(name);
+            this.reader = reader;
+            this.nonBlockReading = nonBlockReading;
+        }
+
+        @Override
+        public void run() {
+            while (running) {
+                try {
+                    LogRecord r = reader.readNext(nonBlockReading);
+                    if (r != null) {
+                        readCount.incrementAndGet();
+                        if (readCount.get() % 1000 == 0) {
+                            LOG.info("{} reading {}", getName(), r.getTransactionId());
+                        }
+                    }
+                } catch (DLInterruptedException die) {
+                    Thread.currentThread().interrupt();
+                } catch (IOException e) {
+                    break;
+                }
+            }
+        }
+
+        void stopReading() {
+            LOG.info("Stopping reader {}.");
+            running = false;
+            interrupt();
+            try {
+                join();
+            } catch (InterruptedException e) {
+                LOG.error("Interrupted on waiting reader thread {} exiting : ", getName(), e);
+            }
+        }
+
+        int getReadCount() {
+            return readCount.get();
+        }
+
+    }
+
+    @Test
+    public void testMultiReaders() throws Exception {
+        String name = "distrlog-multireaders";
+        final RateLimiter limiter = RateLimiter.create(1000);
+        DistributedLogManager dlmwrite = DLMTestUtil.createNewDLM(conf, name);
+
+        final LogWriter writer = dlmwrite.startLogSegmentNonPartitioned();
+        writer.write(DLMTestUtil.getLogRecordInstance(0));
+        final AtomicInteger writeCount = new AtomicInteger(1);
+
+        DistributedLogManager dlmread = DLMTestUtil.createNewDLM(conf, name);
+
+        LogReader reader0 = dlmread.getInputStream(0);
+
+        ReaderThread[] readerThreads = new ReaderThread[2];
+        readerThreads[0] = new ReaderThread("reader0-non-blocking", reader0, false);
+        readerThreads[1] = new ReaderThread("reader1-non-blocking", reader0, false);
+
+        final AtomicBoolean running = new AtomicBoolean(true);
+        Thread writerThread = new Thread("WriteThread") {
+            @Override
+            public void run() {
+                long txid = 1;
+                while (running.get()) {
+                    limiter.acquire();
+                    try {
+                        long curTxId = txid++;
+                        writer.write(DLMTestUtil.getLogRecordInstance(curTxId));
+                        writeCount.incrementAndGet();
+                        if (curTxId % 1000 == 0) {
+                            LOG.info("writer write {}", curTxId);
+                        }
+                    } catch (DLInterruptedException die) {
+                        Thread.currentThread().interrupt();
+                    } catch (IOException e) {
+                        break;
+                    }
+                }
+            }
+        };
+
+        for (ReaderThread rt : readerThreads) {
+            rt.start();
+        }
+
+        writerThread.start();
+
+        TimeUnit.SECONDS.sleep(20);
+
+        LOG.info("Stopping writer");
+
+        running.set(false);
+        writerThread.join();
+
+        writer.flushAndSync();
+
+        TimeUnit.SECONDS.sleep(10);
+
+        assertEquals(writeCount.get() / 1000,
+            (readerThreads[0].getReadCount() + readerThreads[1].getReadCount()) / 1000);
+
+        writer.close();
+        dlmwrite.close();
+        reader0.close();
+        dlmread.close();
+    }
+
     @Test
     public void testSimpleAsyncWrite() throws Exception {
         String name = "distrlog-simpleasyncwrite";
@@ -1006,122 +1121,4 @@
         assertEquals(true, executionCount.get() > 1);
         dlm.close();
     }
-=======
-    static class ReaderThread extends Thread {
-
-        final LogReader reader;
-        final boolean nonBlockReading;
-        volatile boolean running = true;
-        final AtomicInteger readCount = new AtomicInteger(0);
-
-        ReaderThread(String name, LogReader reader, boolean nonBlockReading) {
-            super(name);
-            this.reader = reader;
-            this.nonBlockReading = nonBlockReading;
-        }
-
-        @Override
-        public void run() {
-            while (running) {
-                try {
-                    LogRecord r = reader.readNext(nonBlockReading);
-                    if (r != null) {
-                        readCount.incrementAndGet();
-                        if (readCount.get() % 1000 == 0) {
-                            LOG.info("{} reading {}", getName(), r.getTransactionId());
-                        }
-                    }
-                } catch (DLInterruptedException die) {
-                    Thread.currentThread().interrupt();
-                } catch (IOException e) {
-                    break;
-                }
-            }
-        }
-
-        void stopReading() {
-            LOG.info("Stopping reader {}.");
-            running = false;
-            interrupt();
-            try {
-                join();
-            } catch (InterruptedException e) {
-                LOG.error("Interrupted on waiting reader thread {} exiting : ", getName(), e);
-            }
-        }
-
-        int getReadCount() {
-            return readCount.get();
-        }
-
-    }
-
-    @Test
-    public void testMultiReaders() throws Exception {
-        String name = "distrlog-multireaders";
-        final RateLimiter limiter = RateLimiter.create(1000);
-        DistributedLogManager dlmwrite = DLMTestUtil.createNewDLM(conf, name);
-
-        final LogWriter writer = dlmwrite.startLogSegmentNonPartitioned();
-        writer.write(DLMTestUtil.getLogRecordInstance(0));
-        final AtomicInteger writeCount = new AtomicInteger(1);
-
-        DistributedLogManager dlmread = DLMTestUtil.createNewDLM(conf, name);
-
-        LogReader reader0 = dlmread.getInputStream(0);
-
-        ReaderThread[] readerThreads = new ReaderThread[2];
-        readerThreads[0] = new ReaderThread("reader0-non-blocking", reader0, false);
-        readerThreads[1] = new ReaderThread("reader1-non-blocking", reader0, false);
-
-        final AtomicBoolean running = new AtomicBoolean(true);
-        Thread writerThread = new Thread("WriteThread") {
-            @Override
-            public void run() {
-                long txid = 1;
-                while (running.get()) {
-                    limiter.acquire();
-                    try {
-                        long curTxId = txid++;
-                        writer.write(DLMTestUtil.getLogRecordInstance(curTxId));
-                        writeCount.incrementAndGet();
-                        if (curTxId % 1000 == 0) {
-                            LOG.info("writer write {}", curTxId);
-                        }
-                    } catch (DLInterruptedException die) {
-                        Thread.currentThread().interrupt();
-                    } catch (IOException e) {
-                        break;
-                    }
-                }
-            }
-        };
-
-        for (ReaderThread rt : readerThreads) {
-            rt.start();
-        }
-
-        writerThread.start();
-
-        TimeUnit.SECONDS.sleep(20);
-
-        LOG.info("Stopping writer");
-
-        running.set(false);
-        writerThread.join();
-
-        writer.flushAndSync();
-
-        TimeUnit.SECONDS.sleep(10);
-
-        assertEquals(writeCount.get() / 1000,
-            (readerThreads[0].getReadCount() + readerThreads[1].getReadCount()) / 1000);
-
-        writer.close();
-        dlmwrite.close();
-        reader0.close();
-        dlmread.close();
-    }
-
->>>>>>> a118420f
 }