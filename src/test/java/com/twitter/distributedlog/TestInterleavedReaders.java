package com.twitter.distributedlog;

import com.twitter.util.Future;
import com.twitter.util.FutureEventListener;
import com.twitter.util.Promise;

import java.io.IOException;
import java.util.concurrent.CountDownLatch;
<<<<<<< HEAD
import java.util.concurrent.ScheduledThreadPoolExecutor;
=======
>>>>>>> e3b11529
import java.util.concurrent.TimeUnit;

import org.apache.bookkeeper.proto.BookieServer;
import org.apache.bookkeeper.shims.zk.ZooKeeperServerShim;
import org.apache.bookkeeper.util.LocalBookKeeper;
import org.apache.commons.logging.Log;
import org.apache.commons.logging.LogFactory;
import org.apache.zookeeper.ZooKeeper;
import org.junit.After;
import org.junit.AfterClass;
import org.junit.Before;
import org.junit.BeforeClass;
import org.junit.Test;

import static org.junit.Assert.*;
import static org.junit.Assert.assertArrayEquals;
import static org.junit.Assert.assertEquals;

public class TestInterleavedReaders {
    static final Log LOG = LogFactory.getLog(TestBookKeeperDistributedLogManager.class);

    private static final long DEFAULT_SEGMENT_SIZE = 1000;

    protected static DistributedLogConfiguration conf =
        new DistributedLogConfiguration().setLockTimeout(10);
    private ZooKeeper zkc;
    private static LocalDLMEmulator bkutil;
    private static ZooKeeperServerShim zks;
    static int numBookies = 3;

    @BeforeClass
    public static void setupCluster() throws Exception {
        zks = LocalBookKeeper.runZookeeper(1000, 7000);
        bkutil = new LocalDLMEmulator(numBookies, "127.0.0.1", 7000);
        bkutil.start();
    }

    @AfterClass
    public static void teardownCluster() throws Exception {
        bkutil.teardown();
        zks.stop();
    }

    @Before
    public void setup() throws Exception {
        zkc = LocalDLMEmulator.connectZooKeeper("127.0.0.1", 7000);
    }

    @After
    public void teardown() throws Exception {
        zkc.close();
    }

    private int drainStreams(LogReader reader0, LogReader reader1) throws IOException {
        int numTrans = 0;
        LogRecord record = reader0.readNext(false);
        while (null != record) {
            assert ((record.getTransactionId() % 2 == 0));
            DLMTestUtil.verifyLogRecord(record);
            numTrans++;
            record = reader0.readNext(false);
        }
        record = reader1.readNext(false);
        while (null != record) {
            assert ((record.getTransactionId() % 2 == 1));
            DLMTestUtil.verifyLogRecord(record);
            numTrans++;
            record = reader1.readNext(false);
        }
        return numTrans;
    }

    @Test
    public void testInterleavedReaders() throws Exception {
        String name = "distrlog-interleaved";
        DistributedLogManager dlmwrite = DLMTestUtil.createNewDLM(conf, name);
        DistributedLogManager dlmreader = DLMTestUtil.createNewDLM(conf, name);

        LogReader reader0 = dlmreader.getInputStream(new PartitionId(0), 1);
        LogReader reader1 = dlmreader.getInputStream(new PartitionId(1), 1);
        long txid = 1;
        int numTrans = drainStreams(reader0, reader1);
        assertEquals((txid - 1), numTrans);

        PartitionAwareLogWriter writer = dlmwrite.startLogSegment();
        for (long j = 1; j <= 4; j++) {
            for (int k = 1; k <= 10; k++) {
                writer.write(DLMTestUtil.getLogRecordInstance(txid++), new PartitionId(1));
                writer.write(DLMTestUtil.getLogRecordInstance(txid++), new PartitionId(0));
            }
            writer.setReadyToFlush();
            writer.flushAndSync();
            numTrans += drainStreams(reader0, reader1);
            assertEquals((txid - 1), numTrans);
        }
        reader0.close();
        reader1.close();
        dlmreader.close();
        dlmwrite.close();
    }

    @Test
    public void testInterleavedReadersWithRollingEdge() throws Exception {
        String name = "distrlog-interleaved-rolling-edge";
        DistributedLogManager dlmwrite = DLMTestUtil.createNewDLM(conf, name);
        DistributedLogManager dlmreader = DLMTestUtil.createNewDLM(conf, name);


        LogReader reader0 = dlmreader.getInputStream(new PartitionId(0), 1);
        LogReader reader1 = dlmreader.getInputStream(new PartitionId(1), 1);
        long txid = 1;
        int numTrans = drainStreams(reader0, reader1);
        assertEquals((txid - 1), numTrans);

        PartitionAwareLogWriter writer = dlmwrite.startLogSegment();
        for (long j = 1; j <= 4; j++) {
            if (j > 1) {
                ((BKPartitionAwareLogWriter) writer).setForceRolling(true);
            }
            for (int k = 1; k <= 2; k++) {
                writer.write(DLMTestUtil.getLogRecordInstance(txid++), new PartitionId(1));
                writer.write(DLMTestUtil.getLogRecordInstance(txid++), new PartitionId(0));
                ((BKPartitionAwareLogWriter) writer).setForceRolling(false);
            }
            writer.setReadyToFlush();
            writer.flushAndSync();
            numTrans += drainStreams(reader0, reader1);
            assertEquals((txid - 1), numTrans);
        }
        reader0.close();
        reader1.close();
        dlmreader.close();
        dlmwrite.close();
    }

    @Test
    public void testInterleavedReadersWithRolling() throws Exception {
        String name = "distrlog-interleaved-rolling";
        DistributedLogManager dlmwrite = DLMTestUtil.createNewDLM(conf, name);
        DistributedLogManager dlmreader = DLMTestUtil.createNewDLM(conf, name);


        LogReader reader0 = dlmreader.getInputStream(new PartitionId(0), 1);
        LogReader reader1 = dlmreader.getInputStream(new PartitionId(1), 1);
        long txid = 1;
        int numTrans = drainStreams(reader0, reader1);
        assertEquals((txid - 1), numTrans);

        PartitionAwareLogWriter writer = dlmwrite.startLogSegment();
        for (long j = 1; j <= 2; j++) {
            for (int k = 1; k <= 6; k++) {
                if (k == 3) {
                    ((BKPartitionAwareLogWriter) writer).setForceRolling(true);
                }
                writer.write(DLMTestUtil.getLogRecordInstance(txid++), new PartitionId(1));
                writer.write(DLMTestUtil.getLogRecordInstance(txid++), new PartitionId(0));
                ((BKPartitionAwareLogWriter) writer).setForceRolling(false);
            }
            writer.setReadyToFlush();
            writer.flushAndSync();
            numTrans += drainStreams(reader0, reader1);
            assertEquals((txid - 1), numTrans);
        }
        reader0.close();
        reader1.close();
        dlmreader.close();
        dlmwrite.close();
    }

    @Test
    public void testInterleavedReadersWithCleanup() throws Exception {
        String name = "distrlog-interleaved-cleanup";
        DistributedLogManager dlmwrite = DLMTestUtil.createNewDLM(conf, name);
        long txid = 1;
        Long retentionPeriodOverride = null;

        PartitionAwareLogWriter writer = dlmwrite.startLogSegment();
        for (long j = 1; j <= 4; j++) {
            for (int k = 1; k <= 10; k++) {
                if (k == 5) {
                    ((BKPartitionAwareLogWriter) writer).setForceRolling(true);
                    ((BKPartitionAwareLogWriter) writer).overRideMinTimeStampToKeep(retentionPeriodOverride);
                }
                writer.write(DLMTestUtil.getLogRecordInstance(txid++), new PartitionId(1));
                writer.write(DLMTestUtil.getLogRecordInstance(txid++), new PartitionId(0));
                if (k == 5) {
                    ((BKPartitionAwareLogWriter) writer).setForceRolling(false);
                    retentionPeriodOverride = System.currentTimeMillis();
                }
                Thread.sleep(5);
            }
            writer.setReadyToFlush();
            writer.flushAndSync();
        }
        writer.close();

        DistributedLogManager dlmreader = DLMTestUtil.createNewDLM(conf, name);
        LogReader reader0 = dlmreader.getInputStream(new PartitionId(0), 1);
        LogReader reader1 = dlmreader.getInputStream(new PartitionId(1), 1);
        int numTrans = drainStreams(reader0, reader1);
        assertEquals(32, numTrans);
        reader0.close();
        reader1.close();
        dlmreader.close();
        dlmwrite.close();
    }

    @Test
    public void testInterleavedReadersWithRecovery() throws Exception {
        String name = "distrlog-interleaved-recovery";
        DistributedLogManager dlmwrite = DLMTestUtil.createNewDLM(conf, name);
        DistributedLogManager dlmreader = DLMTestUtil.createNewDLM(conf, name);

        LogReader reader0 = dlmreader.getInputStream(new PartitionId(0), 1);
        LogReader reader1 = dlmreader.getInputStream(new PartitionId(1), 1);
        long txid = 1;
        int numTrans = drainStreams(reader0, reader1);
        assertEquals((txid - 1), numTrans);

        PartitionAwareLogWriter writer = dlmwrite.startLogSegment();
        for (long j = 1; j <= 2; j++) {
            for (int k = 1; k <= 6; k++) {
                if (k == 3) {
                    ((BKPartitionAwareLogWriter) writer).setForceRecovery(true);
                }
                writer.write(DLMTestUtil.getLogRecordInstance(txid++), new PartitionId(1));
                writer.write(DLMTestUtil.getLogRecordInstance(txid++), new PartitionId(0));
                ((BKPartitionAwareLogWriter) writer).setForceRecovery(false);
            }
            writer.setReadyToFlush();
            writer.flushAndSync();
            numTrans += drainStreams(reader0, reader1);
            assertEquals((txid - 1), numTrans);
        }
        reader0.close();
        reader1.close();
        dlmreader.close();
        dlmwrite.close();
    }

    @Test
    public void testInterleavedReadersWithRollingEdgeUnPartitioned() throws Exception {
        String name = "distrlog-interleaved-rolling-edge-unpartitioned";
        DistributedLogManager dlmwrite = DLMTestUtil.createNewDLM(conf, name);
        DistributedLogManager dlmreader = DLMTestUtil.createNewDLM(conf, name);

        LogReader reader0 = dlmreader.getInputStream(new PartitionId(0), 1);
        LogReader reader1 = dlmreader.getInputStream(new PartitionId(1), 1);
        long txid = 1;
        int numTrans = drainStreams(reader0, reader1);
        assertEquals((txid - 1), numTrans);

        PartitionAwareLogWriter writer = dlmwrite.startLogSegment();
        for (long j = 1; j <= 4; j++) {
            if (j > 1) {
                ((BKPartitionAwareLogWriter) writer).setForceRolling(true);
            }
            for (int k = 1; k <= 2; k++) {
                writer.write(DLMTestUtil.getLogRecordInstance(txid++), new PartitionId(1));
                writer.write(DLMTestUtil.getLogRecordInstance(txid++), new PartitionId(0));
                ((BKPartitionAwareLogWriter) writer).setForceRolling(false);
            }
            writer.setReadyToFlush();
            writer.flushAndSync();
            numTrans += drainStreams(reader0, reader1);
            assertEquals((txid - 1), numTrans);
        }
        reader0.close();
        reader1.close();
        dlmreader.close();
    }

<<<<<<< HEAD
    private static void readNext(final Thread threadToInterrupt, final CountDownLatch syncLatch, final AsyncLogReader reader) {
        Future<LogRecordWithDLSN> record = null;
        try {
            record = reader.readNext(60, TimeUnit.MILLISECONDS);
        } catch (IOException exc) {
            threadToInterrupt.interrupt();
        }
        if (null != record) {
            record.addEventListener(new FutureEventListener<LogRecordWithDLSN>() {
                @Override
                public void onSuccess(LogRecordWithDLSN value) {
                    try {
                        DLMTestUtil.verifyLogRecord(value);
                    } catch (Exception exc) {
                        LOG.debug("Exception Encountered", exc);
                        threadToInterrupt.interrupt();
                    }
                    syncLatch.countDown();
                    LOG.debug("SyncLatch: " + syncLatch.getCount());
                    TestInterleavedReaders.readNext(threadToInterrupt, syncLatch, reader);
                }
                @Override
                public void onFailure(Throwable cause) {
                    threadToInterrupt.interrupt();
                }
            });
        }
    }

    @Test
    public void testSimpleAsyncRead() throws Exception {
        String name = "distrlog-simpleasyncread";
        DistributedLogManager dlm = DLMTestUtil.createNewDLM(conf, name);

        int txid = 1;
        for (long i = 0; i < 3; i++) {
            long start = txid;
            LogWriter writer = dlm.startLogSegmentNonPartitioned();
            for (long j = 1; j <= 10; j++) {
                writer.write(DLMTestUtil.getLogRecordInstance(txid++));
            }
            writer.close();
            BKLogPartitionWriteHandler blplm = ((BKDistributedLogManager) (dlm)).createWriteLedgerHandler(DistributedLogConstants.DEFAULT_STREAM);
            blplm.completeAndCloseLogSegment(start, txid - 1);
            assertNotNull(zkc.exists(blplm.completedLedgerZNode(start, txid - 1), false));
            blplm.close();
        }

        long start = txid;
        LogWriter writer = dlm.startLogSegmentNonPartitioned();
        for (long j = 1; j <= 5; j++) {
            writer.write(DLMTestUtil.getLogRecordInstance(txid++));
            if (j % 2 == 0) {
                writer.setReadyToFlush();
                writer.flushAndSync();
            }
        }
        writer.setReadyToFlush();
        writer.flushAndSync();
        writer.close();

        final CountDownLatch syncLatch = new CountDownLatch(txid - 1);
        final AsyncLogReader reader = dlm.getAsyncLogReader(DLSN.InvalidDLSN);
        final Thread currentThread = Thread.currentThread();

        TestInterleavedReaders.readNext(currentThread, syncLatch, reader);

        boolean success = false;
        if (!(Thread.interrupted())) {
            try {
                success = syncLatch.await(10, TimeUnit.SECONDS);
            } catch (InterruptedException exc) {
                Thread.currentThread().interrupt();
            }
        }

        assert(!(Thread.interrupted()));
        assert(success);
        reader.close();
        dlm.close();
    }

    @Test
    public void testSimpleAsyncReadPosition() throws Exception {
        String name = "distrlog-simpleasyncreadpos";
        DistributedLogManager dlm = DLMTestUtil.createNewDLM(conf, name);

        int txid = 1;
        for (long i = 0; i < 3; i++) {
            long start = txid;
            BKUnPartitionedSyncLogWriter writer = (BKUnPartitionedSyncLogWriter)(dlm.startLogSegmentNonPartitioned());
            for (long j = 1; j <= 10; j++) {
                writer.write(DLMTestUtil.getLogRecordInstance(txid++));
                if (j % 2 == 0) {
                    writer.setReadyToFlush();
                    writer.flushAndSync();
                }
=======
    @Test
    public void testSimpleAsyncWrite() throws Exception {
        String name = "distrlog-simpleasyncwrite";
        DistributedLogConfiguration confLocal = new DistributedLogConfiguration();
        confLocal.loadConf(conf);
        confLocal.setOutputBufferSize(1024);
        DistributedLogManager dlm = DLMTestUtil.createNewDLM(conf, name);
        final Thread currentThread = Thread.currentThread();
        final CountDownLatch syncLatch = new CountDownLatch(30);
        int txid = 1;
        for (long i = 0; i < 3; i++) {
            final long currentLedgerSeqNo = i + 1;
            long start = txid;
            BKUnPartitionedAsyncLogWriter writer = (BKUnPartitionedAsyncLogWriter)(dlm.startAsyncLogSegmentNonPartitioned());
            for (long j = 0; j < 10; j++) {
                final long currentEntryId = j;
                final LogRecord record = DLMTestUtil.getLargeLogRecordInstance(txid++);
                Future<DLSN> dlsnFuture = writer.write(record);
                dlsnFuture.addEventListener(new FutureEventListener<DLSN>() {
                    @Override
                    public void onSuccess(DLSN value) {
                        if(value.getLedgerSequenceNo() != currentLedgerSeqNo) {
                            LOG.debug("EntryId: " + value.getLedgerSequenceNo() + ", TxId " + currentLedgerSeqNo);
                            currentThread.interrupt();
                        }

                        if(value.getEntryId() != currentEntryId) {
                            LOG.debug("EntryId: " + value.getEntryId() + ", TxId " + record.getTransactionId() + "Expected " + currentEntryId);
                            currentThread.interrupt();
                        }
                        syncLatch.countDown();
                        LOG.debug("SyncLatch: " + syncLatch.getCount());
                    }
                    @Override
                    public void onFailure(Throwable cause) {
                        currentThread.interrupt();
                    }
                });

>>>>>>> e3b11529
            }
            writer.closeAndComplete();
        }

<<<<<<< HEAD
        long start = txid;
        LogWriter writer = dlm.startLogSegmentNonPartitioned();
        for (long j = 1; j <= 5; j++) {
            writer.write(DLMTestUtil.getLogRecordInstance(txid++));
        }
        writer.setReadyToFlush();
        writer.flushAndSync();
        writer.close();

        final CountDownLatch syncLatch = new CountDownLatch(txid - 11);
        final AsyncLogReader reader = dlm.getAsyncLogReader(new DLSN(2, -1, 0));
        final Thread currentThread = Thread.currentThread();

        TestInterleavedReaders.readNext(currentThread, syncLatch, reader);
=======
>>>>>>> e3b11529

        boolean success = false;
        if (!(Thread.interrupted())) {
            try {
                success = syncLatch.await(10, TimeUnit.SECONDS);
            } catch (InterruptedException exc) {
                Thread.currentThread().interrupt();
            }
        }

        assert(!(Thread.interrupted()));
        assert(success);
<<<<<<< HEAD
        reader.close();
        dlm.close();
    }

=======
        dlm.close();
    }
>>>>>>> e3b11529
}<|MERGE_RESOLUTION|>--- conflicted
+++ resolved
@@ -6,10 +6,6 @@
 
 import java.io.IOException;
 import java.util.concurrent.CountDownLatch;
-<<<<<<< HEAD
-import java.util.concurrent.ScheduledThreadPoolExecutor;
-=======
->>>>>>> e3b11529
 import java.util.concurrent.TimeUnit;
 
 import org.apache.bookkeeper.proto.BookieServer;
@@ -282,105 +278,6 @@
         dlmreader.close();
     }
 
-<<<<<<< HEAD
-    private static void readNext(final Thread threadToInterrupt, final CountDownLatch syncLatch, final AsyncLogReader reader) {
-        Future<LogRecordWithDLSN> record = null;
-        try {
-            record = reader.readNext(60, TimeUnit.MILLISECONDS);
-        } catch (IOException exc) {
-            threadToInterrupt.interrupt();
-        }
-        if (null != record) {
-            record.addEventListener(new FutureEventListener<LogRecordWithDLSN>() {
-                @Override
-                public void onSuccess(LogRecordWithDLSN value) {
-                    try {
-                        DLMTestUtil.verifyLogRecord(value);
-                    } catch (Exception exc) {
-                        LOG.debug("Exception Encountered", exc);
-                        threadToInterrupt.interrupt();
-                    }
-                    syncLatch.countDown();
-                    LOG.debug("SyncLatch: " + syncLatch.getCount());
-                    TestInterleavedReaders.readNext(threadToInterrupt, syncLatch, reader);
-                }
-                @Override
-                public void onFailure(Throwable cause) {
-                    threadToInterrupt.interrupt();
-                }
-            });
-        }
-    }
-
-    @Test
-    public void testSimpleAsyncRead() throws Exception {
-        String name = "distrlog-simpleasyncread";
-        DistributedLogManager dlm = DLMTestUtil.createNewDLM(conf, name);
-
-        int txid = 1;
-        for (long i = 0; i < 3; i++) {
-            long start = txid;
-            LogWriter writer = dlm.startLogSegmentNonPartitioned();
-            for (long j = 1; j <= 10; j++) {
-                writer.write(DLMTestUtil.getLogRecordInstance(txid++));
-            }
-            writer.close();
-            BKLogPartitionWriteHandler blplm = ((BKDistributedLogManager) (dlm)).createWriteLedgerHandler(DistributedLogConstants.DEFAULT_STREAM);
-            blplm.completeAndCloseLogSegment(start, txid - 1);
-            assertNotNull(zkc.exists(blplm.completedLedgerZNode(start, txid - 1), false));
-            blplm.close();
-        }
-
-        long start = txid;
-        LogWriter writer = dlm.startLogSegmentNonPartitioned();
-        for (long j = 1; j <= 5; j++) {
-            writer.write(DLMTestUtil.getLogRecordInstance(txid++));
-            if (j % 2 == 0) {
-                writer.setReadyToFlush();
-                writer.flushAndSync();
-            }
-        }
-        writer.setReadyToFlush();
-        writer.flushAndSync();
-        writer.close();
-
-        final CountDownLatch syncLatch = new CountDownLatch(txid - 1);
-        final AsyncLogReader reader = dlm.getAsyncLogReader(DLSN.InvalidDLSN);
-        final Thread currentThread = Thread.currentThread();
-
-        TestInterleavedReaders.readNext(currentThread, syncLatch, reader);
-
-        boolean success = false;
-        if (!(Thread.interrupted())) {
-            try {
-                success = syncLatch.await(10, TimeUnit.SECONDS);
-            } catch (InterruptedException exc) {
-                Thread.currentThread().interrupt();
-            }
-        }
-
-        assert(!(Thread.interrupted()));
-        assert(success);
-        reader.close();
-        dlm.close();
-    }
-
-    @Test
-    public void testSimpleAsyncReadPosition() throws Exception {
-        String name = "distrlog-simpleasyncreadpos";
-        DistributedLogManager dlm = DLMTestUtil.createNewDLM(conf, name);
-
-        int txid = 1;
-        for (long i = 0; i < 3; i++) {
-            long start = txid;
-            BKUnPartitionedSyncLogWriter writer = (BKUnPartitionedSyncLogWriter)(dlm.startLogSegmentNonPartitioned());
-            for (long j = 1; j <= 10; j++) {
-                writer.write(DLMTestUtil.getLogRecordInstance(txid++));
-                if (j % 2 == 0) {
-                    writer.setReadyToFlush();
-                    writer.flushAndSync();
-                }
-=======
     @Test
     public void testSimpleAsyncWrite() throws Exception {
         String name = "distrlog-simpleasyncwrite";
@@ -420,28 +317,90 @@
                     }
                 });
 
->>>>>>> e3b11529
+                boolean success = false;
             }
             writer.closeAndComplete();
         }
 
-<<<<<<< HEAD
+        if (!(Thread.interrupted())) {
+            try {
+                success = syncLatch.await(10, TimeUnit.SECONDS);
+            } catch (InterruptedException exc) {
+                Thread.currentThread().interrupt();
+            }
+        }
+
+        assert(!(Thread.interrupted()));
+        assert(success);
+        dlm.close();
+    }
+
+    private static void readNext(final Thread threadToInterrupt, final CountDownLatch syncLatch, final AsyncLogReader reader) {
+        Future<LogRecordWithDLSN> record = null;
+        try {
+            record = reader.readNext(60, TimeUnit.MILLISECONDS);
+        } catch (IOException exc) {
+            threadToInterrupt.interrupt();
+        }
+        if (null != record) {
+            record.addEventListener(new FutureEventListener<LogRecordWithDLSN>() {
+                @Override
+                public void onSuccess(LogRecordWithDLSN value) {
+                    try {
+                        DLMTestUtil.verifyLogRecord(value);
+                    } catch (Exception exc) {
+                        LOG.debug("Exception Encountered", exc);
+                        threadToInterrupt.interrupt();
+                    }
+                    syncLatch.countDown();
+                    LOG.debug("SyncLatch: " + syncLatch.getCount());
+                    TestInterleavedReaders.readNext(threadToInterrupt, syncLatch, reader);
+                }
+                @Override
+                public void onFailure(Throwable cause) {
+                    threadToInterrupt.interrupt();
+                }
+            });
+        }
+    }
+
+    @Test
+    public void testSimpleAsyncRead() throws Exception {
+        String name = "distrlog-simpleasyncread";
+        DistributedLogManager dlm = DLMTestUtil.createNewDLM(conf, name);
+
+        int txid = 1;
+        for (long i = 0; i < 3; i++) {
+            long start = txid;
+            LogWriter writer = dlm.startLogSegmentNonPartitioned();
+            for (long j = 1; j <= 10; j++) {
+                writer.write(DLMTestUtil.getLogRecordInstance(txid++));
+            }
+            writer.close();
+            BKLogPartitionWriteHandler blplm = ((BKDistributedLogManager) (dlm)).createWriteLedgerHandler(DistributedLogConstants.DEFAULT_STREAM);
+            blplm.completeAndCloseLogSegment(start, txid - 1);
+            assertNotNull(zkc.exists(blplm.completedLedgerZNode(start, txid - 1), false));
+            blplm.close();
+        }
+
         long start = txid;
         LogWriter writer = dlm.startLogSegmentNonPartitioned();
         for (long j = 1; j <= 5; j++) {
             writer.write(DLMTestUtil.getLogRecordInstance(txid++));
+            if (j % 2 == 0) {
+                writer.setReadyToFlush();
+                writer.flushAndSync();
+            }
         }
         writer.setReadyToFlush();
         writer.flushAndSync();
         writer.close();
 
-        final CountDownLatch syncLatch = new CountDownLatch(txid - 11);
-        final AsyncLogReader reader = dlm.getAsyncLogReader(new DLSN(2, -1, 0));
+        final CountDownLatch syncLatch = new CountDownLatch(txid - 1);
+        final AsyncLogReader reader = dlm.getAsyncLogReader(DLSN.InvalidDLSN);
         final Thread currentThread = Thread.currentThread();
 
         TestInterleavedReaders.readNext(currentThread, syncLatch, reader);
-=======
->>>>>>> e3b11529
 
         boolean success = false;
         if (!(Thread.interrupted())) {
@@ -454,13 +413,57 @@
 
         assert(!(Thread.interrupted()));
         assert(success);
-<<<<<<< HEAD
         reader.close();
         dlm.close();
     }
 
-=======
+    @Test
+    public void testSimpleAsyncReadPosition() throws Exception {
+        String name = "distrlog-simpleasyncreadpos";
+        DistributedLogManager dlm = DLMTestUtil.createNewDLM(conf, name);
+
+        int txid = 1;
+        for (long i = 0; i < 3; i++) {
+            long start = txid;
+            BKUnPartitionedSyncLogWriter writer = (BKUnPartitionedSyncLogWriter)(dlm.startLogSegmentNonPartitioned());
+            for (long j = 1; j <= 10; j++) {
+                writer.write(DLMTestUtil.getLogRecordInstance(txid++));
+                if (j % 2 == 0) {
+                    writer.setReadyToFlush();
+                    writer.flushAndSync();
+                }
+            }
+            writer.closeAndComplete();
+        }
+
+        long start = txid;
+        LogWriter writer = dlm.startLogSegmentNonPartitioned();
+        for (long j = 1; j <= 5; j++) {
+            writer.write(DLMTestUtil.getLogRecordInstance(txid++));
+        }
+        writer.setReadyToFlush();
+        writer.flushAndSync();
+        writer.close();
+
+        final CountDownLatch syncLatch = new CountDownLatch(txid - 11);
+        final AsyncLogReader reader = dlm.getAsyncLogReader(new DLSN(2, -1, 0));
+        final Thread currentThread = Thread.currentThread();
+
+        TestInterleavedReaders.readNext(currentThread, syncLatch, reader);
+
+        boolean success = false;
+        if (!(Thread.interrupted())) {
+            try {
+                success = syncLatch.await(10, TimeUnit.SECONDS);
+            } catch (InterruptedException exc) {
+                Thread.currentThread().interrupt();
+            }
+        }
+
+        assert(!(Thread.interrupted()));
+        assert(success);
+        reader.close();
         dlm.close();
     }
->>>>>>> e3b11529
+
 }