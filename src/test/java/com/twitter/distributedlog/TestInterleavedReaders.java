--- conflicted
+++ resolved
@@ -289,354 +289,6 @@
         reader1.close();
         dlmreader.close();
     }
-<<<<<<< HEAD
-=======
-
-    private void readNonBlocking(DistributedLogManager dlm, boolean notification) throws Exception {
-        LogReader reader = dlm.getInputStream(1);
-        long numTrans = 0;
-        long lastTxId = -1;
-
-        boolean exceptionEncountered = false;
-        try {
-            while (true) {
-                LogRecord record = reader.readNext(true);
-                if (null != record) {
-                    DLMTestUtil.verifyLogRecord(record);
-                    assert (lastTxId < record.getTransactionId());
-                    lastTxId = record.getTransactionId();
-                    numTrans++;
-                    continue;
-                }
-
-                if (numTrans >= (3 * DEFAULT_SEGMENT_SIZE)) {
-                    break;
-                }
-
-                if (notification) {
-                    final CountDownLatch syncLatch = new CountDownLatch(1);
-                    reader.registerNotification(new LogReader.ReaderNotification() {
-                        @Override
-                        public void notifyNextRecordAvailable() {
-                            syncLatch.countDown();
-                        }
-                    });
-                    syncLatch.await();
-                } else {
-                    TimeUnit.MILLISECONDS.sleep(2);
-                }
-            }
-        } catch (LogReadException readexc) {
-            exceptionEncountered = true;
-        } catch (LogNotFoundException exc) {
-            exceptionEncountered = true;
-        }
-        assert(!exceptionEncountered);
-        reader.close();
-    }
-
-    void writeRecordsForNonBlockingReads(DistributedLogManager dlm, boolean recover) throws Exception {
-        long txId = 1;
-        for (long i = 0; i < 3; i++) {
-            BKUnPartitionedSyncLogWriter writer = (BKUnPartitionedSyncLogWriter) dlm.startLogSegmentNonPartitioned();
-            for (long j = 1; j < DEFAULT_SEGMENT_SIZE; j++) {
-                writer.write(DLMTestUtil.getLogRecordInstance(txId++));
-            }
-            if (recover) {
-                writer.setReadyToFlush();
-                writer.flushAndSync();
-                writer.write(DLMTestUtil.getLogRecordInstance(txId++));
-                writer.setReadyToFlush();
-                TimeUnit.MILLISECONDS.sleep(300);
-                writer.abort();
-                LOG.debug("Recovering Segments");
-                BKLogPartitionWriteHandler blplm = ((BKDistributedLogManager) (dlm)).createWriteLedgerHandler(conf.getUnpartitionedStreamName());
-                blplm.recoverIncompleteLogSegments();
-                blplm.close();
-                LOG.debug("Recovered Segments");
-            } else {
-                writer.write(DLMTestUtil.getLogRecordInstance(txId++));
-                writer.closeAndComplete();
-            }
-            TimeUnit.MILLISECONDS.sleep(300);
-        }
-    }
-
-
-    @Test(timeout = 10000)
-    public void nonBlockingRead() throws Exception {
-        String name = "distrlog-non-blocking-reader";
-        DistributedLogConfiguration confLocal = new DistributedLogConfiguration();
-        confLocal.loadConf(conf);
-        confLocal.setReadAheadBatchSize(1);
-        confLocal.setReadAheadMaxEntries(1);
-        confLocal.setReaderIdleWarnThresholdMillis(100);
-        final DistributedLogManager dlm = DLMTestUtil.createNewDLM(confLocal, name);
-        final Thread currentThread = Thread.currentThread();
-
-        ScheduledThreadPoolExecutor executor = new ScheduledThreadPoolExecutor(1);
-        executor.schedule(
-            new Runnable() {
-                @Override
-                public void run() {
-                    try {
-                        writeRecordsForNonBlockingReads(dlm, false);
-                    } catch (Exception exc) {
-                        currentThread.interrupt();
-                    }
-
-                }
-            }, 100, TimeUnit.MILLISECONDS);
-
-        readNonBlocking(dlm, false);
-        assert(!currentThread.isInterrupted());
-        executor.shutdown();
-    }
-
-    @Test(timeout = 10000)
-    public void nonBlockingReadRecovery() throws Exception {
-        String name = "distrlog-non-blocking-reader-recovery";
-        DistributedLogConfiguration confLocal = new DistributedLogConfiguration();
-        confLocal.loadConf(conf);
-        confLocal.setOutputBufferSize(16);
-        confLocal.setReadAheadBatchSize(10);
-        confLocal.setReadAheadMaxEntries(10);
-        final DistributedLogManager dlm = DLMTestUtil.createNewDLM(confLocal, name);
-        final Thread currentThread = Thread.currentThread();
-
-        ScheduledThreadPoolExecutor executor = new ScheduledThreadPoolExecutor(1);
-        executor.schedule(
-            new Runnable() {
-                @Override
-                public void run() {
-                    try {
-                        writeRecordsForNonBlockingReads(dlm, true);
-                    } catch (Exception exc) {
-                        currentThread.interrupt();
-                    }
-
-                }
-            }, 100, TimeUnit.MILLISECONDS);
-
-        readNonBlocking(dlm, false);
-        assert(!currentThread.isInterrupted());
-        executor.shutdown();
-    }
-
-    @Test(timeout = 10000)
-    public void nonBlockingReadNotification() throws Exception {
-        String name = "distrlog-non-blocking-reader-notification";
-        DistributedLogConfiguration confLocal = new DistributedLogConfiguration();
-        confLocal.loadConf(conf);
-        confLocal.setReadAheadBatchSize(1);
-        confLocal.setReadAheadMaxEntries(1);
-        final DistributedLogManager dlm = DLMTestUtil.createNewDLM(confLocal, name);
-        final Thread currentThread = Thread.currentThread();
-
-        ScheduledThreadPoolExecutor executor = new ScheduledThreadPoolExecutor(1);
-        executor.schedule(
-            new Runnable() {
-                @Override
-                public void run() {
-                    try {
-                        writeRecordsForNonBlockingReads(dlm, false);
-                    } catch (Exception exc) {
-                        currentThread.interrupt();
-                    }
-
-                }
-            }, 100, TimeUnit.MILLISECONDS);
-
-        readNonBlocking(dlm, true);
-        assert(!currentThread.isInterrupted());
-        executor.shutdown();
-    }
-
-
-    @Test(timeout = 10000)
-    public void nonBlockingReadRecoveryWithNotification() throws Exception {
-        String name = "distrlog-non-blocking-reader-recovery-notification";
-        DistributedLogConfiguration confLocal = new DistributedLogConfiguration();
-        confLocal.loadConf(conf);
-        confLocal.setOutputBufferSize(16);
-        confLocal.setReadAheadBatchSize(10);
-        confLocal.setReadAheadMaxEntries(10);
-        final DistributedLogManager dlm = DLMTestUtil.createNewDLM(confLocal, name);
-        final Thread currentThread = Thread.currentThread();
-
-        ScheduledThreadPoolExecutor executor = new ScheduledThreadPoolExecutor(1);
-        executor.schedule(
-            new Runnable() {
-                @Override
-                public void run() {
-                    try {
-                        writeRecordsForNonBlockingReads(dlm, true);
-                    } catch (Exception exc) {
-                        currentThread.interrupt();
-                    }
-
-                }
-            }, 100, TimeUnit.MILLISECONDS);
-
-        readNonBlocking(dlm, true);
-
-        assert(!currentThread.isInterrupted());
-        executor.shutdown();
-    }
-
-    @Test(timeout = 10000)
-    public void nonBlockingReadIdleError() throws Exception {
-        String name = "distrlog-non-blocking-reader-error";
-        DistributedLogConfiguration confLocal = new DistributedLogConfiguration();
-        confLocal.loadConf(conf);
-        confLocal.setReadAheadBatchSize(1);
-        confLocal.setReadAheadMaxEntries(1);
-        confLocal.setReaderIdleWarnThresholdMillis(50);
-        confLocal.setReaderIdleErrorThresholdMillis(100);
-        final DistributedLogManager dlm = DLMTestUtil.createNewDLM(confLocal, name);
-        final Thread currentThread = Thread.currentThread();
-
-        ScheduledThreadPoolExecutor executor = new ScheduledThreadPoolExecutor(1);
-        executor.schedule(
-            new Runnable() {
-                @Override
-                public void run() {
-                    try {
-                        writeRecordsForNonBlockingReads(dlm, false);
-                    } catch (Exception exc) {
-                        currentThread.interrupt();
-                    }
-
-                }
-            }, 100, TimeUnit.MILLISECONDS);
-
-        boolean exceptionEncountered = false;
-        try {
-            readNonBlocking(dlm, false);
-        } catch (IdleReaderException exc) {
-            exceptionEncountered = true;
-        }
-        assert(exceptionEncountered);
-        assert(!currentThread.isInterrupted());
-        executor.shutdown();
-    }
-
-
-    static class ReaderThread extends Thread {
-
-        final LogReader reader;
-        final boolean nonBlockReading;
-        volatile boolean running = true;
-        final AtomicInteger readCount = new AtomicInteger(0);
-
-        ReaderThread(String name, LogReader reader, boolean nonBlockReading) {
-            super(name);
-            this.reader = reader;
-            this.nonBlockReading = nonBlockReading;
-        }
-
-        @Override
-        public void run() {
-            while (running) {
-                try {
-                    LogRecord r = reader.readNext(nonBlockReading);
-                    if (r != null) {
-                        readCount.incrementAndGet();
-                        if (readCount.get() % 1000 == 0) {
-                            LOG.info("{} reading {}", getName(), r.getTransactionId());
-                        }
-                    }
-                } catch (DLInterruptedException die) {
-                    Thread.currentThread().interrupt();
-                } catch (IOException e) {
-                    break;
-                }
-            }
-        }
-
-        void stopReading() {
-            LOG.info("Stopping reader {}.");
-            running = false;
-            interrupt();
-            try {
-                join();
-            } catch (InterruptedException e) {
-                LOG.error("Interrupted on waiting reader thread {} exiting : ", getName(), e);
-            }
-        }
-
-        int getReadCount() {
-            return readCount.get();
-        }
-
-    }
-
-    @Test
-    public void testMultiReaders() throws Exception {
-        String name = "distrlog-multireaders";
-        final RateLimiter limiter = RateLimiter.create(1000);
-        DistributedLogManager dlmwrite = DLMTestUtil.createNewDLM(conf, name);
-
-        final LogWriter writer = dlmwrite.startLogSegmentNonPartitioned();
-        writer.write(DLMTestUtil.getLogRecordInstance(0));
-        final AtomicInteger writeCount = new AtomicInteger(1);
-
-        DistributedLogManager dlmread = DLMTestUtil.createNewDLM(conf, name);
-
-        LogReader reader0 = dlmread.getInputStream(0);
-
-        ReaderThread[] readerThreads = new ReaderThread[2];
-        readerThreads[0] = new ReaderThread("reader0-non-blocking", reader0, false);
-        readerThreads[1] = new ReaderThread("reader1-non-blocking", reader0, false);
-
-        final AtomicBoolean running = new AtomicBoolean(true);
-        Thread writerThread = new Thread("WriteThread") {
-            @Override
-            public void run() {
-                try {
-                    long txid = 1;
-                    while (running.get()) {
-                        limiter.acquire();
-                            long curTxId = txid++;
-                            writer.write(DLMTestUtil.getLogRecordInstance(curTxId));
-                            writeCount.incrementAndGet();
-                            if (curTxId % 1000 == 0) {
-                                LOG.info("writer write {}", curTxId);
-                            }
-                    }
-                    writer.setReadyToFlush();
-                    writer.flushAndSync();
-                } catch (DLInterruptedException die) {
-                    Thread.currentThread().interrupt();
-                } catch (IOException e) {
-
-                }
-            }
-        };
-
-        for (ReaderThread rt : readerThreads) {
-            rt.start();
-        }
-
-        writerThread.start();
-
-        TimeUnit.SECONDS.sleep(20);
-
-        LOG.info("Stopping writer");
-
-        running.set(false);
-        writerThread.join();
-
-        TimeUnit.SECONDS.sleep(10);
-
-        assertEquals(writeCount.get(),
-            (readerThreads[0].getReadCount() + readerThreads[1].getReadCount()));
-
-        writer.close();
-        dlmwrite.close();
-        reader0.close();
-        dlmread.close();
-    }
 
     @Test
     public void testFactorySharedClients() throws Exception {
@@ -696,5 +348,4 @@
             dlms[s].close();
         }
     }
->>>>>>> 3616847a
 }