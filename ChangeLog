--- conflicted
+++ resolved
@@ -1,4 +1,3 @@
-<<<<<<< HEAD
 0.3.12
 -----
 - Additional stats on readers/read ahead
@@ -50,7 +49,7 @@
 0.3.6
 -----
 - Expose DistributedLog Client Builder in Proxy Builder                                                      
-=======
+
 0.2.16
 ------
 - Configurable thread count for channel factory
@@ -59,7 +58,6 @@
 - Allow sharing ZK client across several BK Clients
 - Idle Reader Trace Improvements
 - Idle Reader Exception based on configurable threshold
->>>>>>> 2d276afc
 
 0.2.15
 ------
